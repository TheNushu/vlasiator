/*
This file is part of Vlasiator.

Copyright 2010, 2011, 2012, 2013 Finnish Meteorological Institute












*/

/*!\file sysboundarycondition.cpp
 * \brief Implementation of the base class SysBoundaryCondition to handle system boundary cells.
 * 
 * \sa donotcompute.cpp ionosphere.cpp outflow.cpp setbyuser.cpp setmaxwellian.cpp
 * 
 */

#include <cstdlib>
#include <iostream>

#include "../parameters.h"
#include "../vlasovmover.h"
#include "sysboundarycondition.h"

using namespace std;

namespace SBC {
   // ************************************************************
   // ***** DEFINITIONS FOR BOUNDARYCONDITION BASE CLASS *****
   // ************************************************************
   
   /*!\brief Function used to determine on which face(s) if any the cell at given coordinates is.
    * 
    * This function is used by some of the classes inheriting from this base class.
    * 
    * Depth is hard-coded to be 2 as other parts of the code (field solver especially) rely on that.
    */
   void SysBoundaryCondition::determineFace(
      bool* isThisCellOnAFace,
      creal x, creal y, creal z,
      creal dx, creal dy, creal dz
   ) {
      for(uint i=0; i<6; i++) {
         isThisCellOnAFace[i] = false;
      }
      if(x > Parameters::xmax - 2.0*dx) isThisCellOnAFace[0] = true;
      if(x < Parameters::xmin + 2.0*dx) isThisCellOnAFace[1] = true;
      if(y > Parameters::ymax - 2.0*dy) isThisCellOnAFace[2] = true;
      if(y < Parameters::ymin + 2.0*dy) isThisCellOnAFace[3] = true;
      if(z > Parameters::zmax - 2.0*dz) isThisCellOnAFace[4] = true;
      if(z < Parameters::zmin + 2.0*dz) isThisCellOnAFace[5] = true;
   }
   
   /*! SysBoundaryCondition base class constructor. The constructor is empty.*/
   SysBoundaryCondition::SysBoundaryCondition() { }
   
   /*! SysBoundaryCondition base class virtual destructor. The destructor is empty.*/
   SysBoundaryCondition::~SysBoundaryCondition() { }
   
   void SysBoundaryCondition::addParameters() {
      cerr << "ERROR: SysBoundaryCondition::addParameters called instead of derived class function!" << endl;
   }
   
   void SysBoundaryCondition::getParameters() {
      cerr << "ERROR: SysBoundaryCondition::getParameters called instead of derived class function!" << endl;
   }
   
   /*! Function called during initialisation to set the system boundary condition's parameters.
    * This function must initialize the boundary condition function for all particle species,
    * i.e., its behavior is not allowed to depend on SysBoundaryCondition::activePopID.
    */
   bool SysBoundaryCondition::initSysBoundary(
      creal& t,
      Project &project
   ) {
      cerr << "ERROR: SysBoundaryCondition::initSysBoundary called instead of derived class function!" << endl;
      return false;
   }

   /*! Function used to assign the system boundary condition type to a cell.
    * \return The system boundary condition type's index
    */
   bool SysBoundaryCondition::assignSysBoundary(dccrg::Dccrg<SpatialCell,dccrg::Cartesian_Geometry>& mpiGrid) {
      cerr << "ERROR: SysBoundaryCondition::assignSysBoundary called instead of derived class function!" << endl;
      return false;
   }
   
   /*! Function used to apply the system boundary condition initial state to a cell. 
    * \return Boolean true on success, false on failure.
    */
   bool SysBoundaryCondition::applyInitialState(
      const dccrg::Dccrg<SpatialCell,dccrg::Cartesian_Geometry>& mpiGrid,
      Project &project
   ) {
      cerr << "ERROR: SysBoundaryCondition::applyInitialState called instead of derived class function!" << endl;
      return false;
   }
   
   /*! Function used to return the system boundary condition cell's magnetic field component.
    * \param mpiGrid The grid.
    * \param cellID The cell's ID.
    * \param dt 0 when at the beginning of a time step, non-zero for the _DT2 (Runge-Kutta stepping) value.
    * \param component 0: x-component, 1: y-component, 2: z-component.
    * 
    * \return The requested component value.
    */
   Real SysBoundaryCondition::fieldSolverBoundaryCondMagneticField(
      const dccrg::Dccrg<SpatialCell,dccrg::Cartesian_Geometry>& mpiGrid,
      const CellID& cellID,
      creal& dt,
      cuint& component
   ) {
      cerr << "ERROR: SysBoundaryCondition::fieldSolverBoundaryCondMagneticField called instead of derived class function!" << endl;
      exit(1);
   }
   
   /*! Function used to return the system boundary condition cell's main electric field component (without Hall term).
    * \param mpiGrid The grid.
    * \param cellID The cell's ID.
    * \param RKCase The step in Runge-Kutta (use values from enum defined in common.h).
    * \param component 0: x-component, 1: y-component, 2: z-component.
    * 
    * \return The requested component value.
    * 
    * \sa fieldSolverBoundaryCondHallElectricField
    */
   void SysBoundaryCondition::fieldSolverBoundaryCondElectricField(
      dccrg::Dccrg<SpatialCell,dccrg::Cartesian_Geometry>& mpiGrid,
      const CellID& cellID,
      cuint RKCase,
      cuint component
   ) {
      cerr << "ERROR: SysBoundaryCondition::fieldSolverBoundaryCondElectricField called instead of derived class function!" << endl;
      exit(1);
   }
   
   /*! Function used to compute the system boundary condition cell's Hall electric field components and save them into the cell parameters.
    * \param mpiGrid The grid.
    * \param cellID The cell's ID.
    * \param RKCase The step in Runge-Kutta (use values from enum defined in common.h).
    * \param component 0: x-component, 1: y-component, 2: z-component.
    */
   void SysBoundaryCondition::fieldSolverBoundaryCondHallElectricField(
      dccrg::Dccrg<SpatialCell, dccrg::Cartesian_Geometry>& mpiGrid,
      const CellID& cellID,
      cuint RKCase,
      cuint component
   ) {
      cerr << "ERROR: SysBoundaryCondition::fieldSolverBoundaryCondHallElectricField called instead of derived class function!" << endl;
      exit(1);
   }
   
   /*! Function used to compute the system boundary condition cell's derivatives and save them into the cell derivatives.
    * \param mpiGrid The grid.
    * \param cellID The cell's ID.
    * \param RKCase The step in Runge-Kutta (use values from enum defined in common.h).
    * \param component 0: x-derivatives, 1: y-derivatives, 2: z-derivatives, 3: xy-derivatives, 4: xz-derivatives, 5: yz-derivatives.
    */
   void SysBoundaryCondition::fieldSolverBoundaryCondDerivatives(
      dccrg::Dccrg<SpatialCell,dccrg::Cartesian_Geometry>& mpiGrid,
      const CellID& cellID,
      cuint& RKCase,
      cuint& component
   ) {
      cerr << "ERROR: SysBoundaryCondition::fieldSolverBoundaryCondDerivatives called instead of derived class function!" << endl;
      exit(1);
   }
   
   /*! Function used to compute the system boundary condition cell's BVOL derivatives and save them into the cell derivatives.
    * \param mpiGrid The grid.
    * \param cellID The cell's ID.
    * \param component 0: x-derivatives, 1: y-derivatives, 2: z-derivatives.
    */
   void SysBoundaryCondition::fieldSolverBoundaryCondBVOLDerivatives(
      const dccrg::Dccrg<SpatialCell,dccrg::Cartesian_Geometry>& mpiGrid,
      const CellID& cellID,
      cuint& component
   ) {
      cerr << "ERROR: SysBoundaryCondition::fieldSolverBoundaryCondBVOLDerivatives called instead of derived class function!" << endl;
      exit(1);
   }
   
   /*! Function used to set the system boundary condition cell's derivatives to 0.
    * \param mpiGrid The grid.
    * \param cellID The cell's ID.
    * \param component 0: x-derivatives, 1: y-derivatives, 2: z-derivatives, 3: xy-derivatives, 4: xz-derivatives, 5: yz-derivatives.
    */
   void SysBoundaryCondition::setCellDerivativesToZero(
      const dccrg::Dccrg<SpatialCell,dccrg::Cartesian_Geometry>& mpiGrid,
      const CellID& cellID,
      cuint& component
   ) {
      Real* const derivs = &(mpiGrid[cellID]->derivatives[0]);
      switch(component) {
         case 0: // x, xx
            derivs[fieldsolver::drhodx] = 0.0;
            derivs[fieldsolver::dp11dx] = 0.0;
            derivs[fieldsolver::dp22dx] = 0.0;
            derivs[fieldsolver::dp33dx] = 0.0;
            derivs[fieldsolver::dPERBydx]  = 0.0;
            derivs[fieldsolver::dPERBzdx]  = 0.0;
            derivs[fieldsolver::dVxdx]  = 0.0;
            derivs[fieldsolver::dVydx]  = 0.0;
            derivs[fieldsolver::dVzdx]  = 0.0;
            derivs[fieldsolver::dPERBydxx] = 0.0;
            derivs[fieldsolver::dPERBzdxx] = 0.0;
            break;
         case 1: // y, yy
            derivs[fieldsolver::drhody] = 0.0;
            derivs[fieldsolver::dp11dy] = 0.0;
            derivs[fieldsolver::dp22dy] = 0.0;
            derivs[fieldsolver::dp33dy] = 0.0;
            derivs[fieldsolver::dPERBxdy]  = 0.0;
            derivs[fieldsolver::dPERBzdy]  = 0.0;
            derivs[fieldsolver::dVxdy]  = 0.0;
            derivs[fieldsolver::dVydy]  = 0.0;
            derivs[fieldsolver::dVzdy]  = 0.0;
            derivs[fieldsolver::dPERBxdyy] = 0.0;
            derivs[fieldsolver::dPERBzdyy] = 0.0;
            break;
         case 2: // z, zz
            derivs[fieldsolver::drhodz] = 0.0;
            derivs[fieldsolver::dp11dz] = 0.0;
            derivs[fieldsolver::dp22dz] = 0.0;
            derivs[fieldsolver::dp33dz] = 0.0;
            derivs[fieldsolver::dPERBxdz]  = 0.0;
            derivs[fieldsolver::dPERBydz]  = 0.0;
            derivs[fieldsolver::dVxdz]  = 0.0;
            derivs[fieldsolver::dVydz]  = 0.0;
            derivs[fieldsolver::dVzdz]  = 0.0;
            derivs[fieldsolver::dPERBxdzz] = 0.0;
            derivs[fieldsolver::dPERBydzz] = 0.0;
            break;
         case 3: // xy
            derivs[fieldsolver::dPERBzdxy] = 0.0;
            break;
         case 4: // xz
            derivs[fieldsolver::dPERBydxz] = 0.0;
            break;
         case 5: // yz
            derivs[fieldsolver::dPERBxdyz] = 0.0;
            break;
         default:
            cerr << __FILE__ << ":" << __LINE__ << ":" << " Invalid component" << endl;
      }
   }
   
   /*! Function used to set the system boundary condition cell's BVOL derivatives to 0.
    * \param mpiGrid The grid.
    * \param cellID The cell's ID.
    * \param component 0: x-derivatives, 1: y-derivatives, 2: z-derivatives.
    */
   void SysBoundaryCondition::setCellBVOLDerivativesToZero(
      const dccrg::Dccrg<SpatialCell,dccrg::Cartesian_Geometry>& mpiGrid,
      const CellID& cellID,
      cuint& component
   ) {
      Real* const derivs = &(mpiGrid[cellID]->derivativesBVOL[0]);
      switch(component) {
         case 0:
            derivs[bvolderivatives::dPERBYVOLdx] = 0.0;
            derivs[bvolderivatives::dPERBZVOLdx] = 0.0;
            break;
         case 1:
            derivs[bvolderivatives::dPERBXVOLdy] = 0.0;
            derivs[bvolderivatives::dPERBZVOLdy] = 0.0;
            break;
         case 2:
            derivs[bvolderivatives::dPERBXVOLdz] = 0.0;
            derivs[bvolderivatives::dPERBYVOLdz] = 0.0;
            break;
         default:
            cerr << __FILE__ << ":" << __LINE__ << ":" << " Invalid component" << endl;
      }
   }
   
   /*! Function used to compute the system boundary condition cell's distribution function and moments.
    * \param mpiGrid The grid.
    * \param cellID The cell's ID.
    */
   void SysBoundaryCondition::vlasovBoundaryCondition(
      const dccrg::Dccrg<SpatialCell,dccrg::Cartesian_Geometry>& mpiGrid,
      const CellID& cellID
   ) {
      cerr << "ERROR: SysBoundaryCondition::vlasovBoundaryCondition called instead of derived class function!" << endl;
      exit(1);
   }
   
   /*! Function used to copy the distribution and moments from (one of) the closest sysboundarytype::NOT_SYSBOUNDARY cell.
    * \param mpiGrid The grid.
    * \param cellID The cell's ID.
    */
   void SysBoundaryCondition::vlasovBoundaryCopyFromTheClosestNbr(
      const dccrg::Dccrg<SpatialCell,dccrg::Cartesian_Geometry>& mpiGrid,
      const CellID& cellID
   ) {
      const CellID closestCell = getTheClosestNonsysboundaryCell(cellID);
      
      if(closestCell == INVALID_CELLID) {
         cerr << __FILE__ << ":" << __LINE__ << ": No closest cell found!" << endl;
         abort();
      }
      //Do not allow block adjustment, the block structure when calling vlasovBoundaryCondition should be static
      copyCellData(mpiGrid[closestCell], mpiGrid[cellID],false);
   }
   
   /*! Function used to average and copy the distribution and moments from all the closest sysboundarytype::NOT_SYSBOUNDARY cells.
    * \param mpiGrid The grid.
    * \param cellID The cell's ID.
    */
   void SysBoundaryCondition::vlasovBoundaryCopyFromAllClosestNbrs(
      const dccrg::Dccrg<SpatialCell,dccrg::Cartesian_Geometry>& mpiGrid,
      const CellID& cellID
   ) {
      const std::vector<CellID> closestCells = getAllClosestNonsysboundaryCells(cellID);
      
      if(closestCells[0] == INVALID_CELLID) {
         cerr << __FILE__ << ":" << __LINE__ << ": No closest cell found!" << endl;
         abort();
      }
      averageCellData(mpiGrid, closestCells, mpiGrid[cellID]);
   }
   
   /*! Function used to copy the distribution and moments from one cell to another. In layer 2, copy only the moments.
    * \param from Pointer to parent cell to copy from.
    * \param to Pointer to destination cell.
    * \param allowBlockAdjustment If true, blocks can be created or destroyed. If false, only blocks existing in the destination cell are copied.
    */
   void SysBoundaryCondition::copyCellData(
      SpatialCell *from,
      SpatialCell *to,
      bool allowBlockAdjustment
   ) {      
      // WARNING Time-independence assumed here. _R and _V not copied, 
      // as boundary conditions cells should not set/use them.
      to->parameters[CellParams::RHO_DT2] = from->parameters[CellParams::RHO_DT2];
      to->parameters[CellParams::RHOVX_DT2] = from->parameters[CellParams::RHOVX_DT2];
      to->parameters[CellParams::RHOVY_DT2] = from->parameters[CellParams::RHOVY_DT2];
      to->parameters[CellParams::RHOVZ_DT2] = from->parameters[CellParams::RHOVZ_DT2];
      to->parameters[CellParams::P_11_DT2] = from->parameters[CellParams::P_11_DT2];
      to->parameters[CellParams::P_22_DT2] = from->parameters[CellParams::P_22_DT2];
      to->parameters[CellParams::P_33_DT2] = from->parameters[CellParams::P_33_DT2];
      to->parameters[CellParams::RHO] = from->parameters[CellParams::RHO];
      to->parameters[CellParams::RHOVX] = from->parameters[CellParams::RHOVX];
      to->parameters[CellParams::RHOVY] = from->parameters[CellParams::RHOVY];
      to->parameters[CellParams::RHOVZ] = from->parameters[CellParams::RHOVZ];
      to->parameters[CellParams::P_11] = from->parameters[CellParams::P_11];
      to->parameters[CellParams::P_22] = from->parameters[CellParams::P_22];
      to->parameters[CellParams::P_33] = from->parameters[CellParams::P_33];
      
      // Do this only for the first layer, the other layers do not need this.
      if (to->sysBoundaryLayer != 1) return;

      if (allowBlockAdjustment) {
         // prepare list of blocks to remove. It is not safe to loop over velocity_block_list while adding/removing blocks
         std::vector<vmesh::GlobalID> blocksToRemove;
         for (vmesh::LocalID block_i=0; block_i<to->get_number_of_velocity_blocks(); ++block_i) {
            const vmesh::GlobalID blockGID = to->get_velocity_block_global_id(block_i);
            
            // If this block does not exist in from, mark it for removal.
            if (from->get_velocity_block_local_id(blockGID) == from->invalid_local_id()) {
               blocksToRemove.push_back(blockGID);
            }
         }

         // remove blocks
         for (size_t b=0; b<blocksToRemove.size(); ++b) {
            cuint blockID=blocksToRemove[b];
            to->remove_velocity_block(blockID);
         }

         // add blocks
         const Realf* fromBlock_data = from->get_data();
         Realf* toBlock_data = to->get_data();
         for (vmesh::LocalID block_i=0; block_i<from->get_number_of_velocity_blocks(); ++block_i) {
            const vmesh::GlobalID blockGID = from->get_velocity_block_global_id(block_i);
            to->add_velocity_block(blockGID);
            const vmesh::LocalID toBlockLID = to->get_velocity_block_local_id(blockGID);

            for (unsigned int i = 0; i < SIZE_VELBLOCK; i++) {
               toBlock_data[toBlockLID*SIZE_VELBLOCK+i] = fromBlock_data[block_i*SIZE_VELBLOCK+i];
            }
         }
      } else {
         //just copy data to existing blocks, no modification of to blocks allowed
         const Realf* fromBlock_data = from->get_data();
         Realf* toBlock_data = to->get_data();
         for (vmesh::LocalID block_i=0; block_i<to->get_number_of_velocity_blocks(); ++block_i) {
            const vmesh::GlobalID blockGID = to->get_velocity_block_global_id(block_i);
            const vmesh::LocalID fromBlockLID = from->get_velocity_block_local_id(blockGID);
            if (from->get_velocity_block_local_id(blockGID) == from->invalid_local_id()) {
               for (unsigned int i = 0; i < VELOCITY_BLOCK_LENGTH; i++) {
                  toBlock_data[block_i*SIZE_VELBLOCK+i] = 0.0; //block did not exist in from cell, fill with zeros.
               }
            } else {
               for (unsigned int i = 0; i < VELOCITY_BLOCK_LENGTH; i++) {
                  toBlock_data[block_i*SIZE_VELBLOCK+i] = fromBlock_data[fromBlockLID*SIZE_VELBLOCK+i];
               }
            }
         }
      }
   }
   
   /*! Take a list of cells and set the destination cell distribution function to the average of the list's cells'.
    *  For layer 1 the whole distribution function is copied.
    *  For layer >1, only moments are copied
    * \param mpiGrid Grid
    * \param cellList List of cells to copy from.
    * \param to Cell in which to set the averaged distribution.
    */
   void SysBoundaryCondition::averageCellData(
      const dccrg::Dccrg<SpatialCell,dccrg::Cartesian_Geometry>& mpiGrid,
      const std::vector<CellID> cellList,
      SpatialCell *to
   ) {
      const size_t numberOfCells = cellList.size();
      if(numberOfCells == 1) {
         copyCellData(mpiGrid[cellList[0]], to, true);
      } else {
         creal factor = 1.0 / convert<Real>(numberOfCells);
         
         to->parameters[CellParams::RHO_DT2] = 0.0;
         to->parameters[CellParams::RHOVX_DT2] = 0.0;
         to->parameters[CellParams::RHOVY_DT2] = 0.0;
         to->parameters[CellParams::RHOVZ_DT2] = 0.0;
         to->parameters[CellParams::P_11_DT2] = 0.0;
         to->parameters[CellParams::P_22_DT2] = 0.0;
         to->parameters[CellParams::P_33_DT2] = 0.0;
         to->parameters[CellParams::RHO] = 0.0;
         to->parameters[CellParams::RHOVX] = 0.0;
         to->parameters[CellParams::RHOVY] = 0.0;
         to->parameters[CellParams::RHOVZ] = 0.0;
         to->parameters[CellParams::P_11] = 0.0;
         to->parameters[CellParams::P_22] = 0.0;
         to->parameters[CellParams::P_33] = 0.0;
         
         to->clear();
         
         for (size_t i=0; i<numberOfCells; i++) {
            const SpatialCell * incomingCell = mpiGrid[cellList[i]];
            
            // WARNING Time-independence assumed here. _R and _V not copied, as boundary conditions cells should not set/use them
            to->parameters[CellParams::RHO_DT2] += factor*incomingCell->parameters[CellParams::RHO_DT2];
            to->parameters[CellParams::RHOVX_DT2] += factor*incomingCell->parameters[CellParams::RHOVX_DT2];
            to->parameters[CellParams::RHOVY_DT2] += factor*incomingCell->parameters[CellParams::RHOVY_DT2];
            to->parameters[CellParams::RHOVZ_DT2] += factor*incomingCell->parameters[CellParams::RHOVZ_DT2];
            to->parameters[CellParams::P_11_DT2] += factor*incomingCell->parameters[CellParams::P_11_DT2];
            to->parameters[CellParams::P_22_DT2] += factor*incomingCell->parameters[CellParams::P_22_DT2];
            to->parameters[CellParams::P_33_DT2] += factor*incomingCell->parameters[CellParams::P_33_DT2];
            to->parameters[CellParams::RHO] += factor*incomingCell->parameters[CellParams::RHO];
            to->parameters[CellParams::RHOVX] += factor*incomingCell->parameters[CellParams::RHOVX];
            to->parameters[CellParams::RHOVY] += factor*incomingCell->parameters[CellParams::RHOVY];
            to->parameters[CellParams::RHOVZ] += factor*incomingCell->parameters[CellParams::RHOVZ];
            to->parameters[CellParams::P_11] += factor*incomingCell->parameters[CellParams::P_11];
            to->parameters[CellParams::P_22] += factor*incomingCell->parameters[CellParams::P_22];
            to->parameters[CellParams::P_33] += factor*incomingCell->parameters[CellParams::P_33];

            // Do this only for the first layer, the other layers do not need this.
            if (to->sysBoundaryLayer != 1) continue;
            
            const Real* blockParameters = incomingCell->get_block_parameters();
            for (vmesh::LocalID blockLID=0; blockLID<incomingCell->get_number_of_velocity_blocks(); ++blockLID) {
               //const Real* blockParameters = incomingCell->get_block_parameters(blockLID);
               // check where cells are
               creal vxBlock = blockParameters[BlockParams::VXCRD];
               creal vyBlock = blockParameters[BlockParams::VYCRD];
               creal vzBlock = blockParameters[BlockParams::VZCRD];
               creal dvxCell = blockParameters[BlockParams::DVX];
               creal dvyCell = blockParameters[BlockParams::DVY];
               creal dvzCell = blockParameters[BlockParams::DVZ];
               for (uint kc=0; kc<WID; ++kc) for (uint jc=0; jc<WID; ++jc) for (uint ic=0; ic<WID; ++ic) {
                  creal vxCellCenter = vxBlock + (ic+convert<Real>(0.5))*dvxCell;
                  creal vyCellCenter = vyBlock + (jc+convert<Real>(0.5))*dvyCell;
                  creal vzCellCenter = vzBlock + (kc+convert<Real>(0.5))*dvzCell;
                  to->increment_value(
                     vxCellCenter,
                     vyCellCenter,
                     vzCellCenter,
                     factor*incomingCell->get_value(vxCellCenter, vyCellCenter, vzCellCenter)
                  );
               }
               blockParameters += BlockParams::N_VELOCITY_BLOCK_PARAMS;
            } // for-loop over velocity blocks
         }
      }
   }
   
   /*! Take neighboring distribution and reflect all parts going in the direction opposite to the normal vector given in.
    * \param mpiGrid Grid
    * \param cellID Cell in which to set the distribution where incoming velocity cells have been reflected/bounced.
    * \param nx Unit vector x component normal to the bounce/reflection plane.
    * \param ny Unit vector y component normal to the bounce/reflection plane.
    * \param nz Unit vector z component normal to the bounce/reflection plane.
    */
   void SysBoundaryCondition::vlasovBoundaryReflect(
      const dccrg::Dccrg<SpatialCell,dccrg::Cartesian_Geometry>& mpiGrid,
      const CellID& cellID,
      creal& nx,
      creal& ny,
      creal& nz
   ) {
      SpatialCell * cell = mpiGrid[cellID];
<<<<<<< HEAD
      const std::vector<CellID> cellList = this->getAllClosestNonsysboundaryCells(mpiGrid, cellID);
      const size_t numberOfCells = cellList.size();
=======
      const std::vector<CellID> cellList = this->getAllClosestNonsysboundaryCells(cellID);
      cuint numberOfCells = cellList.size();
>>>>>>> 8a2abfda
      creal factor = 1.0 / convert<Real>(numberOfCells);
      
      cell->clear();
      
      for (size_t i=0; i<numberOfCells; i++) {
         SpatialCell* incomingCell = mpiGrid[cellList[i]];
         const Real* blockParameters = incomingCell->get_block_parameters();

         // add blocks
         for (vmesh::LocalID blockLID=0; blockLID<incomingCell->get_number_of_velocity_blocks(); ++blockLID) {
            // check where cells are
            creal vxBlock = blockParameters[BlockParams::VXCRD];
            creal vyBlock = blockParameters[BlockParams::VYCRD];
            creal vzBlock = blockParameters[BlockParams::VZCRD];
            creal dvxCell = blockParameters[BlockParams::DVX];
            creal dvyCell = blockParameters[BlockParams::DVY];
            creal dvzCell = blockParameters[BlockParams::DVZ];
            for (uint kc=0; kc<WID; ++kc) for (uint jc=0; jc<WID; ++jc) for (uint ic=0; ic<WID; ++ic) {
               creal vxCellCenter = vxBlock + (ic+convert<Real>(0.5))*dvxCell;
               creal vyCellCenter = vyBlock + (jc+convert<Real>(0.5))*dvyCell;
               creal vzCellCenter = vzBlock + (kc+convert<Real>(0.5))*dvzCell;
               // scalar product v.n
               creal vNormal = vxCellCenter*nx + vyCellCenter*ny + vzCellCenter*nz;
               if(vNormal >= 0.0) {
                  // Not flowing in, leave as is.
                  cell->increment_value(
                     vxCellCenter,
                     vyCellCenter,
                     vzCellCenter,
                     factor*incomingCell->get_value(vxCellCenter, vyCellCenter, vzCellCenter)
                  );
               } else {
                  // Flowing in, bounce off.
                  cell->increment_value(
                     vxCellCenter - 2.0*vNormal*nx,
                     vyCellCenter - 2.0*vNormal*ny,
                     vzCellCenter - 2.0*vNormal*nz,
                     factor*incomingCell->get_value(vxCellCenter, vyCellCenter, vzCellCenter)
                  );
               }
            } // for-loop over cells in velocity block
         } // for-loop over velocity blocks
         blockParameters += BlockParams::N_VELOCITY_BLOCK_PARAMS;
      } // for-loop over spatial cells
   }
   
   /*! Take neighboring distribution and absorb all parts going in the direction opposite to the normal vector given in.
    * \param mpiGrid Grid
    * \param cellID Cell in which to set the distribution where incoming velocity cells have been kept or swallowed.
    * \param nx Unit vector x component normal to the bounce/reflection plane.
    * \param ny Unit vector y component normal to the bounce/reflection plane.
    * \param nz Unit vector z component normal to the bounce/reflection plane.
    */
   void SysBoundaryCondition::vlasovBoundaryAbsorb(
      const dccrg::Dccrg<SpatialCell,dccrg::Cartesian_Geometry>& mpiGrid,
      const CellID& cellID,
      creal& nx,
      creal& ny,
      creal& nz
   ) {
      SpatialCell * cell = mpiGrid[cellID];
<<<<<<< HEAD
      const std::vector<CellID> cellList = this->getAllClosestNonsysboundaryCells(mpiGrid, cellID);
      const size_t numberOfCells = cellList.size();
=======
      const std::vector<CellID> cellList = this->getAllClosestNonsysboundaryCells(cellID);
      cuint numberOfCells = cellList.size();
>>>>>>> 8a2abfda
      creal factor = 1.0 / convert<Real>(numberOfCells);
      
      cell->clear();
      
      for (size_t i=0; i<numberOfCells; i++) {
         SpatialCell * incomingCell = mpiGrid[cellList[i]];
         const Real* blockParameters = incomingCell->get_block_parameters();   
         
         // add blocks
         for (vmesh::LocalID blockLID=0; blockLID<incomingCell->get_number_of_velocity_blocks(); ++blockLID) {
            // check where cells are
            creal vxBlock = blockParameters[BlockParams::VXCRD];
            creal vyBlock = blockParameters[BlockParams::VYCRD];
            creal vzBlock = blockParameters[BlockParams::VZCRD];
            creal dvxCell = blockParameters[BlockParams::DVX];
            creal dvyCell = blockParameters[BlockParams::DVY];
            creal dvzCell = blockParameters[BlockParams::DVZ];
            for (uint kc=0; kc<WID; ++kc) for (uint jc=0; jc<WID; ++jc) for (uint ic=0; ic<WID; ++ic) {
               creal vxCellCenter = vxBlock + (ic+convert<Real>(0.5))*dvxCell;
               creal vyCellCenter = vyBlock + (jc+convert<Real>(0.5))*dvyCell;
               creal vzCellCenter = vzBlock + (kc+convert<Real>(0.5))*dvzCell;
               // scalar product v.n
               creal vNormal = vxCellCenter*nx + vyCellCenter*ny + vzCellCenter*nz;
               if(vNormal >= 0.0) {
                  // Not flowing in, leave as is.
                  cell->increment_value(
                     vxCellCenter,
                     vyCellCenter,
                     vzCellCenter,
                     factor*incomingCell->get_value(vxCellCenter, vyCellCenter, vzCellCenter)
                  );
               } else {
                  // Flowing in, bounce off.
                  cell->increment_value(
                     vxCellCenter,
                     vyCellCenter,
                     vzCellCenter,
                     0.0
                  );
               }
            }
         } // for-loop over velocity blocks
         blockParameters += BlockParams::N_VELOCITY_BLOCK_PARAMS;
      } // for-loop over spatial cells
   }


   /*! Updates the system boundary conditions after load balancing. This is called from e.g. the class SysBoundary.
    * \param mpiGrid          DCCRG grid
    * \param local_cells      Cells within this process
    * \retval                 Returns true if the operation is successful
    */
   bool SysBoundaryCondition::updateSysBoundaryConditionsAfterLoadBalance(
      dccrg::Dccrg<SpatialCell,dccrg::Cartesian_Geometry>& mpiGrid,
      const vector<CellID> & local_cells_on_boundary
   ) {
      // Loop over cellids
      for( vector<CellID>::const_iterator it = local_cells_on_boundary.begin(); it != local_cells_on_boundary.end(); ++it ) {
         const CellID cellId = *it;
         std::vector<CellID> & closestCells = allClosestNonsysboundaryCells[cellId];
         closestCells.clear();
         uint dist = numeric_limits<uint>::max();
      
         // First iteration of search to determine closest distance
         for(int i=-2; i<3; i++)
            for(int j=-2; j<3; j++)
               for(int k=-2; k<3; k++) {
                  const CellID cell = getNeighbour(mpiGrid,cellId,i,j,k);
                  if(cell != INVALID_CELLID) {
                     if(mpiGrid[cell]->sysBoundaryFlag == sysboundarytype::NOT_SYSBOUNDARY) {
                        cuint d2 = i*i+j*j+k*k;
                        if(d2 < dist) {
                           dist = d2;
                        }
                     }
                  }
               }
         // Second iteration to record the cellIds of all cells at closest distance
         for(int i=-2; i<3; i++)
            for(int j=-2; j<3; j++)
               for(int k=-2; k<3; k++) {
                  const CellID cell = getNeighbour(mpiGrid,cellId,i,j,k);
                  if(cell != INVALID_CELLID) {
                     if(mpiGrid[cell]->sysBoundaryFlag == sysboundarytype::NOT_SYSBOUNDARY) {
                        cuint d2 = i*i+j*j+k*k;
                        if(d2 == dist) {
                           closestCells.push_back(cell);
                        }
                     }
                  }
               }
         if(closestCells.size() == 0) closestCells.push_back(INVALID_CELLID);
      }
      return true;
   }

   /*! Get the cellID of the first closest cell of type NOT_SYSBOUNDARY found.
    * \return The cell index of that cell
    * \sa getAllClosestNonsysboundaryCells
    */
   CellID & SysBoundaryCondition::getTheClosestNonsysboundaryCell(
      const CellID& cellID
   ) {
      std::vector<CellID> & closestCells = allClosestNonsysboundaryCells.at(cellID);
      return closestCells.at(0);
   }
   
   /*! Get the cellIDs of all the closest cells of type NOT_SYSBOUNDARY.
    * \return The vector of cell indices of those cells
    * \sa getTheClosestNonsysboundaryCell
    */
   std::vector<CellID> & SysBoundaryCondition::getAllClosestNonsysboundaryCells(
      const CellID& cellID
   ) {
      phiprof::start("getAllClosestNonsysboundaryCells");
      std::vector<CellID> & closestCells = allClosestNonsysboundaryCells.at(cellID);
      phiprof::stop("getAllClosestNonsysboundaryCells");
      return closestCells;
   }
   
   /*! Function used in some cases to know which faces the system boundary condition is being applied to.*/
   void SysBoundaryCondition::getFaces(bool* faces) {
      cerr << "ERROR: SysBoundaryCondition::getFaces called instead of derived class function!" << endl;
   }
   
   /*! Get the name of the system boundary condition.
    * \return The name of the system boundary. The base class function returns an empty string.
    */
   string SysBoundaryCondition::getName() const {
      cerr << "ERROR: SysBoundaryCondition::getName called instead of derived class function!" << endl;
      return string("");
   }
   
   /*! Get the enum index of the system boundary condition.
    * \return The index of the system boundary condition as enumerated in namespace sysboundarytype. The base class function returns 0.
    */
   uint SysBoundaryCondition::getIndex() const {
      cerr << "ERROR: SysBoundaryCondition::getIndex called instead of derived class function!" << endl;
      return 0;
   }
   
   /*! Get the precedence value of the system boundary condition.
    * \return The precedence value of the system boundary condition as set by parameter.
    */
   uint SysBoundaryCondition::getPrecedence() const {return precedence;}
   
   /*! Returns whether the boundary condition is dynamic in time.
    * \return Boolean value.
    */
   bool SysBoundaryCondition::isDynamic() const {return isThisDynamic;}
   
} // namespace SBC<|MERGE_RESOLUTION|>--- conflicted
+++ resolved
@@ -508,13 +508,9 @@
       creal& nz
    ) {
       SpatialCell * cell = mpiGrid[cellID];
-<<<<<<< HEAD
-      const std::vector<CellID> cellList = this->getAllClosestNonsysboundaryCells(mpiGrid, cellID);
+      const std::vector<CellID> cellList = this->getAllClosestNonsysboundaryCells(cellID);
       const size_t numberOfCells = cellList.size();
-=======
-      const std::vector<CellID> cellList = this->getAllClosestNonsysboundaryCells(cellID);
-      cuint numberOfCells = cellList.size();
->>>>>>> 8a2abfda
+
       creal factor = 1.0 / convert<Real>(numberOfCells);
       
       cell->clear();
@@ -576,13 +572,9 @@
       creal& nz
    ) {
       SpatialCell * cell = mpiGrid[cellID];
-<<<<<<< HEAD
-      const std::vector<CellID> cellList = this->getAllClosestNonsysboundaryCells(mpiGrid, cellID);
+      const std::vector<CellID> cellList = this->getAllClosestNonsysboundaryCells(cellID);
       const size_t numberOfCells = cellList.size();
-=======
-      const std::vector<CellID> cellList = this->getAllClosestNonsysboundaryCells(cellID);
-      cuint numberOfCells = cellList.size();
->>>>>>> 8a2abfda
+
       creal factor = 1.0 / convert<Real>(numberOfCells);
       
       cell->clear();
