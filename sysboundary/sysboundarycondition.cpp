/*
 * This file is part of Vlasiator.
 * Copyright 2010-2016 Finnish Meteorological Institute
 *
 * For details of usage, see the COPYING file and read the "Rules of the Road"
 * at http://vlasiator.fmi.fi/
 *
 * This program is free software; you can redistribute it and/or modify
 * it under the terms of the GNU General Public License as published by
 * the Free Software Foundation; either version 2 of the License, or
 * (at your option) any later version.
 *
 * This program is distributed in the hope that it will be useful,
 * but WITHOUT ANY WARRANTY; without even the implied warranty of
 * MERCHANTABILITY or FITNESS FOR A PARTICULAR PURPOSE.  See the
 * GNU General Public License for more details.
 *
 * You should have received a copy of the GNU General Public License along
 * with this program; if not, write to the Free Software Foundation, Inc.,
 * 51 Franklin Street, Fifth Floor, Boston, MA 02110-1301 USA.
 */

/*!\file sysboundarycondition.cpp
 * \brief Implementation of the base class SysBoundaryCondition to handle system boundary cells.
 * 
 * \sa donotcompute.cpp ionosphere.cpp outflow.cpp setbyuser.cpp setmaxwellian.cpp
 * 
 */

#include <cstdlib>
#include <iostream>

#include "../parameters.h"
#include "../vlasovmover.h"
#include "sysboundarycondition.h"
#include "../projects/projects_common.h"

using namespace std;

namespace SBC {
   // ************************************************************
   // ***** DEFINITIONS FOR BOUNDARYCONDITION BASE CLASS *****
   // ************************************************************
   
   /*!\brief Function used to determine on which face(s) if any the cell at given coordinates is.
    * 
    * This function is used by some of the classes inheriting from this base class.
    * 
    * Depth is hard-coded to be 2 as other parts of the code (field solver especially) rely on that.
    * 
    * \param isThisCellOnAFace Pointer to an array of 6 bool returning of each face whether the cell is on that face. Order: 0 x+; 1 x-; 2 y+; 3 y-; 4 z+; 5 z-
    * \param x Cell x coordinate
    * \param y Cell y coordinate
    * \param z Cell z coordinate
    * \param dx Cell dx size
    * \param dy Cell dy size
    * \param dz Cell dz size
    * \param excludeSlicesAndPeriodicDimensions If true, do not consider a cell to be part of the face if that face has a depth of 1 only (single-cell thick slices/columns) or if that direciton is periodic..
    */
   void SysBoundaryCondition::determineFace(
      bool* isThisCellOnAFace,
      creal x, creal y, creal z,
      creal dx, creal dy, creal dz,
      const bool excludeSlicesAndPeriodicDimensions //=false (default)
   ) {
      for(uint i=0; i<6; i++) {
         isThisCellOnAFace[i] = false;
      }
      if(x > Parameters::xmax - 2.0*dx) {
         isThisCellOnAFace[0] = true;
      }
      if(x < Parameters::xmin + 2.0*dx) {
         isThisCellOnAFace[1] = true;
      }
      if(y > Parameters::ymax - 2.0*dy) {
         isThisCellOnAFace[2] = true;
      }
      if(y < Parameters::ymin + 2.0*dy) {
         isThisCellOnAFace[3] = true;
      }
      if(z > Parameters::zmax - 2.0*dz) {
         isThisCellOnAFace[4] = true;
      }
      if(z < Parameters::zmin + 2.0*dz) {
         isThisCellOnAFace[5] = true;
      }
      if(excludeSlicesAndPeriodicDimensions == true) {
         if(Parameters::xcells_ini == 1 || this->isPeriodic[0]) {
            isThisCellOnAFace[0] = false;
            isThisCellOnAFace[1] = false;
         }
         if(Parameters::ycells_ini == 1 || this->isPeriodic[1]) {
            isThisCellOnAFace[2] = false;
            isThisCellOnAFace[3] = false;
         }
         if(Parameters::zcells_ini == 1 || this->isPeriodic[2]) {
            isThisCellOnAFace[4] = false;
            isThisCellOnAFace[5] = false;
         }
      }
   }
   
   /*! SysBoundaryCondition base class constructor. The constructor is empty.*/
   SysBoundaryCondition::SysBoundaryCondition() { }
   
   /*! SysBoundaryCondition base class virtual destructor. The destructor is empty.*/
   SysBoundaryCondition::~SysBoundaryCondition() { }
   
   /*! SysBoundaryCondition base class instance of the addParameters function. Should not be used, each derived class should have its own.*/
   void SysBoundaryCondition::addParameters() {
      cerr << "ERROR: SysBoundaryCondition::addParameters called instead of derived class function!" << endl;
   }
   
   /*! SysBoundaryCondition base class instance of the getParameters function. Should not be used, each derived class should have its own.*/
   void SysBoundaryCondition::getParameters() {
      cerr << "ERROR: SysBoundaryCondition::getParameters called instead of derived class function!" << endl;
   }
   
   /*! Function called during initialisation to set the system boundary condition's parameters.
    * This function must initialize the boundary condition function for all particle species,
    * i.e., its behavior is not allowed to depend on SysBoundaryCondition::activePopID.
    * Base version should not be used, each derived class should have its own.
    */
   bool SysBoundaryCondition::initSysBoundary(
      creal& t,
      Project &project
   ) {
      cerr << "ERROR: SysBoundaryCondition::initSysBoundary called instead of derived class function!" << endl;
      return false;
   }

   /*! Function used to assign the system boundary condition type to a cell.
    * \param mpiGrid Grid
    * \return The system boundary condition type's index
    */
   bool SysBoundaryCondition::assignSysBoundary(dccrg::Dccrg<SpatialCell,dccrg::Cartesian_Geometry>& mpiGrid) {
      cerr << "ERROR: SysBoundaryCondition::assignSysBoundary called instead of derived class function!" << endl;
      return false;
   }
   
   /*! Function used to apply the system boundary condition initial state to a cell.
    * \param mpiGrid Grid
    * \param project Project object
    * \return Boolean true on success, false on failure.
    */
   bool SysBoundaryCondition::applyInitialState(
      const dccrg::Dccrg<SpatialCell,dccrg::Cartesian_Geometry>& mpiGrid,
      Project &project
   ) {
      cerr << "ERROR: SysBoundaryCondition::applyInitialState called instead of derived class function!" << endl;
      return false;
   }
   
   /*! Function used to return the system boundary condition cell's magnetic field component.
    * \param mpiGrid Grid
    * \param cellCache Field solver cell cache
    * \param localID Field solver cache local cell ID
    * \param dt Time step length
    * \param RKCase The step in Runge-Kutta (use values from enum defined in common.h).
    * \param offset Offset of 0-index to the PERBX component, usually 0 or CellParams::PERBX_DT2 - CellParams::PERBX
    * \param component 0: x-component, 1: y-component, 2: z-component.
    * 
    * \return The requested component value.
    */

   Real SysBoundaryCondition::fieldSolverBoundaryCondMagneticField(
      FsGrid< std::array<Real, fsgrids::bfield::N_BFIELD>, 2> & perBGrid,
      FsGrid< std::array<Real, fsgrids::bfield::N_BFIELD>, 2> & perBDt2Grid,
      FsGrid< std::array<Real, fsgrids::efield::N_EFIELD>, 2> & EGrid,
      FsGrid< std::array<Real, fsgrids::efield::N_EFIELD>, 2> & EDt2Grid,
      FsGrid< fsgrids::technical, 2> & technicalGrid,
      cint i,
      cint j,
      cint k,
      creal& dt,
      cuint& RKCase,
      cuint& component
   ) {
      cerr << "ERROR: SysBoundaryCondition::fieldSolverBoundaryCondMagneticField called instead of derived class function!" << endl;
      exit(1);
   }
   
   /*! Function used to return the system boundary condition cell's main electric field component (without Hall term).
    * \param mpiGrid Grid
    * \param cellID The cell's ID.
    * \param RKCase The step in Runge-Kutta (use values from enum defined in common.h).
    * \param component 0: x-component, 1: y-component, 2: z-component.
    * 
    * \return The requested component value.
    * 
    * \sa fieldSolverBoundaryCondHallElectricField
    */
   void SysBoundaryCondition::fieldSolverBoundaryCondElectricField(
      FsGrid< std::array<Real, fsgrids::efield::N_EFIELD>, 2> & EGrid,
      cint i,
      cint j,
      cint k,
      cuint component
   ) {
      cerr << "ERROR: SysBoundaryCondition::fieldSolverBoundaryCondElectricField called instead of derived class function!" << endl;
      exit(1);
   }
   
   /*! Function used to compute the system boundary condition cell's Hall electric field components and save them into the cell parameters.
    * \param cache Field solver cell cache
    * \param RKCase The step in Runge-Kutta (use values from enum defined in common.h).
    * \param component 0: x-component, 1: y-component, 2: z-component.
    */
   void SysBoundaryCondition::fieldSolverBoundaryCondHallElectricField(
      FsGrid< std::array<Real, fsgrids::ehall::N_EHALL>, 2> & EHallGrid,
      cint i,
      cint j,
      cint k,
      cuint component
   ) {
      cerr << "ERROR: SysBoundaryCondition::fieldSolverBoundaryCondHallElectricField called instead of derived class function!" << endl;
      exit(1);
   }
   
   /*! Function used to compute the system boundary condition cell's electron pressure gradient electric field components and save them into the cell parameters.
    * \param cache Field solver cell cache.
    * \param RKCase The step in Runge-Kutta (use values from enum defined in common.h).
    * \param component 0: x-component, 1: y-component, 2: z-component.
    */
   void SysBoundaryCondition::fieldSolverBoundaryCondGradPeElectricField(
      FsGrid< std::array<Real, fsgrids::egradpe::N_EGRADPE>, 2> & EGradPeGrid,
      cint i,
      cint j,
      cint k,
      cuint component
   ) {
      cerr << "ERROR: SysBoundaryCondition::fieldSolverBoundaryCondGradPeElectricField called instead of derived class function!" << endl;
      exit(1);
   }
   
   /*! Function used to compute the system boundary condition cell's derivatives and save them into the cell derivatives.
    * \param mpiGrid Grid
    * \param cellID The cell's ID.
    * \param RKCase The step in Runge-Kutta (use values from enum defined in common.h).
    * \param component 0: x-derivatives, 1: y-derivatives, 2: z-derivatives, 3: xy-derivatives, 4: xz-derivatives, 5: yz-derivatives.
    */
   void SysBoundaryCondition::fieldSolverBoundaryCondDerivatives(
      FsGrid< std::array<Real, fsgrids::dperb::N_DPERB>, 2> & dPerBGrid,
      FsGrid< std::array<Real, fsgrids::dmoments::N_DMOMENTS>, 2> & dMomentsGrid,
      cint i,
      cint j,
      cint k,
      cuint& RKCase,
      cuint& component
   ) {
      cerr << "ERROR: SysBoundaryCondition::fieldSolverBoundaryCondDerivatives called instead of derived class function!" << endl;
      exit(1);
   }
   
   /*! Function used to compute the system boundary condition cell's BVOL derivatives and save them into the cell derivatives.
    * \param mpiGrid Grid
    * \param cellID The cell's ID.
    * \param component 0: x-derivatives, 1: y-derivatives, 2: z-derivatives.
    */
   void SysBoundaryCondition::fieldSolverBoundaryCondBVOLDerivatives(
      FsGrid< std::array<Real, fsgrids::volfields::N_VOL>, 2> & volGrid,
      cint i,
      cint j,
      cint k,
      cuint& component
   ) {
      cerr << "ERROR: SysBoundaryCondition::fieldSolverBoundaryCondBVOLDerivatives called instead of derived class function!" << endl;
      exit(1);
   }
   
   /*! Function used to set the system boundary condition cell's derivatives to 0.
    * \param mpiGrid Grid
    * \param cellID The cell's ID.
    * \param component 0: x-derivatives, 1: y-derivatives, 2: z-derivatives, 3: xy-derivatives, 4: xz-derivatives, 5: yz-derivatives.
    */
   void SysBoundaryCondition::setCellDerivativesToZero(
      FsGrid< std::array<Real, fsgrids::dperb::N_DPERB>, 2> & dPerBGrid,
      FsGrid< std::array<Real, fsgrids::dmoments::N_DMOMENTS>, 2> & dMomentsGrid,
      cint i,
      cint j,
      cint k,
      cuint& component
   ) {
      std::array<Real, fsgrids::dperb::N_DPERB> * dPerBGrid0 = dPerBGrid.get(i,j,k);
      std::array<Real, fsgrids::dmoments::N_DMOMENTS> * dMomentsGrid0 = dMomentsGrid.get(i,j,k);
      switch(component) {
         case 0: // x, xx
<<<<<<< HEAD
            dMomentsGrid0->at(fsgrids::dmoments::drhodx) = 0.0;
            dMomentsGrid0->at(fsgrids::dmoments::dp11dx) = 0.0;
            dMomentsGrid0->at(fsgrids::dmoments::dp22dx) = 0.0;
            dMomentsGrid0->at(fsgrids::dmoments::dp33dx) = 0.0;
            dPerBGrid0->at(fsgrids::dperb::dPERBydx)  = 0.0;
            dPerBGrid0->at(fsgrids::dperb::dPERBzdx)  = 0.0;
            dMomentsGrid0->at(fsgrids::dmoments::dVxdx)  = 0.0;
            dMomentsGrid0->at(fsgrids::dmoments::dVydx)  = 0.0;
            dMomentsGrid0->at(fsgrids::dmoments::dVzdx)  = 0.0;
            dPerBGrid0->at(fsgrids::dperb::dPERBydxx) = 0.0;
            dPerBGrid0->at(fsgrids::dperb::dPERBzdxx) = 0.0;
            break;
         case 1: // y, yy
            dMomentsGrid0->at(fsgrids::dmoments::drhody) = 0.0;
            dMomentsGrid0->at(fsgrids::dmoments::dp11dy) = 0.0;
            dMomentsGrid0->at(fsgrids::dmoments::dp22dy) = 0.0;
            dMomentsGrid0->at(fsgrids::dmoments::dp33dy) = 0.0;
            dPerBGrid0->at(fsgrids::dperb::dPERBxdy)  = 0.0;
            dPerBGrid0->at(fsgrids::dperb::dPERBzdy)  = 0.0;
            dMomentsGrid0->at(fsgrids::dmoments::dVxdy)  = 0.0;
            dMomentsGrid0->at(fsgrids::dmoments::dVydy)  = 0.0;
            dMomentsGrid0->at(fsgrids::dmoments::dVzdy)  = 0.0;
            dPerBGrid0->at(fsgrids::dperb::dPERBxdyy) = 0.0;
            dPerBGrid0->at(fsgrids::dperb::dPERBzdyy) = 0.0;
            break;
         case 2: // z, zz
            dMomentsGrid0->at(fsgrids::dmoments::drhodz) = 0.0;
            dMomentsGrid0->at(fsgrids::dmoments::dp11dz) = 0.0;
            dMomentsGrid0->at(fsgrids::dmoments::dp22dz) = 0.0;
            dMomentsGrid0->at(fsgrids::dmoments::dp33dz) = 0.0;
            dPerBGrid0->at(fsgrids::dperb::dPERBxdz)  = 0.0;
            dPerBGrid0->at(fsgrids::dperb::dPERBydz)  = 0.0;
            dMomentsGrid0->at(fsgrids::dmoments::dVxdz)  = 0.0;
            dMomentsGrid0->at(fsgrids::dmoments::dVydz)  = 0.0;
            dMomentsGrid0->at(fsgrids::dmoments::dVzdz)  = 0.0;
            dPerBGrid0->at(fsgrids::dperb::dPERBxdzz) = 0.0;
            dPerBGrid0->at(fsgrids::dperb::dPERBydzz) = 0.0;
=======
            derivs[fieldsolver::drhomdx] = 0.0;
            derivs[fieldsolver::drhoqdx] = 0.0;
            derivs[fieldsolver::dp11dx] = 0.0;
            derivs[fieldsolver::dp22dx] = 0.0;
            derivs[fieldsolver::dp33dx] = 0.0;
            derivs[fieldsolver::dPERBydx]  = 0.0;
            derivs[fieldsolver::dPERBzdx]  = 0.0;
            derivs[fieldsolver::dVxdx]  = 0.0;
            derivs[fieldsolver::dVydx]  = 0.0;
            derivs[fieldsolver::dVzdx]  = 0.0;
            derivs[fieldsolver::dPERBydxx] = 0.0;
            derivs[fieldsolver::dPERBzdxx] = 0.0;
            break;
         case 1: // y, yy
            derivs[fieldsolver::drhomdy] = 0.0;
            derivs[fieldsolver::drhoqdy] = 0.0;
            derivs[fieldsolver::dp11dy] = 0.0;
            derivs[fieldsolver::dp22dy] = 0.0;
            derivs[fieldsolver::dp33dy] = 0.0;
            derivs[fieldsolver::dPERBxdy]  = 0.0;
            derivs[fieldsolver::dPERBzdy]  = 0.0;
            derivs[fieldsolver::dVxdy]  = 0.0;
            derivs[fieldsolver::dVydy]  = 0.0;
            derivs[fieldsolver::dVzdy]  = 0.0;
            derivs[fieldsolver::dPERBxdyy] = 0.0;
            derivs[fieldsolver::dPERBzdyy] = 0.0;
            break;
         case 2: // z, zz
            derivs[fieldsolver::drhomdz] = 0.0;
            derivs[fieldsolver::drhoqdz] = 0.0;
            derivs[fieldsolver::dp11dz] = 0.0;
            derivs[fieldsolver::dp22dz] = 0.0;
            derivs[fieldsolver::dp33dz] = 0.0;
            derivs[fieldsolver::dPERBxdz]  = 0.0;
            derivs[fieldsolver::dPERBydz]  = 0.0;
            derivs[fieldsolver::dVxdz]  = 0.0;
            derivs[fieldsolver::dVydz]  = 0.0;
            derivs[fieldsolver::dVzdz]  = 0.0;
            derivs[fieldsolver::dPERBxdzz] = 0.0;
            derivs[fieldsolver::dPERBydzz] = 0.0;
>>>>>>> 159c23b9
            break;
         case 3: // xy
            dPerBGrid0->at(fsgrids::dperb::dPERBzdxy) = 0.0;
            break;
         case 4: // xz
            dPerBGrid0->at(fsgrids::dperb::dPERBydxz) = 0.0;
            break;
         case 5: // yz
            dPerBGrid0->at(fsgrids::dperb::dPERBxdyz) = 0.0;
            break;
         default:
            cerr << __FILE__ << ":" << __LINE__ << ":" << " Invalid component" << endl;
      }
   }
   
   /*! Function used to set the system boundary condition cell's BVOL derivatives to 0.
    * \param mpiGrid Grid
    * \param cellID The cell's ID.
    * \param component 0: x-derivatives, 1: y-derivatives, 2: z-derivatives.
    */
   void SysBoundaryCondition::setCellBVOLDerivativesToZero(
      FsGrid< std::array<Real, fsgrids::volfields::N_VOL>, 2> & volGrid,
      cint i,
      cint j,
      cint k,
      cuint& component
   ) {
      std::array<Real, fsgrids::volfields::N_VOL> * volGrid0 = volGrid.get(i,j,k);
      switch(component) {
         case 0:
            volGrid0->at(fsgrids::volfields::dPERBYVOLdx) = 0.0;
            volGrid0->at(fsgrids::volfields::dPERBZVOLdx) = 0.0;
            break;
         case 1:
            volGrid0->at(fsgrids::volfields::dPERBXVOLdy) = 0.0;
            volGrid0->at(fsgrids::volfields::dPERBZVOLdy) = 0.0;
            break;
         case 2:
            volGrid0->at(fsgrids::volfields::dPERBXVOLdz) = 0.0;
            volGrid0->at(fsgrids::volfields::dPERBYVOLdz) = 0.0;
            break;
         default:
            cerr << __FILE__ << ":" << __LINE__ << ":" << " Invalid component" << endl;
      }
   }
   

   /*! Function used to compute the system boundary condition for 
    * the distribution function and moments in the given spatial cell.
    * @param mpiGrid The grid.
    * @param cellID The cell's ID.
    * @param popID Particle species ID.*/
   void SysBoundaryCondition::vlasovBoundaryCondition(
         const dccrg::Dccrg<SpatialCell,dccrg::Cartesian_Geometry>& mpiGrid,
         const CellID& cellID,
         const uint popID
   ) {
      cerr << "ERROR: SysBoundaryCondition::vlasovBoundaryCondition called instead of derived class function!" << endl;
      exit(1);
   }
   
   /*! Function used to copy the distribution and moments from (one of) the closest sysboundarytype::NOT_SYSBOUNDARY cell.
    * \param mpiGrid Grid
    * \param cellID The cell's ID.
    * \param copyMomentsOnly If true, do not touch velocity space.
    */
   void SysBoundaryCondition::vlasovBoundaryCopyFromTheClosestNbr(
         const dccrg::Dccrg<SpatialCell,dccrg::Cartesian_Geometry>& mpiGrid,
         const CellID& cellID,
         const bool& copyMomentsOnly,
         const uint popID
   ) {
      const CellID closestCell = getTheClosestNonsysboundaryCell(cellID);
      
      if(closestCell == INVALID_CELLID) {
         cerr << __FILE__ << ":" << __LINE__ << ": No closest cell found!" << endl;
         abort();
      }
      //Do not allow block adjustment, the block structure when calling vlasovBoundaryCondition should be static
      copyCellData(mpiGrid[closestCell],mpiGrid[cellID],false, copyMomentsOnly, popID);
   }
   
   /*! Function used to average and copy the distribution and moments from all the closest sysboundarytype::NOT_SYSBOUNDARY cells.
    * \param mpiGrid Grid
    * \param cellID The cell's ID.
    */
   void SysBoundaryCondition::vlasovBoundaryCopyFromAllClosestNbrs(
      const dccrg::Dccrg<SpatialCell,dccrg::Cartesian_Geometry>& mpiGrid,
      const CellID& cellID,const uint popID
   ) {
      const std::vector<CellID> closestCells = getAllClosestNonsysboundaryCells(cellID);
      
      if(closestCells[0] == INVALID_CELLID) {
         cerr << __FILE__ << ":" << __LINE__ << ": No closest cell found!" << endl;
         abort();
      }
      averageCellData(mpiGrid, closestCells, mpiGrid[cellID],popID);
   }
   
   /*! Function used to copy the distribution from (one of) the closest sysboundarytype::NOT_SYSBOUNDARY cell but limiting to values no higher than where it can flow into. Moments are recomputed.
    * \param mpiGrid Grid
    * \param cellID The cell's ID.
    */
   void SysBoundaryCondition::vlasovBoundaryCopyFromTheClosestNbrAndLimit(
      const dccrg::Dccrg<SpatialCell,dccrg::Cartesian_Geometry>& mpiGrid,
      const CellID& cellID,
      const uint popID
      ) {
      const CellID closestCell = getTheClosestNonsysboundaryCell(cellID);
      SpatialCell * from = mpiGrid[closestCell];
      SpatialCell * to = mpiGrid[cellID];
      
      if(closestCell == INVALID_CELLID) {
         cerr << __FILE__ << ":" << __LINE__ << ": No closest cell found!" << endl;
         abort();
      }
      
      const std::array<SpatialCell*,27> flowtoCells = getFlowtoCells(cellID);
      //Do not allow block adjustment, the block structure when calling vlasovBoundaryCondition should be static
      //just copy data to existing blocks, no modification of to blocks allowed
      for (vmesh::LocalID blockLID=0; blockLID<to->get_number_of_velocity_blocks(popID); ++blockLID) {
         const vmesh::GlobalID blockGID = to->get_velocity_block_global_id(blockLID,popID);
//          const Realf* fromBlock_data = from->get_data(from->get_velocity_block_local_id(blockGID) );
         Realf* toBlock_data = to->get_data(blockLID,popID);
         if (from->get_velocity_block_local_id(blockGID,popID) == from->invalid_local_id()) {
            for (unsigned int i = 0; i < VELOCITY_BLOCK_LENGTH; i++) {
               toBlock_data[i] = 0.0; //block did not exist in from cell, fill with zeros.
            }
         } else {
            const Real* blockParameters = to->get_block_parameters(blockLID, popID);
            // check where cells are
            creal vxBlock = blockParameters[BlockParams::VXCRD];
            creal vyBlock = blockParameters[BlockParams::VYCRD];
            creal vzBlock = blockParameters[BlockParams::VZCRD];
            creal dvxCell = blockParameters[BlockParams::DVX];
            creal dvyCell = blockParameters[BlockParams::DVY];
            creal dvzCell = blockParameters[BlockParams::DVZ];
            
            std::array<Realf*,27> flowtoCellsBlockCache = getFlowtoCellsBlock(flowtoCells, blockGID, popID);
            
            for (uint kc=0; kc<WID; ++kc) {
               for (uint jc=0; jc<WID; ++jc) {
                  for (uint ic=0; ic<WID; ++ic) {
                     velocity_cell_indices_t indices = {ic, jc, kc};
                     const uint cell = from->get_velocity_cell(indices);
                     
                     creal vxCellCenter = vxBlock + (ic+convert<Real>(0.5))*dvxCell;
                     creal vyCellCenter = vyBlock + (jc+convert<Real>(0.5))*dvyCell;
                     creal vzCellCenter = vzBlock + (kc+convert<Real>(0.5))*dvzCell;
                     const int vxCellSign = vxCellCenter < 0 ? -1 : 1;
                     const int vyCellSign = vyCellCenter < 0 ? -1 : 1;
                     const int vzCellSign = vzCellCenter < 0 ? -1 : 1;
                     Realf value = from->get_value(blockGID, cell, popID);
                     //loop over spatial cells in quadrant of influence
                     for(int dvx = 0 ; dvx <= 1; dvx++) {
                        for(int dvy = 0 ; dvy <= 1; dvy++) {
                           for(int dvz = 0 ; dvz <= 1; dvz++) {
                              const int flowToId = nbrID(dvx * vxCellSign, dvy * vyCellSign, dvz * vzCellSign);
                              if(flowtoCells.at(flowToId)){
                                 value = min(value, flowtoCellsBlockCache.at(flowToId)[cell]);
                              }
                           }
                        }
                     }
                     to->set_value(blockGID, cell,  value, popID);
                  }
               }
            }
         }
      }
      calculateCellMoments(to,true,true);
   }
   
   /*! Function used to copy the distribution and moments from one cell to another. In layer 2, copy only the moments.
    * \param from Pointer to parent cell to copy from.
    * \param to Pointer to destination cell.
    * \param allowBlockAdjustment If true, blocks can be created or destroyed. If false, only blocks existing in the destination cell are copied.
    */
   void SysBoundaryCondition::copyCellData(
            SpatialCell* from,
            SpatialCell* to,
            bool allowBlockAdjustment,
            const bool& copyMomentsOnly,
            const uint popID
   ) {
      // WARNING Time-independence assumed here. _R and _V not copied, 
      // as boundary conditions cells should not set/use them.
      if (popID == 0) {
         to->parameters[CellParams::RHOM_DT2] = from->parameters[CellParams::RHOM_DT2];
         to->parameters[CellParams::VX_DT2] = from->parameters[CellParams::VX_DT2];
         to->parameters[CellParams::VY_DT2] = from->parameters[CellParams::VY_DT2];
         to->parameters[CellParams::VZ_DT2] = from->parameters[CellParams::VZ_DT2];
         to->parameters[CellParams::RHOQ_DT2] = from->parameters[CellParams::RHOQ_DT2];
         to->parameters[CellParams::P_11_DT2] = from->parameters[CellParams::P_11_DT2];
         to->parameters[CellParams::P_22_DT2] = from->parameters[CellParams::P_22_DT2];
         to->parameters[CellParams::P_33_DT2] = from->parameters[CellParams::P_33_DT2];
         to->parameters[CellParams::RHOM] = from->parameters[CellParams::RHOM];
         to->parameters[CellParams::VX] = from->parameters[CellParams::VX];
         to->parameters[CellParams::VY] = from->parameters[CellParams::VY];
         to->parameters[CellParams::VZ] = from->parameters[CellParams::VZ];
         to->parameters[CellParams::RHOQ] = from->parameters[CellParams::RHOQ];
         to->parameters[CellParams::P_11] = from->parameters[CellParams::P_11];
         to->parameters[CellParams::P_22] = from->parameters[CellParams::P_22];
         to->parameters[CellParams::P_33] = from->parameters[CellParams::P_33];
      }
      
       if(to->sysBoundaryLayer == 1 && !copyMomentsOnly) { // Do this only for the first layer, the other layers do not need this. Do only if copyMomentsOnly is false.
         to->set_population(from->get_population(popID), popID);
      } else {
         to->get_population(popID).RHO = from->get_population(popID).RHO;
         to->get_population(popID).RHO_R = from->get_population(popID).RHO_R;
         to->get_population(popID).RHO_V = from->get_population(popID).RHO_V;
         for (uint i=0; i<3; i++) {
            to->get_population(popID).V[i] = from->get_population(popID).V[i];
            to->get_population(popID).V_R[i] = from->get_population(popID).V_R[i];
            to->get_population(popID).V_V[i] = from->get_population(popID).V_V[i];
            to->get_population(popID).P[i] = from->get_population(popID).P[i];
            to->get_population(popID).P_R[i] = from->get_population(popID).P_R[i];
            to->get_population(popID).P_V[i] = from->get_population(popID).P_V[i];
            
         }
      }
   }
   
   /*! Take a list of cells and set the destination cell distribution function to the average of the list's cells'.
    *  For layer 1 the whole distribution function is copied.
    *  For layer >1, only moments are copied
    * \param mpiGrid Grid
    * \param cellList Vector of cells to copy from.
    * \param to Pointer to cell in which to set the averaged distribution.
    */
   void SysBoundaryCondition::averageCellData(
         const dccrg::Dccrg<SpatialCell,dccrg::Cartesian_Geometry>& mpiGrid,
         const std::vector<CellID> cellList,
         SpatialCell *to,
         const uint popID
   ) {
      const size_t numberOfCells = cellList.size();
      if(numberOfCells == 1) {
         copyCellData(mpiGrid[cellList[0]], to, true, false, popID);
      } else {
         creal factor = 1.0 / convert<Real>(numberOfCells);

         if (popID == 0) {
            to->parameters[CellParams::RHOM_DT2] = 0.0;
            to->parameters[CellParams::VX_DT2] = 0.0;
            to->parameters[CellParams::VY_DT2] = 0.0;
            to->parameters[CellParams::VZ_DT2] = 0.0;
            to->parameters[CellParams::RHOQ_DT2] = 0.0;
            to->parameters[CellParams::P_11_DT2] = 0.0;
            to->parameters[CellParams::P_22_DT2] = 0.0;
            to->parameters[CellParams::P_33_DT2] = 0.0;
            to->parameters[CellParams::RHOM] = 0.0;
            to->parameters[CellParams::VX] = 0.0;
            to->parameters[CellParams::VY] = 0.0;
            to->parameters[CellParams::VZ] = 0.0;
            to->parameters[CellParams::RHOQ] = 0.0;
            to->parameters[CellParams::P_11] = 0.0;
            to->parameters[CellParams::P_22] = 0.0;
            to->parameters[CellParams::P_33] = 0.0;
         }
         to->clear(popID);
         
         for (size_t i=0; i<numberOfCells; i++) {
            const SpatialCell* incomingCell = mpiGrid[cellList[i]];
            
            // WARNING Time-independence assumed here. _R and _V not copied, as boundary conditions cells should not set/use them
            if (popID == 0) {
               to->parameters[CellParams::RHOM_DT2] += factor*incomingCell->parameters[CellParams::RHOM_DT2];
               to->parameters[CellParams::VX_DT2] += factor*incomingCell->parameters[CellParams::VX_DT2];
               to->parameters[CellParams::VY_DT2] += factor*incomingCell->parameters[CellParams::VY_DT2];
               to->parameters[CellParams::VZ_DT2] += factor*incomingCell->parameters[CellParams::VZ_DT2];
               to->parameters[CellParams::RHOQ_DT2] += factor*incomingCell->parameters[CellParams::RHOQ_DT2];
               to->parameters[CellParams::P_11_DT2] += factor*incomingCell->parameters[CellParams::P_11_DT2];
               to->parameters[CellParams::P_22_DT2] += factor*incomingCell->parameters[CellParams::P_22_DT2];
               to->parameters[CellParams::P_33_DT2] += factor*incomingCell->parameters[CellParams::P_33_DT2];
               to->parameters[CellParams::RHOM] += factor*incomingCell->parameters[CellParams::RHOM];
               to->parameters[CellParams::VX] += factor*incomingCell->parameters[CellParams::VX];
               to->parameters[CellParams::VY] += factor*incomingCell->parameters[CellParams::VY];
               to->parameters[CellParams::VZ] += factor*incomingCell->parameters[CellParams::VZ];
               to->parameters[CellParams::RHOQ] += factor*incomingCell->parameters[CellParams::RHOQ];
               to->parameters[CellParams::P_11] += factor*incomingCell->parameters[CellParams::P_11];
               to->parameters[CellParams::P_22] += factor*incomingCell->parameters[CellParams::P_22];
               to->parameters[CellParams::P_33] += factor*incomingCell->parameters[CellParams::P_33];
            }

            // Do this only for the first layer, the other layers do not need this.
            if (to->sysBoundaryLayer != 1) continue;

            const Real* blockParameters = incomingCell->get_block_parameters(popID);
            const Realf* fromData = incomingCell->get_data(popID);
            for (vmesh::LocalID incBlockLID=0; incBlockLID<incomingCell->get_number_of_velocity_blocks(popID); ++incBlockLID) {
               // Check where cells are
               creal vxBlock = blockParameters[BlockParams::VXCRD];
               creal vyBlock = blockParameters[BlockParams::VYCRD];
               creal vzBlock = blockParameters[BlockParams::VZCRD];
               creal dvxCell = blockParameters[BlockParams::DVX];
               creal dvyCell = blockParameters[BlockParams::DVY];
               creal dvzCell = blockParameters[BlockParams::DVZ];
               
               // Global ID of the block containing incoming data
               vmesh::GlobalID incBlockGID = incomingCell->get_velocity_block_global_id(incBlockLID,popID);
               
               // Get local ID of the target block. If the block doesn't exist, create it.
               vmesh::GlobalID toBlockLID = to->get_velocity_block_local_id(incBlockGID,popID);
               if (toBlockLID == SpatialCell::invalid_local_id()) {
                  to->add_velocity_block(incBlockGID,popID);
                  toBlockLID = to->get_velocity_block_local_id(incBlockGID,popID);
               }
               
               // Pointer to target block data
               Realf* toData = to->get_data(toBlockLID,popID);

               // Add values from source cells
               for (uint kc=0; kc<WID; ++kc) for (uint jc=0; jc<WID; ++jc) for (uint ic=0; ic<WID; ++ic) {
                  toData[cellIndex(ic,jc,kc)] += factor*fromData[cellIndex(ic,jc,kc)];
               }
               fromData += SIZE_VELBLOCK;
               blockParameters += BlockParams::N_VELOCITY_BLOCK_PARAMS;
            } // for-loop over velocity blocks
         }
      }
   }

   /*! Take neighboring distribution and reflect all parts going in the direction opposite to the normal vector given in.
    * \param mpiGrid Grid
    * \param cellID Cell in which to set the distribution where incoming velocity cells have been reflected/bounced.
    * \param nx Unit vector x component normal to the bounce/reflection plane.
    * \param ny Unit vector y component normal to the bounce/reflection plane.
    * \param nz Unit vector z component normal to the bounce/reflection plane.
    */
   void SysBoundaryCondition::vlasovBoundaryReflect(
         const dccrg::Dccrg<SpatialCell,dccrg::Cartesian_Geometry>& mpiGrid,
         const CellID& cellID,
         creal& nx,
         creal& ny,
         creal& nz,
         const uint popID
   ) {
      SpatialCell * cell = mpiGrid[cellID];
      const std::vector<CellID> cellList = this->getAllClosestNonsysboundaryCells(cellID);
      const size_t numberOfCells = cellList.size();

      creal factor = 1.0 / convert<Real>(numberOfCells);
      
      cell->clear(popID);
      
      for (size_t i=0; i<numberOfCells; i++) {
         SpatialCell* incomingCell = mpiGrid[cellList[i]];
         const Real* blockParameters = incomingCell->get_block_parameters(popID);

         // add blocks
         for (vmesh::LocalID blockLID=0; blockLID<incomingCell->get_number_of_velocity_blocks(popID); ++blockLID) {
            // check where cells are
            creal vxBlock = blockParameters[BlockParams::VXCRD];
            creal vyBlock = blockParameters[BlockParams::VYCRD];
            creal vzBlock = blockParameters[BlockParams::VZCRD];
            creal dvxCell = blockParameters[BlockParams::DVX];
            creal dvyCell = blockParameters[BlockParams::DVY];
            creal dvzCell = blockParameters[BlockParams::DVZ];
            for (uint kc=0; kc<WID; ++kc) for (uint jc=0; jc<WID; ++jc) for (uint ic=0; ic<WID; ++ic) {
               creal vxCellCenter = vxBlock + (ic+convert<Real>(0.5))*dvxCell;
               creal vyCellCenter = vyBlock + (jc+convert<Real>(0.5))*dvyCell;
               creal vzCellCenter = vzBlock + (kc+convert<Real>(0.5))*dvzCell;
               // scalar product v.n
               creal vNormal = vxCellCenter*nx + vyCellCenter*ny + vzCellCenter*nz;
               if (vNormal >= 0.0) {
                  // Not flowing in, leave as is.
                  cell->increment_value(
                     vxCellCenter,
                     vyCellCenter,
                     vzCellCenter,
                     factor*incomingCell->get_value(vxCellCenter, vyCellCenter, vzCellCenter,popID),
                     popID
                  );
               } else {
                  // Flowing in, bounce off.
                  cell->increment_value(
                     vxCellCenter - 2.0*vNormal*nx,
                     vyCellCenter - 2.0*vNormal*ny,
                     vzCellCenter - 2.0*vNormal*nz,
                     factor*incomingCell->get_value(vxCellCenter, vyCellCenter, vzCellCenter,popID),
                     popID
                  );
               }
            } // for-loop over cells in velocity block
         } // for-loop over velocity blocks
         blockParameters += BlockParams::N_VELOCITY_BLOCK_PARAMS;
      } // for-loop over spatial cells
   }
   
   /*! Take neighboring distribution and absorb all parts going in the direction opposite to the normal vector given in.
    * \param mpiGrid Grid
    * \param cellID Cell in which to set the distribution where incoming velocity cells have been kept or swallowed.
    * \param nx Unit vector x component normal to the absorption plane.
    * \param ny Unit vector y component normal to the absorption plane.
    * \param nz Unit vector z component normal to the absorption plane.
    * \param quenchingFactor Multiplicative factor by which to scale the distribution function values. 0: absorb. ]0;1[: quench.
    */
   void SysBoundaryCondition::vlasovBoundaryAbsorb(
      const dccrg::Dccrg<SpatialCell,dccrg::Cartesian_Geometry>& mpiGrid,
      const CellID& cellID,
      creal& nx,
      creal& ny,
      creal& nz,
      creal& quenchingFactor,
      const uint popID
   ) {
      SpatialCell* cell = mpiGrid[cellID];
      const std::vector<CellID> cellList = this->getAllClosestNonsysboundaryCells(cellID);
      const size_t numberOfCells = cellList.size();

      creal factor = 1.0 / convert<Real>(numberOfCells);
      
      cell->clear(popID);
      
      for (size_t i=0; i<numberOfCells; i++) {
         SpatialCell* incomingCell = mpiGrid[cellList[i]];
         const Real* blockParameters = incomingCell->get_block_parameters(popID);
         
         // add blocks
         for (vmesh::LocalID blockLID=0; blockLID<incomingCell->get_number_of_velocity_blocks(popID); ++blockLID) {
            // check where cells are
            creal vxBlock = blockParameters[BlockParams::VXCRD];
            creal vyBlock = blockParameters[BlockParams::VYCRD];
            creal vzBlock = blockParameters[BlockParams::VZCRD];
            creal dvxCell = blockParameters[BlockParams::DVX];
            creal dvyCell = blockParameters[BlockParams::DVY];
            creal dvzCell = blockParameters[BlockParams::DVZ];
            for (uint kc=0; kc<WID; ++kc) 
               for (uint jc=0; jc<WID; ++jc) 
                  for (uint ic=0; ic<WID; ++ic) {
                     creal vxCellCenter = vxBlock + (ic+convert<Real>(0.5))*dvxCell;
                     creal vyCellCenter = vyBlock + (jc+convert<Real>(0.5))*dvyCell;
                     creal vzCellCenter = vzBlock + (kc+convert<Real>(0.5))*dvzCell;
                     // scalar product v.n
                     creal vNormal = vxCellCenter*nx + vyCellCenter*ny + vzCellCenter*nz;
                     if(vNormal >= 0.0) {
                        // Not flowing in, leave as is.
                        cell->increment_value(
                           vxCellCenter,
                           vyCellCenter,
                           vzCellCenter,
                           factor*incomingCell->get_value(vxCellCenter, vyCellCenter, vzCellCenter),
                           popID
                        );
                     } else {
                        // Flowing in, bounce off.
                        cell->increment_value(
                           vxCellCenter,
                           vyCellCenter,
                           vzCellCenter,
                           factor*quenchingFactor*incomingCell->get_value(vxCellCenter, vyCellCenter, vzCellCenter),
                           popID
                        );
                     }
            }
         } // for-loop over velocity blocks
         blockParameters += BlockParams::N_VELOCITY_BLOCK_PARAMS;
      } // for-loop over spatial cells
   }


   /*! Updates the system boundary conditions after load balancing. This is called from e.g. the class SysBoundary.
    * \param mpiGrid Grid
    * \param local_cells_on_boundary Cells within this process
    * \retval success Returns true if the operation is successful
    */
   bool SysBoundaryCondition::updateSysBoundaryConditionsAfterLoadBalance(
      dccrg::Dccrg<SpatialCell,dccrg::Cartesian_Geometry>& mpiGrid,
      const vector<CellID> & local_cells_on_boundary
   ) {
      // Loop over cellids
      for( vector<CellID>::const_iterator it = local_cells_on_boundary.begin(); it != local_cells_on_boundary.end(); ++it ) {
         const CellID cellId = *it;
         std::vector<CellID> & closestCells = allClosestNonsysboundaryCells[cellId];
         closestCells.clear();
         std::array<SpatialCell*,27> & flowtoCells = allFlowtoCells[cellId];
         flowtoCells.fill(NULL);
         uint dist = numeric_limits<uint>::max();
      
         // First iteration of search to determine closest distance
         for(int i=-2; i<3; i++)
            for(int j=-2; j<3; j++)
               for(int k=-2; k<3; k++) {
                  const CellID cell = getNeighbour(mpiGrid,cellId,i,j,k);
                  if(cell != INVALID_CELLID) {
                     if(mpiGrid[cell]->sysBoundaryFlag == sysboundarytype::NOT_SYSBOUNDARY) {
                        cuint d2 = i*i+j*j+k*k;
                        if(d2 < dist) {
                           dist = d2;
                        }
                        // Flowto neighbours have distances of 1, 2 or 3 at a distance of 1 layer, 4, 5 or 6 at a distance of 2 layers.
                        // Furthermore one does not want to have the cell itself in this list.
                        if(d2 < 4 && i != 0 && j != 0 && k != 0) {
                           flowtoCells.at(i + 3*j + 9*k + 13) = mpiGrid[cell];
                        }
                     }
                  }
               }
         // Second iteration to record the cellIds of all cells at closest distance
         for(int i=-2; i<3; i++)
            for(int j=-2; j<3; j++)
               for(int k=-2; k<3; k++) {
                  const CellID cell = getNeighbour(mpiGrid,cellId,i,j,k);
                  if(cell != INVALID_CELLID) {
                     if(mpiGrid[cell]->sysBoundaryFlag == sysboundarytype::NOT_SYSBOUNDARY) {
                        cuint d2 = i*i+j*j+k*k;
                        if(d2 == dist) {
                           closestCells.push_back(cell);
                        }
                     }
                  }
               }
         if(closestCells.size() == 0) closestCells.push_back(INVALID_CELLID);
      }
      return true;
   }
   
   /*! Get the cellID of the first closest cell of type NOT_SYSBOUNDARY found.
    * \param i,j,k Coordinates of the cell to start looking from
    * \return The cell index of that cell
    * \sa getAllClosestNonsysboundaryCells
    */
   std::array<int, 3> SysBoundaryCondition::getTheClosestNonsysboundaryCell(
      FsGrid< fsgrids::technical, 2> & technicalGrid,
      cint i,
      cint j,
      cint k
   ) {
      const std::vector< std::array<int, 3> > closestCells = getAllClosestNonsysboundaryCells(technicalGrid, i, j, k);
      return closestCells.at(0);
   }
   
   /*! Get the cellIDs of all the closest cells of type NOT_SYSBOUNDARY.
    * \param i,j,k Coordinates of the cell to start looking from
    * \return The vector of cell indices of those cells
    * \sa getTheClosestNonsysboundaryCell
    */
   std::vector< std::array<int, 3> > SysBoundaryCondition::getAllClosestNonsysboundaryCells(
      FsGrid< fsgrids::technical, 2> & technicalGrid,
      cint i,
      cint j,
      cint k
   ) {
      int distance = std::numeric_limits<int>::max();
      std::vector< std::array<int,3> > closestCells;
      
      for (int kk=-2; kk<3; kk++) {
         for (int jj=-2; jj<3; jj++) {
            for (int ii=-2; ii<3 ; ii++) {
               if( technicalGrid.get(i+ii,j+jj,k+kk) && technicalGrid.get(i+ii,j+jj,k+kk)->sysBoundaryFlag == sysboundarytype::NOT_SYSBOUNDARY) {
                  distance = min(distance, ii*ii + jj*jj + kk*kk);
               }
            }
         }
      }
      
      for (int kk=-2; kk<3; kk++) {
         for (int jj=-2; jj<3; jj++) {
            for (int ii=-2; ii<3 ; ii++) {
               if( technicalGrid.get(i+ii,j+jj,k+kk) && technicalGrid.get(i+ii,j+jj,k+kk)->sysBoundaryFlag == sysboundarytype::NOT_SYSBOUNDARY) {
                  int d = ii*ii + jj*jj + kk*kk;
                  if( d == distance ) {
                     std::array<int, 3> cell = {i+ii, j+jj, k+kk};
                     closestCells.push_back(cell);
                  }
               }
            }
         }
      }
      
      if(closestCells.size() == 0) {
         std::array<int, 3> dummy  = {std::numeric_limits<int>::min()};
         closestCells.push_back(dummy);
      }
      
      return closestCells;
   }
   
   /*! Get the cellID of the first closest cell of type NOT_SYSBOUNDARY found.
    * \param cellID ID of the cell to start look from.
    * \return The cell index of that cell
    * \sa getAllClosestNonsysboundaryCells
    */
   CellID & SysBoundaryCondition::getTheClosestNonsysboundaryCell(
      const CellID& cellID
   ) {
      std::vector<CellID> & closestCells = allClosestNonsysboundaryCells.at(cellID);
      return closestCells.at(0);
   }
   
   /*! Get the cellIDs of all the closest cells of type NOT_SYSBOUNDARY.
    * \param cellID ID of the cell to start look from.
    * \return The vector of cell indices of those cells
    * \sa getTheClosestNonsysboundaryCell
    */
   std::vector<CellID> & SysBoundaryCondition::getAllClosestNonsysboundaryCells(
      const CellID& cellID
   ) {
      std::vector<CellID> & closestCells = allClosestNonsysboundaryCells.at(cellID);
      return closestCells;
   }
   
   /*! Get the cellIDs of all flowto cells (cells into which the velocity distribution can flow and which is of type NOT_SYSBOUNDARY).
    * \param cellID ID of the cell to start look from.
    * \return The vector of cell indices of those cells
    */
   std::array<SpatialCell*,27> & SysBoundaryCondition::getFlowtoCells(
      const CellID& cellID
   ) {
      phiprof::start("getFlowtoCells");
      std::array<SpatialCell*,27> & flowtoCells = allFlowtoCells.at(cellID);
      phiprof::stop("getFlowtoCells");
      return flowtoCells;
   }
   
   std::array<Realf*,27> SysBoundaryCondition::getFlowtoCellsBlock(
      const std::array<SpatialCell*,27> flowtoCells,
      const vmesh::GlobalID blockGID,
      const uint popID
   ) {
      phiprof::start("getFlowtoCellsBlock");
      std::array<Realf*,27> flowtoCellsBlock;
      flowtoCellsBlock.fill(NULL);
      for (uint i=0; i<27; i++) {
         if(flowtoCells.at(i)) {
            flowtoCellsBlock.at(i) = flowtoCells.at(i)->get_data(flowtoCells.at(i)->get_velocity_block_local_id(blockGID,popID), popID);
         }
      }
      phiprof::stop("getFlowtoCellsBlock");
      return flowtoCellsBlock;
   }
   
   Real SysBoundaryCondition::fieldBoundaryCopyFromExistingFaceNbrMagneticField(
      FsGrid< std::array<Real, fsgrids::bfield::N_BFIELD>, 2> & perBGrid,
      FsGrid< fsgrids::technical, 2> & technicalGrid,
      cint i,
      cint j,
      cint k,
      cuint component
   ) {
      const std::array<int,3> closestCell = getTheClosestNonsysboundaryCell(technicalGrid, i, j, k);
      
      #ifndef NDEBUG
      const std::array<int32_t, 3> gid = technicalGrid.getGlobalIndices(i, j, k);
      const std::array<int32_t, 3> ngid = technicalGrid.getGlobalIndices(closestCell[0], closestCell[1], closestCell[2]);
      if ( technicalGrid.get(closestCell[0], closestCell[1], closestCell[2]) == nullptr ) {
         stringstream ss;
         ss << "ERROR, cell (" << gid[0] << "," << gid[1] << "," << gid[2] << ") tries to access invalid sysboundary nbr (" << ngid[0] << "," << ngid[1] << "," << ngid[2] << ") in " << __FILE__ << ":" << __LINE__ << endl;
         cerr << ss.str();
         exit(1);
      }
      
      if (technicalGrid.get(closestCell[0], closestCell[1], closestCell[2])->sysBoundaryFlag != sysboundarytype::NOT_SYSBOUNDARY) {
         stringstream ss;
         ss << "ERROR, cell (" << gid[0] << "," << gid[1] << "," << gid[2] << ") uses value from sysboundary nbr (" << ngid[0] << "," << ngid[1] << "," << ngid[2] << ") in " << __FILE__ << ":" << __LINE__ << endl;
         cerr << ss.str();
         exit(1);
      }
      
      if (closestCell[0] == std::numeric_limits<int>::min()) {
         cerr << "(" << gid[0] << "," << gid[1] << "," << gid[2] << ")" << __FILE__ << ":" << __LINE__ << ": No closest cell found!" << endl;
         abort();
      }
      #endif
      
      return perBGrid.get(closestCell[0], closestCell[1], closestCell[2])->at(fsgrids::bfield::PERBX+component);
   }
   
   /*! Function used in some cases to know which faces the system boundary condition is being applied to.
    * \param faces Pointer to array of 6 bool in which the values are returned whether the corresponding face is of that type. Order: 0 x+; 1 x-; 2 y+; 3 y-; 4 z+; 5 z-
    */
   void SysBoundaryCondition::getFaces(bool* faces) {
      cerr << "ERROR: SysBoundaryCondition::getFaces called instead of derived class function!" << endl;
   }
   
   /*! Get the name of the system boundary condition.
    * \return The name of the system boundary. The base class function returns an empty string.
    */
   string SysBoundaryCondition::getName() const {
      cerr << "ERROR: SysBoundaryCondition::getName called instead of derived class function!" << endl;
      return string("");
   }
   
   /*! Get the enum index of the system boundary condition.
    * \return The index of the system boundary condition as enumerated in namespace sysboundarytype. The base class function returns 0.
    */
   uint SysBoundaryCondition::getIndex() const {
      cerr << "ERROR: SysBoundaryCondition::getIndex called instead of derived class function!" << endl;
      return 0;
   }
   
   /*! Get the precedence value of the system boundary condition.
    * \return The precedence value of the system boundary condition as set by parameter.
    */
   uint SysBoundaryCondition::getPrecedence() const {return precedence;}
   
   /*! Returns whether the boundary condition is dynamic in time.
    * \return Boolean value.
    */
   bool SysBoundaryCondition::isDynamic() const {return isThisDynamic;}
   
   void SysBoundaryCondition::setPeriodicity(
      bool isFacePeriodic[3]
   ) {
      for (uint i=0; i<3; i++) {
         this->isPeriodic[i] = isFacePeriodic[i];
      }
   }
   
   /*! Get a bool telling whether to call again applyInitialState upon restarting the simulation. */
   bool SysBoundaryCondition::doApplyUponRestart() const {return this->applyUponRestart;}
} // namespace SBC<|MERGE_RESOLUTION|>--- conflicted
+++ resolved
@@ -285,8 +285,8 @@
       std::array<Real, fsgrids::dmoments::N_DMOMENTS> * dMomentsGrid0 = dMomentsGrid.get(i,j,k);
       switch(component) {
          case 0: // x, xx
-<<<<<<< HEAD
-            dMomentsGrid0->at(fsgrids::dmoments::drhodx) = 0.0;
+            dMomentsGrid0->at(fsgrids::dmoments::drhomdx) = 0.0;
+            dMomentsGrid0->at(fsgrids::dmoments::drhoqdx) = 0.0;
             dMomentsGrid0->at(fsgrids::dmoments::dp11dx) = 0.0;
             dMomentsGrid0->at(fsgrids::dmoments::dp22dx) = 0.0;
             dMomentsGrid0->at(fsgrids::dmoments::dp33dx) = 0.0;
@@ -299,7 +299,8 @@
             dPerBGrid0->at(fsgrids::dperb::dPERBzdxx) = 0.0;
             break;
          case 1: // y, yy
-            dMomentsGrid0->at(fsgrids::dmoments::drhody) = 0.0;
+            dMomentsGrid0->at(fsgrids::dmoments::drhomdy) = 0.0;
+            dMomentsGrid0->at(fsgrids::dmoments::drhoqdy) = 0.0;
             dMomentsGrid0->at(fsgrids::dmoments::dp11dy) = 0.0;
             dMomentsGrid0->at(fsgrids::dmoments::dp22dy) = 0.0;
             dMomentsGrid0->at(fsgrids::dmoments::dp33dy) = 0.0;
@@ -312,7 +313,8 @@
             dPerBGrid0->at(fsgrids::dperb::dPERBzdyy) = 0.0;
             break;
          case 2: // z, zz
-            dMomentsGrid0->at(fsgrids::dmoments::drhodz) = 0.0;
+            dMomentsGrid0->at(fsgrids::dmoments::drhomdz) = 0.0;
+            dMomentsGrid0->at(fsgrids::dmoments::drhoqdz) = 0.0;
             dMomentsGrid0->at(fsgrids::dmoments::dp11dz) = 0.0;
             dMomentsGrid0->at(fsgrids::dmoments::dp22dz) = 0.0;
             dMomentsGrid0->at(fsgrids::dmoments::dp33dz) = 0.0;
@@ -323,48 +325,6 @@
             dMomentsGrid0->at(fsgrids::dmoments::dVzdz)  = 0.0;
             dPerBGrid0->at(fsgrids::dperb::dPERBxdzz) = 0.0;
             dPerBGrid0->at(fsgrids::dperb::dPERBydzz) = 0.0;
-=======
-            derivs[fieldsolver::drhomdx] = 0.0;
-            derivs[fieldsolver::drhoqdx] = 0.0;
-            derivs[fieldsolver::dp11dx] = 0.0;
-            derivs[fieldsolver::dp22dx] = 0.0;
-            derivs[fieldsolver::dp33dx] = 0.0;
-            derivs[fieldsolver::dPERBydx]  = 0.0;
-            derivs[fieldsolver::dPERBzdx]  = 0.0;
-            derivs[fieldsolver::dVxdx]  = 0.0;
-            derivs[fieldsolver::dVydx]  = 0.0;
-            derivs[fieldsolver::dVzdx]  = 0.0;
-            derivs[fieldsolver::dPERBydxx] = 0.0;
-            derivs[fieldsolver::dPERBzdxx] = 0.0;
-            break;
-         case 1: // y, yy
-            derivs[fieldsolver::drhomdy] = 0.0;
-            derivs[fieldsolver::drhoqdy] = 0.0;
-            derivs[fieldsolver::dp11dy] = 0.0;
-            derivs[fieldsolver::dp22dy] = 0.0;
-            derivs[fieldsolver::dp33dy] = 0.0;
-            derivs[fieldsolver::dPERBxdy]  = 0.0;
-            derivs[fieldsolver::dPERBzdy]  = 0.0;
-            derivs[fieldsolver::dVxdy]  = 0.0;
-            derivs[fieldsolver::dVydy]  = 0.0;
-            derivs[fieldsolver::dVzdy]  = 0.0;
-            derivs[fieldsolver::dPERBxdyy] = 0.0;
-            derivs[fieldsolver::dPERBzdyy] = 0.0;
-            break;
-         case 2: // z, zz
-            derivs[fieldsolver::drhomdz] = 0.0;
-            derivs[fieldsolver::drhoqdz] = 0.0;
-            derivs[fieldsolver::dp11dz] = 0.0;
-            derivs[fieldsolver::dp22dz] = 0.0;
-            derivs[fieldsolver::dp33dz] = 0.0;
-            derivs[fieldsolver::dPERBxdz]  = 0.0;
-            derivs[fieldsolver::dPERBydz]  = 0.0;
-            derivs[fieldsolver::dVxdz]  = 0.0;
-            derivs[fieldsolver::dVydz]  = 0.0;
-            derivs[fieldsolver::dVzdz]  = 0.0;
-            derivs[fieldsolver::dPERBxdzz] = 0.0;
-            derivs[fieldsolver::dPERBydzz] = 0.0;
->>>>>>> 159c23b9
             break;
          case 3: // xy
             dPerBGrid0->at(fsgrids::dperb::dPERBzdxy) = 0.0;
