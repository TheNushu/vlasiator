--- conflicted
+++ resolved
@@ -57,15 +57,9 @@
       Real sparseDynamicMinValue1;     /*!< The minimum value for the minValue*/
       Real sparseDynamicMinValue2;     /*!< The maximum value for the minValue*/
 
-<<<<<<< HEAD
-      Real backstreamRadius;           /*!< Radius of sphere to split the distribution into backstreaming and non-backstreaming. 0 (default in cfg) disables the DRO. */
-      std::array<Real, 3> backstreamV; /*!< Centre of sphere to split the distribution into backstreaming and non-backstreaming. 0 (default in cfg) disables the DRO. */
-     
-=======
       Real thermalRadius;           /*!< Radius of sphere to split the distribution into thermal and suprathermal. 0 (default in cfg) disables the DRO. */
       std::array<Real, 3> thermalV; /*!< Centre of sphere to split the distribution into thermal and suprathermal. 0 (default in cfg) disables the DRO. */
 
->>>>>>> a95a11fc
       Real EnergyDensityLimit1;   /*!< Lower bound for second Energy density bin in units of solar wind ram energy. Default 5. */
       Real EnergyDensityLimit2;   /*!< Lower bound forthird Energy density bin in units of solar wind ram energy. Default 10. */
       Real SolarWindEnergy;       /*!< Solar wind ram energy, used for calculating energy density bins. Default value of 0 attempts to use SolarWindSpeed instead.  */
@@ -76,16 +70,9 @@
       Real precipitationEmax;                  /*!< Highest energy channel (in keV) for precipitation differential flux evaluation. Default 100. */
       Real precipitationLossConeAngle;         /*!< Fixed loss cone opening angle (in deg) for precipitation differential flux evaluation. Default 10. */
 
-<<<<<<< HEAD
-      
       Species();
       Species(const Species& other);
       ~Species();
-=======
-       Species();
-       Species(const Species& other);
-       ~Species();
->>>>>>> a95a11fc
     };
 
 } // namespace species
