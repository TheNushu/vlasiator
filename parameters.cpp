--- conflicted
+++ resolved
@@ -2,27 +2,10 @@
 This file is part of Vlasiator.
 
 Copyright 2010, 2011, 2012, 2013 Finnish Meteorological Institute
-<<<<<<< HEAD
-=======
-
-Vlasiator is free software: you can redistribute it and/or modify
-it under the terms of the GNU General Public License version 3
-as published by the Free Software Foundation.
-
-Vlasiator is distributed in the hope that it will be useful,
-but WITHOUT ANY WARRANTY; without even the implied warranty of
-MERCHANTABILITY or FITNESS FOR A PARTICULAR PURPOSE. See the
-GNU General Public License for more details.
-
-You should have received a copy of the GNU General Public License
-along with this program. If not, see <http://www.gnu.org/licenses/>.
->>>>>>> 33c7d739
 */
 
 #include "parameters.h"
 #include "readparameters.h"
-#include <limits>
-//O: limits included twice?
 #include <limits>
 
 #ifndef NAN
