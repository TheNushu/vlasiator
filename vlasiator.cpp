--- conflicted
+++ resolved
@@ -412,17 +412,11 @@
       //do not compute new dt on first step (in restarts dt comes from file, otherwise it was initialized before we entered
       //simulation loop
       if(P::dynamicTimestep  && P::tstep> P::tstep_min) {
-         computeNewTimeStep(mpiGrid,newDt,dtIsChanged);         
+         computeNewTimeStep(mpiGrid,newDt,dtIsChanged);
          if(dtIsChanged) {
             phiprof::start("update-dt");
-<<<<<<< HEAD
             //propagate velocity space to real-time
-            calculateAcceleration(mpiGrid,0.5*P::dt);
-=======
-            //propagate velocity space to real-time, do not do it if dt is zero
-            if(P::dt >0)
-               calculateAcceleration(mpiGrid,*project,0.5*P::dt);
->>>>>>> c4114ca7
+            calculateAcceleration(mpiGrid,*project,0.5*P::dt);
             //re-compute moments for real time for fieldsolver, and
             //shift compute rho_dt2 as average of old rho and new
             //rho. In practice this value is at a 1/4 timestep, as we
