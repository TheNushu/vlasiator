/*!
Spatial cell class for Vlasiator that supports a variable number of velocity blocks.

Copyright 2011 Finnish Meteorological Institute

Vlasiator is free software: you can redistribute it and/or modify
it under the terms of the GNU General Public License version 3
as published by the Free Software Foundation.

Vlasiator is distributed in the hope that it will be useful,
but WITHOUT ANY WARRANTY; without even the implied warranty of
MERCHANTABILITY or FITNESS FOR A PARTICULAR PURPOSE. See the
GNU General Public License for more details.

You should have received a copy of the GNU General Public License
along with this program. If not, see <http://www.gnu.org/licenses/>.
*/

#ifndef VLASIATOR_SPATIAL_CELL_HPP
#define VLASIATOR_SPATIAL_CELL_HPP

#include "algorithm"
#include "boost/array.hpp"
#include "boost/unordered_map.hpp"
#include "boost/unordered_set.hpp"
#include "boost/lexical_cast.hpp"
#include "cmath"
#include "fstream"
#include "iostream"
#include "mpi.h"
#include "limits"
#include "stdint.h"
#include "vector"
#include "set"

#include "memoryallocation.h"

#include "phiprof.hpp"
#include "common.h"
#include "parameters.h"
#include "definitions.h"
typedef Parameters P;

// size of velocity blocks in velocity cells
#define block_vx_length WID
#define block_vy_length WID
#define block_vz_length WID
#define VELOCITY_BLOCK_LENGTH (block_vx_length * block_vy_length * block_vz_length)

#define N_NEIGHBOR_VELOCITY_BLOCKS 28


/*!
Used as an error from functions returning velocity cells or
as a cell that would be outside of the velocity block
*/
#define error_velocity_cell 0xFFFFFFFFu

/*!
Used as an error from functions returning velocity cell indices or
as an index that would be outside of the velocity block
*/
#define error_velocity_cell_index 0xFFFFFFFFu

/*!
Used as an error from functions returning velocity blocks or
as a block that would be outside of the velocity grid in this cell
*/
#define error_velocity_block 0xFFFFFFFFu

/*!
Used as an error from functions returning velocity blocks indices or
as an index that would be outside of the velocity grid in this cell
*/
#define error_velocity_block_index 0xFFFFFFFFu



namespace spatial_cell {
   //fixme namespaces in lower case
   namespace Transfer {
      const unsigned int NONE                     = 0;
      const unsigned int CELL_PARAMETERS          = (1<<0);
      const unsigned int CELL_DERIVATIVES         = (1<<1);
      const unsigned int VEL_BLOCK_LIST_SIZE      = (1<<2);
//to update BLOCK_LIST, BLOCK_LIST_SIZE has to be updated in a separate stage
      const unsigned int VEL_BLOCK_LIST           = (1<<3);
      const unsigned int VEL_BLOCK_SIZE_AND_LIST  = (1<<4);
      const unsigned int VEL_BLOCK_DATA           = (1<<5);
      const unsigned int VEL_BLOCK_FLUXES         = (1<<6);
      const unsigned int VEL_BLOCK_PARAMETERS     = (1<<8);
      const unsigned int CELL_B_RHO_RHOV          = (1<<9);
      const unsigned int CELL_E                   = (1<<10);
      const unsigned int CELL_SYSBOUNDARYFLAG     = (1<<11);
      const unsigned int VEL_BLOCK_HAS_CONTENT    = (1<<12); 
      const unsigned int CELL_EB                  = (1<<13);
      const unsigned int CELL_E1                  = (1<<14);
      const unsigned int CELL_B1_RHO1_RHOV1       = (1<<15);

      const unsigned int ALL_DATA =
      CELL_PARAMETERS
      | CELL_DERIVATIVES
      | VEL_BLOCK_DATA
      | VEL_BLOCK_FLUXES
      | CELL_SYSBOUNDARYFLAG;
   }

/** A namespace for storing indices into an array containing neighbour information 
 * of velocity grid blocks. 
 */
namespace velocity_neighbor {
   const uint WIDTH = 3; //width of neighborhood
   const uint NNGBRS = WIDTH*WIDTH*WIDTH; //number of neighbors per block in velocity space (27)           
   const uint SIZE = NNGBRS+1; //number of neighbors per block in velocity space (27) plus one integer for flags
   const uint XM1_YM1_ZM1 = 0;  /**< Index of (x-1,y-1,z-1) neighbour.*/
   const uint XCC_YM1_ZM1 = 1;  /**< Index of (x  ,y-1,z-1) neighbour.*/
   const uint XP1_YM1_ZM1 = 2;  /**< Index of (x+1,y-1,z-1) neighbour.*/
   const uint XM1_YCC_ZM1 = 3;  /**< Index of (x-1,y  ,z-1) neighbour.*/
   const uint XCC_YCC_ZM1 = 4;  /**< Index of (x  ,y  ,z-1) neighbour.*/
   const uint XP1_YCC_ZM1 = 5;  /**< Index of (x+1,y  ,z-1) neighbour.*/
   const uint XM1_YP1_ZM1 = 6;  /**< Index of (x-1,y+1,z-1) neighbour.*/
   const uint XCC_YP1_ZM1 = 7;  /**< Index of (x  ,y+1,z-1) neighbour.*/
   const uint XP1_YP1_ZM1 = 8;  /**< Index of (x+1,y+1,z-1) neighbour.*/   
   const uint XM1_YM1_ZCC = 9;  /**< Index of (x-1,y-1,z  ) neighbour.*/
   const uint XCC_YM1_ZCC = 10; /**< Index of (x  ,y-1,z  ) neighbour.*/
   const uint XP1_YM1_ZCC = 11; /**< Index of (x+1,y-1,z  ) neighbour.*/
   const uint XM1_YCC_ZCC = 12; /**< Index of (x-1,y  ,z  ) neighbour.*/
   const uint XCC_YCC_ZCC = 13; /**< Index of (x  ,y  ,z  ) neighbour.*/
   const uint XP1_YCC_ZCC = 14; /**< Index of (x+1,y  ,z  ) neighbour.*/
   const uint XM1_YP1_ZCC = 15; /**< Index of (x-1,y+1,z  ) neighbour.*/
   const uint XCC_YP1_ZCC = 16; /**< Index of (x  ,y+1,z  ) neighbour.*/
   const uint XP1_YP1_ZCC = 17; /**< Index of (x+1,y+1,z  ) neighbour.*/   
   const uint XM1_YM1_ZP1 = 18; /**< Index of (x-1,y-1,z+1) neighbour.*/
   const uint XCC_YM1_ZP1 = 19; /**< Index of (x  ,y-1,z+1) neighbour.*/
   const uint XP1_YM1_ZP1 = 20; /**< Index of (x+1,y-1,z+1) neighbour.*/
   const uint XM1_YCC_ZP1 = 21; /**< Index of (x-1,y  ,z+1) neighbour.*/
   const uint XCC_YCC_ZP1 = 22; /**< Index of (x  ,y  ,z+1) neighbour.*/
   const uint XP1_YCC_ZP1 = 23; /**< Index of (x+1,y  ,z+1) neighbour.*/
   const uint XM1_YP1_ZP1 = 24; /**< Index of (x-1,y+1,z+1) neighbour.*/
   const uint XCC_YP1_ZP1 = 25; /**< Index of (x  ,y+1,z+1) neighbour.*/
   const uint XP1_YP1_ZP1 = 26; /**< Index of (x+1,y+1,z+1) neighbour.*/
//   const uint NON_EXISTING = std::numeric_limits<uint>::max(); /**< Invalid block ID, indicating that the block does not exist.*/
   const uint NBRFLAGS = 27; /**< Index for flags for existing neighbours.*/

   const uint MYIND    = 13; /**< Index of the block. Required for KT solver.*/
   const uint VXNEG    = 12; /**< Index of -vx neighbour. Required for KT solver.*/
   const uint VYNEG    = 10; /**< Index of -vy neighbour. Required for KT solver.*/
   const uint VZNEG    = 4;  /**< Index of -vz neighbour. Required for KT solver.*/
   const uint VXPOS    = 14; /**< Index of +vx neighbour. Required for KT solver.*/
   const uint VYPOS    = 16; /**< Index of +vy neighbour. Required for KT solver.*/
   const uint VZPOS    = 22; /**< Index of +vz neighbour. Required for KT solver.*/
   const uint VX_NEG_BND = (1 << VXNEG);
   const uint VX_POS_BND = (1 << VXPOS);
   const uint VY_NEG_BND = (1 << VYNEG);
   const uint VY_POS_BND = (1 << VYPOS);
   const uint VZ_NEG_BND = (1 << VZNEG);
   const uint VZ_POS_BND = (1 << VZPOS);
}

   
/*!
  Defines the indices of a velocity cell in a velocity block.
  Indices start from 0 and the first value is the index in x direction.
*/
   typedef boost::array<unsigned int, 3> velocity_cell_indices_t;


   
   class Velocity_Block {
   public:
      // value of the distribution function
      Real *data;   
      // spatial fluxes of this block
      //fixme, fx could be called flux for leveque
      Real *fx;
      
      Real parameters[BlockParams::N_VELOCITY_BLOCK_PARAMS];
      Velocity_Block* neighbors[N_NEIGHBOR_VELOCITY_BLOCKS];

      /*!
        Sets data, derivatives and fluxes of this block to zero.
      */
      void clear(void)
         {
            for (unsigned int i = 0; i < VELOCITY_BLOCK_LENGTH; i++) {
               this->data[i] = 0;
            }
            for (unsigned int i = 0; i < SIZE_FLUXS; i++) {
               this->fx[i] = 0;
            }
         }
   
   };

/*!
  Defines the indices of a velocity block in the velocity grid.
  Indices start from 0 and the first value is the index in x direction.
*/
   typedef boost::array<unsigned int, 3> velocity_block_indices_t;

// TODO: typedef unsigned int velocity_cell_t;
// TODO: typedef unsigned int velocity_block_t;


   class SpatialCell {
   public:

      /****************************
       * Velocity block functions *
       ****************************/

      /*!
      Returns the indices of given velocity block
      */
      static velocity_block_indices_t get_velocity_block_indices(const unsigned int block) {
         velocity_block_indices_t indices;

         if (block >= SpatialCell::max_velocity_blocks) {
            indices[0] = indices[1] = indices[2] = error_velocity_block_index;
         } else {
            indices[0] = block % SpatialCell::vx_length;
            indices[1] = (block / SpatialCell::vx_length) % SpatialCell::vy_length;
            indices[2] = block / (SpatialCell::vx_length * SpatialCell::vy_length);
         }

         return indices;
      }


      /*!
      Returns the velocity block at given indices or error_velocity_block
      */
      static unsigned int get_velocity_block(const velocity_block_indices_t indices) {
         if (indices[0] >= SpatialCell::vx_length
             || indices[1] >= SpatialCell::vy_length
             || indices[2] >= SpatialCell::vz_length) {
            return error_velocity_block;
         }

         return indices[0]
            + indices[1] * SpatialCell::vx_length
            + indices[2] * SpatialCell::vx_length * SpatialCell::vy_length;
      }

      /*!
      Returns the velocity block at given location or
      error_velocity_block if outside of the velocity grid
      */
      static unsigned int get_velocity_block(
         const Real vx,
         const Real vy,
         const Real vz
      ) {
         if (vx < SpatialCell::vx_min || vx >= SpatialCell::vx_max
             || vy < SpatialCell::vy_min || vy >= SpatialCell::vy_max
             || vz < SpatialCell::vz_min || vz >= SpatialCell::vz_max) {
            return error_velocity_block;
         }

         const velocity_block_indices_t indices = {{
            (unsigned int) floor((vx - SpatialCell::vx_min) / SpatialCell::block_dvx),
            (unsigned int) floor((vy - SpatialCell::vy_min) / SpatialCell::block_dvy),
            (unsigned int) floor((vz - SpatialCell::vz_min) / SpatialCell::block_dvz)
         }};

         return SpatialCell::get_velocity_block(indices);
      }
      
      /*!
      Returns the edge where given velocity block starts.
      */
      static Real get_velocity_block_vx_min(const unsigned int block) {
         if (block == error_velocity_block) {
            return std::numeric_limits<Real>::quiet_NaN();
         }

         if (block >= SpatialCell::max_velocity_blocks) {
            return std::numeric_limits<Real>::quiet_NaN();
         }

         const velocity_block_indices_t indices = get_velocity_block_indices(block);
         if (indices[0] == error_velocity_block_index) {
            return std::numeric_limits<Real>::quiet_NaN();
         }

         return SpatialCell::vx_min + SpatialCell::block_dvx * indices[0];
      }

      /*!
      Returns the edge where given velocity block ends.
      */
      static Real get_velocity_block_vx_max(const unsigned int block) {
         return SpatialCell::get_velocity_block_vx_min(block) + SpatialCell::block_dvx;
      }

      /*!
      Returns the edge where given velocity block starts.
      */
      static Real get_velocity_block_vy_min(const unsigned int block) {
         if (block == error_velocity_block) {
            return std::numeric_limits<Real>::quiet_NaN();
         }

         if (block >= SpatialCell::max_velocity_blocks) {
            return std::numeric_limits<Real>::quiet_NaN();
         }

         const velocity_block_indices_t indices = get_velocity_block_indices(block);
         if (indices[1] == error_velocity_block_index) {
            return std::numeric_limits<Real>::quiet_NaN();
         }

         return SpatialCell::vy_min + SpatialCell::block_dvy * indices[1];
      }

      /*!
      Returns the edge where given velocity block ends.
      */
      static Real get_velocity_block_vy_max(const unsigned int block) {
         return SpatialCell::get_velocity_block_vy_min(block) + SpatialCell::block_dvy;
      }

      /*!
      Returns the edge where given velocity block starts.
      */
      static Real get_velocity_block_vz_min(const unsigned int block) {
         if (block == error_velocity_block) {
            return std::numeric_limits<Real>::quiet_NaN();
         }

         if (block >= SpatialCell::max_velocity_blocks) {
            return std::numeric_limits<Real>::quiet_NaN();
         }

         const velocity_block_indices_t indices = get_velocity_block_indices(block);
         if (indices[2] == error_velocity_block_index) {
            return std::numeric_limits<Real>::quiet_NaN();
         }

         return SpatialCell::vz_min + SpatialCell::block_dvz * indices[2];
      }

      /*!
      Returns the edge where given velocity block ends.
      */
      static Real get_velocity_block_vz_max(const unsigned int block) {
          return SpatialCell::get_velocity_block_vz_min(block) + SpatialCell::block_dvz;
      }


      /***************************
       * Velocity cell functions *
       ***************************/

      /*!
      Returns the indices of given velocity cell
      */
      static velocity_cell_indices_t get_velocity_cell_indices(const unsigned int cell) {
         velocity_cell_indices_t indices;

         if (cell >= VELOCITY_BLOCK_LENGTH) {
            indices[0] = indices[1] = indices[2] = error_velocity_cell_index;
         } else {
            indices[0] = cell % block_vx_length;
            indices[1] = (cell / block_vx_length) % block_vy_length;
            indices[2] = cell / (block_vx_length * block_vy_length);
         }

         return indices;
      }

      /*!
      Returns the velocity cell at given indices or error_velocity_cell
      */
      static unsigned int get_velocity_cell(const velocity_cell_indices_t indices) {
         if (indices[0] >= block_vx_length
             || indices[1] >= block_vy_length
             || indices[2] >= block_vz_length) {
            return error_velocity_cell;
         }
         return indices[0] + indices[1] * block_vx_length + indices[2] * block_vx_length * block_vy_length;
      }


      /*!
      Returns the id of a velocity cell that is neighboring given cell in given direction.
      Returns error_velocity_cell in case the neighboring velocity cell would be outside
      of the velocity block.
      */
      static unsigned int get_velocity_cell(
         const unsigned int cell,
         const unsigned int direction
      ) {

      int xyzDirection[3];
      unsigned int block_len[3];
      unsigned int offset[3];
      
      unsigned int neighborCell;
      
      const velocity_cell_indices_t indices = get_velocity_cell_indices(cell);
      if (indices[0] == error_velocity_cell_index) {
         return error_velocity_cell;
      }
      
         unsigned int w=velocity_neighbor::WIDTH;
         xyzDirection[0]=direction%w-1;
         xyzDirection[1]=(direction/w)%w-1;
         xyzDirection[2]=(direction/(w*w))%w-1; 
         
         block_len[0]=block_vx_length;
         block_len[1]=block_vy_length;
         block_len[2]=block_vz_length;

         offset[0]=1;
         offset[1]=block_vx_length;
         offset[2]=block_vx_length * block_vy_length;

         neighborCell=cell;
         //loop over vx,vy,vz
         for(int c=0;c<3;c++){
            switch (xyzDirection[c]) {
               case -1: //in negative direction
                  if (indices[c] == 0) {
                     return error_velocity_cell;
                  } else {
                     neighborCell+=-offset[c];
                  }
                  break;
               case 0:
                  break;
               case 1: //in positive direction
                  if (indices[c] >= block_len[c] - 1) {
                     return error_velocity_cell;
                  } else {
                     neighborCell += offset[c];
                  }
                  break;
               default:
                  return error_velocity_cell;
                  break;
            }
         }
         return neighborCell;
      }

   
      /*!     
      Returns the velocity cell at given location or
      error_velocity_cell if outside of given velocity block.
      */
      static unsigned int get_velocity_cell(
         const unsigned int velocity_block,
         const Real vx,
         const Real vy,
         const Real vz
         ) {
         const Real block_vx_min = get_velocity_block_vx_min(velocity_block);
         const Real block_vx_max = get_velocity_block_vx_max(velocity_block);
         const Real block_vy_min = get_velocity_block_vy_min(velocity_block);
         const Real block_vy_max = get_velocity_block_vy_max(velocity_block);
         const Real block_vz_min = get_velocity_block_vz_min(velocity_block);
         const Real block_vz_max = get_velocity_block_vz_max(velocity_block);

         if (vx < block_vx_min || vx >= block_vx_max
             || vy < block_vy_min || vy >= block_vy_max
             || vz < block_vz_min || vz >= block_vz_max
         ) {
            return error_velocity_cell;
         }

         const velocity_block_indices_t indices = {{
            (unsigned int) floor((vx - block_vx_min) / ((block_vx_max - block_vx_min) / block_vx_length)),
            (unsigned int) floor((vy - block_vy_min) / ((block_vy_max - block_vy_min) / block_vy_length)),
            (unsigned int) floor((vz - block_vz_min) / ((block_vz_max - block_vz_min) / block_vz_length))
         }};

         return SpatialCell::get_velocity_cell(indices);
      }


      /*!
      Returns the edge where given velocity cell in the given velocity block starts.
      TODO: move these to velocity cell class?
      */
      static Real get_velocity_cell_vx_min(
         const unsigned int velocity_block,
         const unsigned int velocity_cell
      ) {
         if (velocity_cell == error_velocity_cell) {
             return std::numeric_limits<Real>::quiet_NaN();
         }

         const velocity_cell_indices_t indices = get_velocity_cell_indices(velocity_cell);
         if (indices[0] == error_velocity_cell_index) {
            return std::numeric_limits<Real>::quiet_NaN();
         }

         const Real block_vx_min = get_velocity_block_vx_min(velocity_block);
         const Real block_vx_max = get_velocity_block_vx_max(velocity_block);

         return block_vx_min + (block_vx_max - block_vx_min) / block_vx_length * indices[0];
      }

      /*!
      Returns the edge where given velocity cell in the given velocity block ends.
      */
      static Real get_velocity_cell_vx_max(
         const unsigned int velocity_block,
         const unsigned int velocity_cell
      ) {
         if (velocity_cell == error_velocity_cell) {
            return std::numeric_limits<Real>::quiet_NaN();
         }

         const velocity_cell_indices_t indices = get_velocity_cell_indices(velocity_cell);
         if (indices[0] == error_velocity_cell_index) {
            return std::numeric_limits<Real>::quiet_NaN();
         }

         const Real block_vx_min = get_velocity_block_vx_min(velocity_block);
         const Real block_vx_max = get_velocity_block_vx_max(velocity_block);

         return block_vx_min + (block_vx_max - block_vx_min) / block_vx_length * (indices[0] + 1);
      }

      /*!
      Returns the edge where given velocity cell in the given velocity block starts.
      */
      static Real get_velocity_cell_vy_min(
         const unsigned int velocity_block,
         const unsigned int velocity_cell
      ) {
         if (velocity_cell == error_velocity_cell) {
            return std::numeric_limits<Real>::quiet_NaN();
         }

         const velocity_cell_indices_t indices = get_velocity_cell_indices(velocity_cell);
         if (indices[1] == error_velocity_cell_index) {
            return std::numeric_limits<Real>::quiet_NaN();
         }

         const Real block_vy_min = get_velocity_block_vy_min(velocity_block);
         const Real block_vy_max = get_velocity_block_vy_max(velocity_block);

         return block_vy_min + (block_vy_max - block_vy_min) / block_vy_length * indices[1];
      }

      /*!
      Returns the edge where given velocity cell in the given velocity block ends.
      */
      static Real get_velocity_cell_vy_max(
         const unsigned int velocity_block,
         const unsigned int velocity_cell
      ) {
         if (velocity_cell == error_velocity_cell) {
            return std::numeric_limits<Real>::quiet_NaN();
         }

         const velocity_cell_indices_t indices = get_velocity_cell_indices(velocity_cell);
         if (indices[1] == error_velocity_cell_index) {
            return std::numeric_limits<Real>::quiet_NaN();
         }

         const Real block_vy_min = get_velocity_block_vy_min(velocity_block);
         const Real block_vy_max = get_velocity_block_vy_max(velocity_block);

         return block_vy_min + (block_vy_max - block_vy_min) / block_vy_length * (indices[1] + 1);
      }

      /*!
      Returns the edge where given velocity cell in the given velocity block starts.
      */
      static  Real get_velocity_cell_vz_min(
         const unsigned int velocity_block,
         const unsigned int velocity_cell
      ) {
         if (velocity_cell == error_velocity_cell) {
            return std::numeric_limits<Real>::quiet_NaN();
         }

         const velocity_cell_indices_t indices = get_velocity_cell_indices(velocity_cell);
         if (indices[2] == error_velocity_cell_index) {
            return std::numeric_limits<Real>::quiet_NaN();
         }

         const Real block_vz_min = get_velocity_block_vz_min(velocity_block);
         const Real block_vz_max = get_velocity_block_vz_max(velocity_block);

         return block_vz_min + (block_vz_max - block_vz_min) / block_vz_length * indices[2];
      }

      /*!
      Returns the edge where given velocity cell in the given velocity block ends.
      */
      static Real get_velocity_cell_vz_max(
         const unsigned int velocity_block,
         const unsigned int velocity_cell
      ) {
         if (velocity_cell == error_velocity_cell) {
            return std::numeric_limits<Real>::quiet_NaN();
         }

         const velocity_cell_indices_t indices = get_velocity_cell_indices(velocity_cell);
         if (indices[2] == error_velocity_cell_index) {
            return std::numeric_limits<Real>::quiet_NaN();
         }

         const Real block_vz_min = get_velocity_block_vz_min(velocity_block);
         const Real block_vz_max = get_velocity_block_vz_max(velocity_block);

         return block_vz_min + (block_vz_max - block_vz_min) / block_vz_length * (indices[2] + 1);
      }


      SpatialCell()
      {
         /*
           Block list and cache always have room for all blocks
         */
         this->velocity_block_list.resize(SpatialCell::max_velocity_blocks);
         this->number_of_blocks=0;
         this->mpi_velocity_block_list.resize(SpatialCell::max_velocity_blocks);
         this->mpi_number_of_blocks=0;

         //reserve space for 100 blocks to begin with
         this->block_data.resize(100*VELOCITY_BLOCK_LENGTH);
         this->block_fx.resize(100*SIZE_FLUXS);
         
         this->block_has_content.reserve(SpatialCell::max_velocity_blocks); 
         this->block_address_cache.reserve(SpatialCell::max_velocity_blocks);
         for (unsigned int block = 0; block < SpatialCell::max_velocity_blocks; block++) {
            this->block_has_content.push_back(0);
            this->block_address_cache.push_back(&(this->null_block));
         }

         //allocate memory for null block arrays
         this->null_block_data.resize(VELOCITY_BLOCK_LENGTH);
         this->null_block_fx.resize(SIZE_FLUXS);
         this->null_block.data=&(this->null_block_data[0]);
         this->null_block.fx=&(this->null_block_fx[0]);

         this->null_block.clear();
         // zero neighbor lists of null block
         for (unsigned int i = 0; i < N_NEIGHBOR_VELOCITY_BLOCKS; i++) {
            this->null_block.neighbors[i] = NULL;
         }

         // reset spatial cell parameters
         for (unsigned int i = 0; i < CellParams::N_SPATIAL_CELL_PARAMS; i++) {
            this->parameters[i]=0;
         }

         // reset spatial cell derivatives
         for (unsigned int i = 0; i < fieldsolver::N_SPATIAL_CELL_DERIVATIVES; i++) {
            this->derivatives[i]=0;
         }
      }
      
      SpatialCell(const SpatialCell& other):
         initialized(other.initialized),
         velocity_blocks(other.velocity_blocks),
         number_of_blocks(other.number_of_blocks),
         velocity_block_list(other.velocity_block_list),
         mpi_number_of_blocks(other.mpi_number_of_blocks),
         mpi_velocity_block_list(other.mpi_velocity_block_list),
         block_has_content(other.block_has_content),
         block_data(other.block_data),
         block_fx(other.block_fx),
         null_block_data(other.null_block_data),
         null_block_fx(other.null_block_fx),
         neighbors(other.neighbors),
         procBoundaryFlag(other.procBoundaryFlag),
         sysBoundaryFlag(other.sysBoundaryFlag)
         {

//       phiprof::initializeTimer("SpatialCell copy", "SpatialCell copy");
//       phiprof::start("SpatialCell copy");

         //copy parameters
         for(unsigned int i=0;i< CellParams::N_SPATIAL_CELL_PARAMS;i++){
            parameters[i]=other.parameters[i];
         }
         //copy derivatives
         for(unsigned int i=0;i< fieldsolver::N_SPATIAL_CELL_DERIVATIVES;i++){
            derivatives[i]=other.derivatives[i];
         }
         //add pointers to block_address_cache
         for (unsigned int block = 0; block < SpatialCell::max_velocity_blocks; block++) {
            if( other.block_address_cache[block] == &(other.null_block))
               this->block_address_cache.push_back(&(this->null_block));
            else
               this->block_address_cache.push_back(&(this->velocity_blocks.at(block)));
         }
         
         // zero neighbor lists of null block
         for (unsigned int i = 0; i < N_NEIGHBOR_VELOCITY_BLOCKS; i++) {
            this->null_block.neighbors[i] = NULL;
         }
         //set null block data
         this->null_block.data=&(this->null_block_data[0]);
         this->null_block.fx=&(this->null_block_fx[0]);
         this->null_block.clear();


         for(unsigned int block_i=0;block_i<number_of_blocks;block_i++){
            unsigned int block=velocity_block_list[block_i];
            Velocity_Block* block_ptr = this->block_address_cache[block];
            //fix block data pointers   
            set_block_data_pointers(block_i);
            
//fix neighbor lists of all normal blocks
            //loop through neighbors
            for(int offset_vx=-1;offset_vx<=1;offset_vx++)
               for(int offset_vy=-1;offset_vy<=1;offset_vy++)
                  for(int offset_vz=-1;offset_vz<=1;offset_vz++){
                     // location of neighbor pointer in this block's neighbor list
                     int neighbor_index=(1+offset_vx)+(1+offset_vy)*3+(1+offset_vz)*9;
                     if(offset_vx==0 && offset_vy==0 && offset_vz==0)
                        continue;

                     unsigned int neighbor_block = get_velocity_block_from_offsets(block, offset_vx,offset_vy,offset_vz);
                     //error, make neighbor null
                     if (neighbor_block == error_velocity_block) {
                        block_ptr->neighbors[neighbor_index] = NULL;
                     }
                     //neighbor not in cell, add null_block as neighbour
                     else if (this->velocity_blocks.count(neighbor_block) == 0) {
                        block_ptr->neighbors[neighbor_index] = &(this->null_block);
                     }
                     //add neighbor pointer
                     else {
                        block_ptr->neighbors[neighbor_index] = &(this->velocity_blocks.at(neighbor_block));
                     }
                  }
         }
//         phiprof::stop("SpatialCell copy");
      }
      
      
      /*!
        Returns a pointer to the given velocity block or to
        the null block if given velocity block doesn't exist.
      */
      Velocity_Block* at(const unsigned int block)
         {
            if (block == error_velocity_block
                || block >= SpatialCell::max_velocity_blocks) {
               return &(this->null_block);
            } else {
               return this->block_address_cache.at(block);
            }
         }

      /*!
        A const version of the non-const at function.
      */
      Velocity_Block const* at(const unsigned int block) const
         {
            if (block == error_velocity_block
                || block >= SpatialCell::max_velocity_blocks) {
               return &(this->null_block);
            } else {
               return this->block_address_cache.at(block);
            }
         }

      bool is_null_block(Velocity_Block* block_ptr) const
         {
            return (block_ptr== &(this->null_block)|| block_ptr==NULL);
         }

      /*!
        Returns the number of given velocity blocks that exist.
      */
      size_t count(const unsigned int block) const
         {
            return this->velocity_blocks.count(block);
         }


      /*!
        Returns the number of existing velocity blocks.
      */
      size_t size(void) const
         {
            return this->velocity_blocks.size();
         }


      /*!
        Sets the given value to a velocity cell at given coordinates.

        Creates the velocity block at given coordinates if it doesn't exist.
      */
      void set_value(const Real vx, const Real vy, const Real vz, const Real value) {
            const unsigned int block = get_velocity_block(vx, vy, vz);
            if (this->velocity_blocks.count(block) == 0) {
               if (!this->add_velocity_block(block)) {
                  std::cerr << "Couldn't add velocity block " << block << std::endl;
                  abort();
               }
            }
            Velocity_Block* block_ptr = &(this->velocity_blocks.at(block));
            if (block_ptr == NULL) {
               std::cerr << __FILE__ << ":" << __LINE__
                  << " block_ptr == NULL" << std::endl;
               abort();
            }

            const unsigned int cell = get_velocity_cell(block, vx, vy, vz);
            block_ptr->data[cell] = value;
      }
      
      /*!
       * Gets the value of a velocity cell at given coordinates.
       * 
       * Returns 0 if it doesn't exist.
       */
      Real get_value(const Real vx, const Real vy, const Real vz)
      {
         const unsigned int block = get_velocity_block(vx, vy, vz);
         if (this->velocity_blocks.count(block) == 0) {
            return 0.0;
         }
         Velocity_Block* block_ptr = &(this->velocity_blocks.at(block));
         if (block_ptr == NULL) {
            std::cerr << __FILE__ << ":" << __LINE__
            << " block_ptr == NULL" << std::endl; 
            abort();
         }
         
         const unsigned int cell = get_velocity_cell(block, vx, vy, vz);
         return block_ptr->data[cell];
      }
      
      void* at(void) {return this;}
      
      MPI_Datatype mpi_datatype(void){
            MPI_Datatype type;
            std::vector<MPI_Aint> displacements;
            std::vector<int> block_lengths;
            unsigned int block_index = 0;
                        
            //add data to send/recv to displacement and block length lists
            if((SpatialCell::mpi_transfer_type & Transfer::VEL_BLOCK_LIST_SIZE)!=0){
               //first copy values in case this is the send operation
               this->mpi_number_of_blocks=this->number_of_blocks;
               // send velocity block list size
               displacements.push_back((uint8_t*) &(this->mpi_number_of_blocks) - (uint8_t*) this);
               block_lengths.push_back(sizeof(unsigned int));
            }
            
            if((SpatialCell::mpi_transfer_type & Transfer::VEL_BLOCK_LIST)!=0){
               //first copy values in case this is the send operation    
               for(unsigned int i=0;i< this->number_of_blocks;i++)
                  this->mpi_velocity_block_list[i]=this->velocity_block_list[i];               
               // send velocity block list
               displacements.push_back((uint8_t*) &(this->mpi_velocity_block_list[0]) - (uint8_t*) this);
               block_lengths.push_back(sizeof(unsigned int) * this->mpi_number_of_blocks);
            }

            if((SpatialCell::mpi_transfer_type & Transfer::VEL_BLOCK_SIZE_AND_LIST)!=0){
               //first copy values in case this is the send operation
               this->mpi_number_of_blocks=this->number_of_blocks;
               for(unsigned int i=0;i< this->number_of_blocks;i++)
                  this->mpi_velocity_block_list[i]=this->velocity_block_list[i];               
               // send velocity block list size
               displacements.push_back((uint8_t*) &(this->mpi_number_of_blocks) - (uint8_t*) this);
               block_lengths.push_back(sizeof(unsigned int));
               // send velocity block list, all elements as we do not know number of blocks when sending at once
               displacements.push_back((uint8_t*) &(this->mpi_velocity_block_list[0]) - (uint8_t*) this);
               block_lengths.push_back(sizeof(unsigned int) * SpatialCell::max_velocity_blocks);
            }

            if((SpatialCell::mpi_transfer_type & Transfer::VEL_BLOCK_HAS_CONTENT)!=0){
               // send velocity block list, all elements as we do not know number of blocks when sending at once
               displacements.push_back((uint8_t*) &(this->block_has_content[0]) - (uint8_t*) this);
	       block_lengths.push_back(sizeof(char)* SpatialCell::max_velocity_blocks);
            }

            if((SpatialCell::mpi_transfer_type & Transfer::VEL_BLOCK_DATA)!=0){
               displacements.push_back((uint8_t*) &(this->block_data[0]) - (uint8_t*) this);               
               block_lengths.push_back(sizeof(Real) * VELOCITY_BLOCK_LENGTH* this->number_of_blocks);

            }

            if((SpatialCell::mpi_transfer_type & Transfer::VEL_BLOCK_FLUXES)!=0){
               displacements.push_back((uint8_t*) &(this->block_fx[0]) - (uint8_t*) this);               
               block_lengths.push_back(sizeof(Real) * SIZE_FLUXS* this->number_of_blocks);
            }
      
            
            // send  spatial cell parameters
            if((SpatialCell::mpi_transfer_type & Transfer::CELL_PARAMETERS)!=0){
                displacements.push_back((uint8_t*) &(this->parameters[0]) - (uint8_t*) this);
                block_lengths.push_back(sizeof(Real) * CellParams::N_SPATIAL_CELL_PARAMS);
            }

            // send  BX, BY, BZ, RHO, RHOVX, RHOVY, RHOVZ (order in enum should never change(!)
            if((SpatialCell::mpi_transfer_type & Transfer::CELL_B_RHO_RHOV)!=0){
               displacements.push_back((uint8_t*) &(this->parameters[CellParams::BX]) - (uint8_t*) this);
               block_lengths.push_back(sizeof(Real) * 7);
            }
            
            // send  BX1, BY1, BZ1, RHO1, RHOVX1, RHOVY1, RHOVZ1 (order in enum should never change(!)
            if((SpatialCell::mpi_transfer_type & Transfer::CELL_B1_RHO1_RHOV1)!=0){
	       displacements.push_back((uint8_t*) &(this->parameters[CellParams::BX1]) - (uint8_t*) this);
	       block_lengths.push_back(sizeof(Real) * 7);
	    }
            
            // send  EX, EY, EZ, BX, BY, BZ (order in enum should never change(!)
            if((SpatialCell::mpi_transfer_type & Transfer::CELL_EB)!=0){
	       displacements.push_back((uint8_t*) &(this->parameters[CellParams::EX]) - (uint8_t*) this);
	       block_lengths.push_back(sizeof(Real) * 6);
	    }

            // send  EX, EY EZ
            if((SpatialCell::mpi_transfer_type & Transfer::CELL_E)!=0){
               displacements.push_back((uint8_t*) &(this->parameters[CellParams::EX]) - (uint8_t*) this);
               block_lengths.push_back(sizeof(Real) * 3);
            }
            
            // send  EX1, EY1, EZ1
            if((SpatialCell::mpi_transfer_type & Transfer::CELL_E1)!=0){
	       displacements.push_back((uint8_t*) &(this->parameters[CellParams::EX1]) - (uint8_t*) this);
	       block_lengths.push_back(sizeof(Real) * 3);
	    }

            // send  spatial cell parameters
            if((SpatialCell::mpi_transfer_type & Transfer::CELL_DERIVATIVES)!=0){
                displacements.push_back((uint8_t*) &(this->derivatives[0]) - (uint8_t*) this);
                block_lengths.push_back(sizeof(Real) * fieldsolver::N_SPATIAL_CELL_DERIVATIVES);
            }

            // send  sysBoundaryFlag        
            if((SpatialCell::mpi_transfer_type & Transfer::CELL_SYSBOUNDARYFLAG)!=0){
                displacements.push_back((uint8_t*) &(this->sysBoundaryFlag) - (uint8_t*) this);
                block_lengths.push_back(sizeof(uint));
            }
            
            
            if((SpatialCell::mpi_transfer_type & Transfer::VEL_BLOCK_PARAMETERS)!=0){
               displacements.reserve(displacements.size()+this->velocity_blocks.size());
               block_lengths.reserve(block_lengths.size()+this->velocity_blocks.size());
               for(block_index=0;block_index<this->number_of_blocks;block_index++){
                  // TODO: use cached block addresses
		 displacements.push_back((uint8_t*) this->velocity_blocks.at(this->velocity_block_list[block_index]).parameters - (uint8_t*) this);
                  block_lengths.push_back(sizeof(Real) * BlockParams::N_VELOCITY_BLOCK_PARAMS);
               }
            }

            
            
            if (displacements.size() > 0) {
               MPI_Type_create_hindexed(
                  displacements.size(),
                  &block_lengths[0],
                  &displacements[0],
                  MPI_BYTE,
                  &type
                  );
            } else {
               MPI_Type_contiguous(0, MPI_BYTE, &type);
            }
            
            return type;
      }

      /*!
        Returns true if given velocity block has enough of a distribution function.
        Returns Fals othwerwise, also returns false if given block doesn't exist or is an error block.   
        Reads data from the precomputed array  that is computed using update_all_block_has_content.
      */
      bool get_block_has_content(
         const unsigned int block
         ) const
         {
            if (block == error_velocity_block) {
               return false;
            }
            return (this->block_has_content[block]!=0);
         }
      /*!
        Returns true if given velocity block has enough of a distribution function.
        Returns false if the value of the distribution function is too low in every
        sense in given block.
        Also returns false if given block doesn't exist or is an error block.
      */
            
      bool compute_block_has_content(
         const unsigned int block
      ) const
      {
            if (block == error_velocity_block
                || this->velocity_blocks.count(block) == 0) {
               return false;
            }

            bool has_content = false;

            Real total = 0;
            const Velocity_Block* block_ptr = &(this->velocity_blocks.at(block));

            for (unsigned int i = 0; i < VELOCITY_BLOCK_LENGTH; i++) {
               total += block_ptr->data[i];
               if (block_ptr->data[i] >= SpatialCell::velocity_block_min_value) {
                  has_content = true;
                  break;
               }
            }

            if (total >= SpatialCell::velocity_block_min_avg_value * VELOCITY_BLOCK_LENGTH) {
               has_content = true;
            }

            return has_content;
      }
   
      void update_all_block_has_content(void){
       for (unsigned int i = 0; i < SpatialCell::max_velocity_blocks; i++) {
	 //clear list, not really needed if only existing blocks are read, but safest to add.
	 this->block_has_content[i]=0;
       }
     
       for(unsigned int block_index=0;block_index<this->number_of_blocks;block_index++){
	 unsigned int block = this->velocity_block_list[block_index];
         if(this->compute_block_has_content(block)){
            this->block_has_content[block]=1;
         }
       }
       
     }
     
      /*!
        Returns the total value of the distribution function within this spatial cell.
      */
      Real get_total_value(void) const
         {
            Real total = 0;

            for (boost::unordered_map<unsigned int, Velocity_Block>::const_iterator
               block = this->velocity_blocks.begin();
               block != this->velocity_blocks.end();
               block++
            ) {
               for (unsigned int i = 0; i < VELOCITY_BLOCK_LENGTH; i++) {
                  total += block->second.data[i];
               }
            }

            return total;
         }


      /*!
        Returns the total size of the data in this spatial cell in bytes.

        Does not include velocity block lists, the null velocity block or velocity block neighbor lists.
      */
      size_t get_data_size(void) const
         {
            const unsigned int n = this->velocity_blocks.size();

            return 2 * sizeof(Real)
               + n * sizeof(unsigned int)
               + n * 2 * VELOCITY_BLOCK_LENGTH * sizeof(Real);
         }


      /*!
      Returns a block at given offsets from given block.

      Returns error_velocity_block if the returned block
      would be outside of the velocity grid or all given
      offsets are 0.
      */
      unsigned int get_velocity_block_from_offsets(
         const unsigned int block,
         const int x_offset, 
         const int y_offset, 
         const int z_offset
      ) {
         if (x_offset == 0  &&  y_offset == 0 && z_offset == 0) {
            return error_velocity_block;
         }

         const velocity_block_indices_t indices = get_velocity_block_indices(block);
         if (indices[0] == error_velocity_block_index) {
            return error_velocity_block;
         }

         const velocity_block_indices_t neighbor_indices = {{
            indices[0] + x_offset,
            indices[1] + y_offset,
            indices[2] + z_offset
         }};

         if (neighbor_indices[0] == error_velocity_block_index) {
            return error_velocity_block;
         }

         return get_velocity_block(neighbor_indices);
      }


      /*!  Adds "important" and removes "unimportant" velocity blocks
        to/from this cell.
      
        block_has_content list needs to be up to date in local cells
        and its neighbours, update_all_block_has_content() should have
        been called with the current distribution function values.
        
        Removes all velocity blocks from this spatial cell which don't
        have content and don't have spatial or velocity neighbors with
        content.  Adds neighbors for all velocity blocks which do have
        content (including spatial neighbors).  All cells in
        spatial_neighbors are assumed to be neighbors of this cell.
        
        
        This function is thread-safe when called for different cells
        per thread. We need the block_has_content vector from
        neighbouring cells, but these are not written to here. We only
        modify local cell.
      */
      void adjust_velocity_blocks(const std::vector<SpatialCell*>& spatial_neighbors)
      {
         //initialize tree of timers to make sure every process has timers, even for processes with no velocity cells.
         //Also reduces overhead in tight loops compared to simple interface
/*         
         int pcontent = phiprof::initializeTimer("add_in_velocityspace");
         int pempty = phiprof::initializeTimer("try_to_remove");
         phiprof::start(pempty);
         int pcheckvel=phiprof::initializeTimer("check vel space ngbrs");
         int pcheckreal=phiprof::initializeTimer("check real space ngbrs");
         int premove=phiprof::initializeTimer("remove");
         phiprof::stop(pempty);
         int paddreal=phiprof::initializeTimer("add_for_realspace");
*/       

         // don't iterate over blocks created / removed by this function
         std::vector<unsigned int> original_block_list;
         original_block_list.reserve(SpatialCell::max_velocity_blocks);
         for(unsigned int block_index=0;block_index<this->number_of_blocks;block_index++){
            unsigned int block = this->velocity_block_list[block_index];
            original_block_list.push_back(block);
         }
         
         // remove all blocks in this cell without content + without neighbors with content
         // add neighboring blocks in velocity space for blocks with content
         for(unsigned int block_index=0;block_index< original_block_list.size();block_index++){
	   unsigned int block = original_block_list[block_index];
	   const bool original_has_content = this->get_block_has_content(block);
            
            if (original_has_content) {             
               //             phiprof::start(pcontent);
               // add missing neighbors in velocity space
               for(int offset_vx=-1;offset_vx<=1;offset_vx++)
               for(int offset_vy=-1;offset_vy<=1;offset_vy++)
               for(int offset_vz=-1;offset_vz<=1;offset_vz++){                  
                  const unsigned int neighbor_block = get_velocity_block_from_offsets(block, offset_vx,offset_vy,offset_vz);
                  if (neighbor_block == error_velocity_block) {
                     continue;
                  }
                  
                  if (!this->add_velocity_block(neighbor_block)) {
                     std::cerr << __FILE__ << ":" << __LINE__
                               << " Failed to add neighbor block " << neighbor_block
                               << " for block " << block
                               << std::endl;
                     abort();
                  }
               }
               //  phiprof::stop(pcontent);

            } else {
               // phiprof::start(pempty);
               // remove local block if also no neighbor has content
               bool neighbors_have_content = false;

//                     phiprof::start(pcheckvel);
               // velocity space neighbors
               for(int offset_vx=-1;offset_vx<=1;offset_vx++)
               for(int offset_vy=-1;offset_vy<=1;offset_vy++)
               for(int offset_vz=-1;offset_vz<=1;offset_vz++) {
                  const unsigned int neighbor_block = get_velocity_block_from_offsets(block, offset_vx,offset_vy,offset_vz);
                  if (this->get_block_has_content(neighbor_block)) { 
                     neighbors_have_content = true;
                     break;
                  }
               }
               //  phiprof::stop(pcheckvel);
               // phiprof::start(pcheckreal);
               // real space neighbors
               if(!neighbors_have_content){
                  for (std::vector<SpatialCell*>::const_iterator
                          neighbor = spatial_neighbors.begin();
                       neighbor != spatial_neighbors.end();
                       neighbor++
                       ) {
		    if ((*neighbor)->get_block_has_content(block)) {
                        neighbors_have_content = true;
                        break;
                     }
                  }
               }
               //   phiprof::stop(pcheckreal);
               // phiprof::start(premove);
               
               if (!neighbors_have_content) {
                  //increment rho loss counter
                  Velocity_Block* block_ptr = this->block_address_cache[block];
                  const Real DV3 = block_ptr->parameters[BlockParams::DVX]*
                     block_ptr->parameters[BlockParams::DVY]*
                     block_ptr->parameters[BlockParams::DVZ];
                  Real sum=0;
                  for(unsigned int i=0;i<WID3;i++)
                     sum+=block_ptr->data[i];
                  this->parameters[CellParams::RHOLOSSADJUST]+=DV3*sum;
                  
                  
                  this->remove_velocity_block(block);
               }
               // phiprof::stop(premove);
               // phiprof::stop(pempty);
               
            }
            
         }

         // add local blocks for neighbors in real space with content
         //     phiprof::start(paddreal);
         for (std::vector<SpatialCell*>::const_iterator
            neighbor = spatial_neighbors.begin();
            neighbor != spatial_neighbors.end();
            neighbor++
              ) {
            for(unsigned int block_index=0;block_index<(*neighbor)->number_of_blocks;block_index++){
               unsigned int block = (*neighbor)->velocity_block_list[block_index];
               if ( this->block_address_cache[block] != &(this->null_block))
                  continue; //block already exists, no need to check if we should add it
               
               if ((*neighbor)->get_block_has_content(block)) {
                  this->add_velocity_block(block);
               }
            }
         }
         //  phiprof::stop(paddreal);
         
      }
      
      void adjustSingleCellVelocityBlocks() {
         //neighbor_ptrs is empty as we do not have any consistent
         //data in neighbours yet, adjustments done only based on velocity
         //space.
         std::vector<SpatialCell*> neighbor_ptrs;
         this->update_all_block_has_content();
         this->adjust_velocity_blocks(neighbor_ptrs);
      }
      
// set block data pointers. velocity_block_list needs to be up-to-date
      void set_block_data_pointers(int block_index){
         Velocity_Block* tmp_block_ptr = this->block_address_cache[this->velocity_block_list[block_index]];
         tmp_block_ptr->data=&(this->block_data[block_index*VELOCITY_BLOCK_LENGTH]);
         tmp_block_ptr->fx=&(this->block_fx[block_index*SIZE_FLUXS]);

      }
      
      //This function will resize block data if needed, resize happen
      //in steps of block_allocation_chunk. It will always preserve
      //space for one extra block, resize can happen after adding the
      //block. We need up-to-date velocity_block_list as
      //set_block_data_pointers needs it.
      //If there is only free space left for 1 additional block (extra
      //block should not be needed, but there for safety), resize it
      //so that we have free space for block_allocation_chunk blocks.
      //If there is free space for more than 2*block_allocation_chunk
      //blocks, resize it so that we have free space for an additional
      //block_allocation_chunks blocks.

      void resize_block_data(){
         const int block_allocation_chunk=100;
         
         if((this->number_of_blocks+1)*VELOCITY_BLOCK_LENGTH>=this->block_data.size() ||
            (this->number_of_blocks+2*block_allocation_chunk)*VELOCITY_BLOCK_LENGTH<this->block_data.size()){
            
            //resize so that free space is block_allocation_chunk blocks
            int new_size=this->number_of_blocks+block_allocation_chunk;
            this->block_data.resize(new_size*VELOCITY_BLOCK_LENGTH);
            this->block_fx.resize(new_size*SIZE_FLUXS);
            
            //fix block pointers if a reallocation occured
            for(unsigned int block_index=0;block_index<this->number_of_blocks;block_index++){
               set_block_data_pointers(block_index);
            }
         }
      }
      
      
      /*!
        Adds an empty velocity block into this spatial cell.
        Returns true if given block was added or already exists.
        Returns false if given block is invalid or would be outside
        of the velocity grid.
      */
      bool add_velocity_block(const unsigned int block) {
         if (block == error_velocity_block) {
            std::cerr << "ERROR: trying to add a block with the key error_velocity_block!" << std::endl;
            return false;
         }

         if (block >= SpatialCell::max_velocity_blocks) {
            std::cerr << "ERROR: trying to add a block with a key > max_velocity_blocks!" << std::endl;
            return false;
         }

         if (this->velocity_blocks.count(block) > 0) {
            return true;
         }

         //create block
         this->velocity_blocks[block];
         //update number of blocks
         this->number_of_blocks++;
                  
         //set ptr into block address cache
         this->block_address_cache[block] = &(this->velocity_blocks.at(block));
         //get pointer to block
         Velocity_Block* block_ptr = this->block_address_cache[block];
         //add block to list of existing blocks
         this->velocity_block_list[this->number_of_blocks-1] = block;

         //fix block data pointers   
         set_block_data_pointers(this->number_of_blocks-1);


         //clear block
         block_ptr->clear();

         // set block parameters
         block_ptr->parameters[BlockParams::VXCRD] = get_velocity_block_vx_min(block);
         block_ptr->parameters[BlockParams::VYCRD] = get_velocity_block_vy_min(block);
         block_ptr->parameters[BlockParams::VZCRD] = get_velocity_block_vz_min(block);
         block_ptr->parameters[BlockParams::DVX] = SpatialCell::cell_dvx;
         block_ptr->parameters[BlockParams::DVY] = SpatialCell::cell_dvy;
         block_ptr->parameters[BlockParams::DVZ] = SpatialCell::cell_dvz;

         // set neighbour pointers
         unsigned int neighbor_block;
         int neighbor_index=0;
         
         for(int offset_vx=-1;offset_vx<=1;offset_vx++)
         for(int offset_vy=-1;offset_vy<=1;offset_vy++)
         for(int offset_vz=-1;offset_vz<=1;offset_vz++){

            // location of neighbor pointer in this block's neighbor list
            neighbor_index=(1+offset_vx)+(1+offset_vy)*3+(1+offset_vz)*9;
            if(offset_vx==0 && offset_vy==0 && offset_vz==0) continue;

            neighbor_block = get_velocity_block_from_offsets(block, offset_vx,offset_vy,offset_vz);
            if (neighbor_block == error_velocity_block) {
               block_ptr->neighbors[neighbor_index] = NULL;
            }
            else if (this->velocity_blocks.count(neighbor_block) == 0) {
               block_ptr->neighbors[neighbor_index] = &(this->null_block);
            } else {
               block_ptr->neighbors[neighbor_index] = &(this->velocity_blocks.at(neighbor_block));
               //update the neighbor list of neighboring block
               //index of current block in neighbors neighbor table
               //FIXME: check this properly, or write it in a better way
               int neighbor_neighbor_index=(1-offset_vx)+(1-offset_vy)*3+(1-offset_vz)*9;
               Velocity_Block* neighbor_ptr = &(this->velocity_blocks.at(neighbor_block));
               if (neighbor_ptr == NULL) {
                  std::cerr << __FILE__ << ":" << __LINE__
                            << " Block pointer == NULL" << std::endl;
                  abort();
               }
               neighbor_ptr->neighbors[neighbor_neighbor_index] = block_ptr;
            }
         }
         

         //add more space if needed for future adds
         resize_block_data();
         return true;
      }
      
      /*!
        Adds all velocity blocks than don't exist into the velocity grid.

        Returns true if all non-existing blocks were added, false otherwise.
      */
      bool add_all_velocity_blocks(void)
         {
            bool result = true;
            for (unsigned int i = 0; i < SpatialCell::max_velocity_blocks; i++) {
               if (this->velocity_blocks.count(i) > 0) {
                  continue;
               }

               if (!this->add_velocity_block(i)) {
                  result = false;
               }
            }
            return result;
         }


      /*!
        Removes given block from the velocity grid.
        Does nothing if given block doesn't exist.
      */
      void remove_velocity_block(const unsigned int block)
      {
         if (block == error_velocity_block) {
            return;
         }

         if (this->velocity_blocks.count(block) == 0) {
            return;
         }

         //remove block from neighbors neighbor lists
         unsigned int neighbor_block;
         for(int offset_vx=-1;offset_vx<=1;offset_vx++)
         for(int offset_vy=-1;offset_vy<=1;offset_vy++)
         for(int offset_vz=-1;offset_vz<=1;offset_vz++) {

            if(offset_vx==0 && offset_vy==0 && offset_vz==0) continue;

            neighbor_block = get_velocity_block_from_offsets(block, offset_vx,offset_vy,offset_vz);
            if (neighbor_block != error_velocity_block
                && this->velocity_blocks.count(neighbor_block) > 0) {
               // TODO use cached addresses of neighbors
               Velocity_Block* neighbor_data = &(this->velocity_blocks.at(neighbor_block));
               // update the neighbor list of neighboring block
               // index of current block in neighbors neighbor table
               int neighbor_neighbor_index=(1-offset_vx)+(1-offset_vy)*3+(1-offset_vz)*9;
               neighbor_data->neighbors[neighbor_neighbor_index] = &(this->null_block);
            }
         }
         
         //Find where in the block list the removed block was (index to block list). We need to fill this hole.    
         unsigned int block_index = 0;
         while (block_index < SpatialCell::max_velocity_blocks
                && this->velocity_block_list[block_index] != block) {
            block_index++;
         }
         /*
           Move the last existing block in the block list
           to the removed block's position
         */
         this->velocity_block_list[block_index] = this->velocity_block_list[this->number_of_blocks - 1];

         //copy velocity block data to the removed blocks position in order to fill the hole
         for(unsigned int i=0;i<VELOCITY_BLOCK_LENGTH;i++){
            this->block_data[block_index*VELOCITY_BLOCK_LENGTH+i] = this->block_data[(this->number_of_blocks - 1)*VELOCITY_BLOCK_LENGTH+i];
         }
         for(unsigned int i=0;i<SIZE_FLUXS;i++){
            this->block_fx[block_index*SIZE_FLUXS+i] = this->block_fx[(this->number_of_blocks - 1)*SIZE_FLUXS+i];
         }
         //set block data pointers to the location where we copied data
         set_block_data_pointers(block_index);

         //reduce number of blocks
         this->number_of_blocks--;

         //also remove velocity block structure
         this->velocity_blocks.erase(block);
         //set pointer to block to null
         this->block_address_cache[block] = &(this->null_block);


         //check if we can decrease memory consumption
         resize_block_data();         
      }

      
      /*!
        Removes all velocity blocks from this spatial cell.
      */
      void clear(void)
         {
            this->velocity_blocks.clear();
            for (unsigned int i = 0; i < SpatialCell::max_velocity_blocks; i++) {
               this->block_address_cache[i] = &(this->null_block);
            }
            this->block_data.clear();
            this->block_fx.clear();
            this->number_of_blocks=0;
         }


      /*!       
        Prepares this spatial cell to receive the velocity grid over MPI.

        At this stage we have received a new blocklist over MPI into
        mpi_velocity_block_list, but the rest of the cell structures
        have not been adapted to this new list. Here we re-initialize
        the cell with empty blocks based on the new list
      */
      void prepare_to_receive_blocks(void) {
         // take copy of existing block  list so that we can safely loop over it while removing blocks
         std::vector<unsigned int> old_block_list(&(this->velocity_block_list[0]),
                                                  &(this->velocity_block_list[this->number_of_blocks]));
         
         //make set of  mpi block list to make element finding faster, use pointers as iterators
         std::set<unsigned int> mpi_velocity_block_set(&(this->mpi_velocity_block_list[0]),
                                                  &(this->mpi_velocity_block_list[this->mpi_number_of_blocks]));

         
         
         //remove blocks that are not in the new list
         for (unsigned int block_index = 0; block_index < old_block_list.size(); block_index++) {
            if(mpi_velocity_block_set.count(old_block_list[block_index])==0){
               this->remove_velocity_block(old_block_list[block_index]);
            }
         }
         
         // add velocity blocks that are about to be received with MPI, if it exists then
         //add_velocity_blocks safely returns
         for (unsigned int block_index = 0; block_index < this->mpi_number_of_blocks; block_index++) {
            this->add_velocity_block(this->mpi_velocity_block_list[block_index]);
         }

         //now we need to fix the order of blocks, the pointers in the velocity blocks have to point to the correct places
         //we do not copy the actual data, so that will be out of sync until we have received new data 
         for (unsigned int block_index = 0; block_index < this->mpi_number_of_blocks; block_index++) {
            //re-order velocity_block list to be the same that we received
            this->velocity_block_list[block_index]=this->mpi_velocity_block_list[block_index];

            //set array pointers to correct memory segment in velocity block
            set_block_data_pointers(block_index);

         }


      }


      void applyVelocityBoundaryCondition(){
            //is not     computed as the other cell does not exist = no outflow).
            //x-1 face
         for(unsigned int i=0;i<number_of_blocks;i++){
            Velocity_Block* block_ptr=this->at(velocity_block_list[i]);
            const Real DV3 = block_ptr->parameters[BlockParams::DVX]*
               block_ptr->parameters[BlockParams::DVY]*
               block_ptr->parameters[BlockParams::DVZ];
            
            if(is_null_block(block_ptr->neighbors[velocity_neighbor::XM1_YCC_ZCC])){
               unsigned int i=0;
               for(unsigned int k=0;k<WID;k++)
                  for(unsigned int j=0;j<WID;j++){
                     this->parameters[CellParams::RHOLOSSVELBOUNDARY]+=DV3*block_ptr->data[i+WID*j+WID2*k];;
                     block_ptr->data[i+WID*j+WID2*k]=0.0;
                  }
            }
            //x+1 face           
            if(is_null_block(block_ptr->neighbors[velocity_neighbor::XP1_YCC_ZCC])){
               unsigned int i=WID-1;
               for(unsigned int k=0;k<WID;k++)
                  for(unsigned int j=0;j<WID;j++){
                     this->parameters[CellParams::RHOLOSSVELBOUNDARY]+=DV3*block_ptr->data[i+WID*j+WID2*k];;
                     block_ptr->data[i+WID*j+WID2*k]=0.0;
                  }
            }
            
            //y-1  face
            if(is_null_block(block_ptr->neighbors[velocity_neighbor::XCC_YM1_ZCC])){
               unsigned int j=0;
               for(unsigned int k=0;k<WID;k++)
                  for(unsigned int i=0;i<WID;i++){
                     this->parameters[CellParams::RHOLOSSVELBOUNDARY]+=DV3*block_ptr->data[i+WID*j+WID2*k];;
                     block_ptr->data[i+WID*j+WID2*k]=0.0;
                  }
            }
            //y+1 face   
            if(is_null_block(block_ptr->neighbors[velocity_neighbor::XCC_YP1_ZCC])){
               unsigned int j=WID-1;
               for(unsigned int k=0;k<WID;k++)
                  for(unsigned int i=0;i<WID;i++){
                     this->parameters[CellParams::RHOLOSSVELBOUNDARY]+=DV3*block_ptr->data[i+WID*j+WID2*k];;
                     block_ptr->data[i+WID*j+WID2*k]=0.0;
                  }
            }
            //z-1 face          
            if(is_null_block(block_ptr->neighbors[velocity_neighbor::XCC_YCC_ZM1])){
               unsigned int k=0;
               for(unsigned int j=0;j<WID;j++)
                  for(unsigned int i=0;i<WID;i++){
                     this->parameters[CellParams::RHOLOSSVELBOUNDARY]+=DV3*block_ptr->data[i+WID*j+WID2*k];;
                     block_ptr->data[i+WID*j+WID2*k]=0.0;
                  }
            }
            //z+1 face           
            if(is_null_block(block_ptr->neighbors[velocity_neighbor::XCC_YCC_ZP1])){
               unsigned int k=WID-1;
               for(unsigned int j=0;j<WID;j++)
                  for(unsigned int i=0;i<WID;i++){
                     this->parameters[CellParams::RHOLOSSVELBOUNDARY]+=DV3*block_ptr->data[i+WID*j+WID2*k];;
                     block_ptr->data[i+WID*j+WID2*k]=0.0;
                  }
            }
         }
      }
      
      /*!
        Sets the type of data to transfer by mpi_datatype.
      */
      static void set_mpi_transfer_type(const unsigned int type)
      {
         SpatialCell::mpi_transfer_type = type;
      }

      /*!
        Gets the type of data that will be transferred by mpi_datatype.
      */
      static unsigned int get_mpi_transfer_type(void)
      {
         return SpatialCell::mpi_transfer_type;
      }

      /*
      Primary velocity grid parameters
      */

      // size of the velocity grid in velocity blocks
      static unsigned int vx_length, vy_length, vz_length;

      // physical size of the velocity grid
      static Real vx_min, vx_max, vy_min, vy_max, vz_min, vz_max;

      /*
      Derived velocity grid parameters
      */
      static unsigned int max_velocity_blocks;

      // physical size of velocity grid
      static Real grid_dvx, grid_dvy, grid_dvz;

      // physical size of velocity blocks
      static Real block_dvx, block_dvy, block_dvz;

      // physical size of velocity cells
      static Real cell_dvx, cell_dvy, cell_dvz;

      /*
        Which data is transferred by the mpi datatype given by spatial cells.
      */
      static unsigned int mpi_transfer_type;

      /*  
        Minimum value of distribution function
        in any cell of a velocity block for the
        block to be considered to have content
      */
      static Real velocity_block_min_value;

      /*
        Minimum value of the average of distribution
        function within a velocity block for the
        block to be considered to have content
      */
      static Real velocity_block_min_avg_value;

   private:

      SpatialCell & operator= (const SpatialCell&);
      
      
      /*
      Per-instance parameters
      */

      bool initialized;
      /*!
        Used as a neighbour instead of blocks that don't
        exist but would be inside of the velocity grid.
        Neighbors that would be outside of the grid are always NULL.
      */
      Velocity_Block null_block;


      // data of velocity blocks that exist in this cell
      boost::unordered_map<unsigned int, Velocity_Block> velocity_blocks;

      /*
        Speed up search of velocity block addresses in the hash table above.
        Addresses of non-existing blocks point to the null block.
      */

     std::vector<Velocity_Block*> block_address_cache;
     

      
   public:
      //number of blocks in cell
      unsigned int number_of_blocks;
      // List of velocity blocks in this cell,
      std::vector<unsigned int> velocity_block_list;

      
      //number of blocks in mpi_velocity_block_list
      unsigned int mpi_number_of_blocks;
      //this list is used for communicating a velocity block list over MPI
      std::vector<unsigned int>  mpi_velocity_block_list;
     
     /*bool list telling if a block has content or not, uses actual blocks as indexes and not the order in velocity_block_list
       This is only guaranteed to be up to date after update_all_block_has_content() has been called.
      */

      std::vector<char> block_has_content;


      //vectors for storing block data
      std::vector<Real,aligned_allocator<Real,64> > block_data;
      std::vector<Real,aligned_allocator<Real,64> > block_fx;

      //vectors for storing null block data
      std::vector<Real,aligned_allocator<Real,64> > null_block_data;
      std::vector<Real,aligned_allocator<Real,64> > null_block_fx;
      
      /*
        Bulk variables in this spatial cell.
      */
      Real parameters[CellParams::N_SPATIAL_CELL_PARAMS];

      /*
        Derivatives of bulk variables in this spatial cell.
      */
      Real derivatives[fieldsolver::N_SPATIAL_CELL_DERIVATIVES];
      

      //neighbor id's. Kept up to date in solvers, not by the spatial_cell class
      std::vector<uint64_t> neighbors;
     
      //data for solvers
<<<<<<< HEAD
      unsigned int boundaryFlag;
      bool isGhostCell;
      
      
=======
      unsigned int procBoundaryFlag;
      uint sysBoundaryFlag; /*!< What type of system boundary does the cell belong to. Enumerated in the sysboundarytype namespace's enum */
>>>>>>> ef7cb176
   }; // class SpatialCell
   

} // namespaces
#endif
<|MERGE_RESOLUTION|>--- conflicted
+++ resolved
@@ -1735,15 +1735,10 @@
       std::vector<uint64_t> neighbors;
      
       //data for solvers
-<<<<<<< HEAD
-      unsigned int boundaryFlag;
-      bool isGhostCell;
-      
-      
-=======
       unsigned int procBoundaryFlag;
       uint sysBoundaryFlag; /*!< What type of system boundary does the cell belong to. Enumerated in the sysboundarytype namespace's enum */
->>>>>>> ef7cb176
+      
+      
    }; // class SpatialCell
    
 
