--- conflicted
+++ resolved
@@ -828,9 +828,8 @@
             block_ptr->data[cell] = value;
       }
 
-<<<<<<< HEAD
-//TODO - thread save set/increment functions which do not create blocks automatically
-      
+//TODO - thread safe set/increment functions which do not create blocks automatically
+
       /*! Sets the value of a particular cell in a block. The block is
        *  created if it does not exist. This version is faster than
        *  the velocity value based version.
@@ -845,16 +844,6 @@
      void set_value(const unsigned int block,const unsigned int cell, const Real value) {
             if (this->velocity_blocks.count(block) == 0) {
                if (!this->add_velocity_block(block)) {
-=======
-      /*!
-        Increments the value of velocity cell at given index
-
-        Creates the velocity block if it doesn't exist.
-      */
-     void set_value(const unsigned int block,const unsigned int cell, const Real value) {
-            if (this->velocity_blocks.count(block) == 0) {
-	      if (!this->add_velocity_block(block)) {
->>>>>>> 09acfd93
                   std::cerr << "Couldn't add velocity block " << block << std::endl;
                   abort();
                }
@@ -866,14 +855,9 @@
                abort();
             }
             block_ptr->data[cell] = value;
-<<<<<<< HEAD
-      }
-      
-      
-=======
-     }
-     
->>>>>>> 09acfd93
+      }
+      
+          
       /*!
         Increments the value of velocity cell at given coordinate-
 
