--- conflicted
+++ resolved
@@ -2,7 +2,7 @@
 /*!
 Spatial cell class for Vlasiator that supports a variable number of velocity blocks.
 
-Copyright 2011 Finnish Meteorological Institute
+Copyright 2011-2015 Finnish Meteorological Institute
 */
 
 #ifndef VLASIATOR_SPATIAL_CELL_HPP
@@ -116,29 +116,17 @@
                                                                                * Indices start from 0 and the first value is the index in x direction.
                                                                                * Note: these are the (i,j,k) indices of the block.
                                                                                * Valid values are ([0,vx_length[,[0,vy_length[,[0,vz_length[).*/
-<<<<<<< HEAD
 
    /** Wrapper for variables needed for each particle species.*/
    struct Population {
+      Real MAXVDT;                                                   /**< Maximum timestep allowed in velocity space for this species in this cell.*/
       vmesh::LocalID N_blocks;                                       /**< Number of velocity blocks, used when receiving velocity 
                                                                       * mesh from remote neighbors using MPI.*/
       vmesh::VelocityMesh<vmesh::GlobalID,vmesh::LocalID> vmesh;     /**< Velocity mesh. Contains all velocity blocks that exist 
                                                                       * in this spatial cell. Cells are identified by their unique 
                                                                       * global IDs.*/
       vmesh::VelocityBlockContainer<vmesh::LocalID> blockContainer;  /**< Velocity block data.*/
-=======
-   
-    /** Wrapper for variables needed for each particle population
-     * in class SpatialCell.*/
-    struct Population {
-        vmesh::LocalID N_blocks;                                                /**< Number of velocity blocks, used when receiving velocity 
-                                                                                 * mesh from remote neighbors using MPI.*/
-        vmesh::VelocityMesh<vmesh::GlobalID,vmesh::LocalID> vmesh;              /**< Velocity mesh. Contains all velocity blocks that exist 
-                                                                                 * in this spatial cell. Cells are identified by their unique 
-                                                                                 * global IDs.*/
-        vmesh::VelocityBlockContainer<vmesh::LocalID> blockContainer;           /**< Velocity block data.*/
->>>>>>> 3aef8bc4
-    };
+   };
 
    class SpatialCell {
    public:
@@ -151,16 +139,7 @@
       template<int PAD>	void fetch_acc_data(const vmesh::GlobalID& blockGID,const int& dim,
 					    vmesh::VelocityMesh<vmesh::GlobalID,vmesh::LocalID>& vmesh,
 					    const Realf* src,Realf* array,Real cellSizeFractions[2]);
-<<<<<<< HEAD
-      vmesh::GlobalID find_velocity_block(uint8_t& refLevel,vmesh::GlobalID cellIndices[3]);
-      Realf* get_data(const int& popID=0);
-      const Realf* get_data(const int& popID=0) const;
-      Realf* get_data(const vmesh::LocalID& blockLID,const int& popID=0);
-      const Realf* get_data(const vmesh::LocalID& blockLID,const int& popID=0) const;
-      Real* get_block_parameters(const int& popID=0);
-      Real* get_block_parameters(const vmesh::LocalID& blockLID,const int& popID=0);
-      const Real* get_block_parameters(const vmesh::LocalID& blockLID,const int& popID=0) const;
-=======
+
       vmesh::GlobalID find_velocity_block(uint8_t& refLevel,vmesh::GlobalID cellIndices[3],const int& popID);
       Realf* get_data(const int& popID);
       const Realf* get_data(const int& popID) const;
@@ -170,17 +149,15 @@
       const Real* get_block_parameters(const int& popID) const;
       Real* get_block_parameters(const vmesh::LocalID& blockLID,const int& popID);
       const Real* get_block_parameters(const vmesh::LocalID& blockLID,const int& popID) const;
+
       Real* get_cell_parameters();
->>>>>>> 3aef8bc4
       const Real* get_cell_parameters() const;
       vmesh::LocalID get_number_of_velocity_blocks(const int& popID) const;
       vmesh::LocalID get_number_of_all_velocity_blocks() const;
 
       static uint8_t get_maximum_refinement_level();
-<<<<<<< HEAD
-      vmesh::LocalID get_number_of_velocity_blocks(const int& popID=0) const;
-=======
->>>>>>> 3aef8bc4
+      const Real& get_max_v_dt(const int& popID) const;
+
       static const unsigned int* get_velocity_grid_length(const uint8_t& refLevel=0);
       static const Real* get_velocity_grid_block_size(const uint8_t& refLevel=0);
       static const Real* get_velocity_grid_cell_size(const uint8_t& refLevel=0);
@@ -194,19 +171,12 @@
       static vmesh::GlobalID get_velocity_block(const Real vx,const Real vy,const Real vz,const uint8_t& refLevel=0);
       static vmesh::GlobalID get_velocity_block_child(const vmesh::GlobalID& blockGID,const uint8_t& refLevel,
                                                       const int& i_cell,const int& j_cell,const int& k_cell);
-<<<<<<< HEAD
       void get_velocity_block_children_local_ids(const vmesh::GlobalID& blockGID,
                                                  std::vector<vmesh::LocalID>& childrenLIDs,
                                                  const int& popID);
       static vmesh::GlobalID get_velocity_block_parent(const vmesh::GlobalID& blockGID);
-      vmesh::GlobalID get_velocity_block_global_id(const vmesh::LocalID& blockLID,const int& popID=0) const;
-      vmesh::LocalID get_velocity_block_local_id(const vmesh::GlobalID& blockGID,const int& popID=0) const;
-=======
-      void get_velocity_block_children_local_ids(const vmesh::GlobalID& blockGID,std::vector<vmesh::LocalID>& childrenLIDs,const int& popID);
-      static vmesh::GlobalID get_velocity_block_parent(const vmesh::GlobalID& blockGID);
       vmesh::GlobalID get_velocity_block_global_id(const vmesh::LocalID& blockLID,const int& popID) const;
       vmesh::LocalID get_velocity_block_local_id(const vmesh::GlobalID& blockGID,const int& popID) const;
->>>>>>> 3aef8bc4
       static void get_velocity_block_size(const vmesh::GlobalID block,Real size[3]);
       static Real get_velocity_block_vx_min(const vmesh::GlobalID block);
       static Real get_velocity_block_vx_max(const vmesh::GlobalID block);
@@ -230,41 +200,13 @@
       static vmesh::GlobalID invalid_global_id();
       static vmesh::LocalID invalid_local_id();
 
-<<<<<<< HEAD
-      size_t count(const vmesh::GlobalID& block,const int& popID=0) const;
-=======
       size_t count(const vmesh::GlobalID& block,const int& popID) const;
->>>>>>> 3aef8bc4
 
       void add_values(const vmesh::GlobalID& targetGID,
 		      std::unordered_map<vmesh::GlobalID,Realf[(WID+2)*(WID+2)*(WID+2)]>& sourceData,
                       const int& popID);
-<<<<<<< HEAD
-
-      // Following functions adjust velocity blocks stored on the cell //
-      bool add_velocity_block(const vmesh::GlobalID& block,const int& popID=0);
-      void add_velocity_blocks(const std::vector<vmesh::GlobalID>& blocks,const int& popID=0);
-      bool add_velocity_block_octant(const vmesh::GlobalID& blockGID,const int& popID=0);
-      void adjustSingleCellVelocityBlocks(const int& popID=0);
-      void adjust_velocity_blocks(const std::vector<SpatialCell*>& spatial_neighbors,
-                                  bool doDeleteEmptyBlocks=true,
-                                  const int& popID=0);
-      void update_velocity_block_content_lists(const int& popID=0);
-      bool checkMesh(const int& popID=0);
-      void clear(const int& popID=0);
-      void coarsen_block(const vmesh::GlobalID& parent,const std::vector<vmesh::GlobalID>& children,const int& popID=0);
-      void coarsen_blocks(amr_ref_criteria::Base* evaluator,const int& popID=0);
-      uint64_t get_cell_memory_capacity();
-      uint64_t get_cell_memory_size();
-      void merge_values(const int& popID=0);
-      void prepare_to_receive_blocks(void);
-      bool shrink_to_fit();
-      size_t size(const int& popID=0) const;
-      void remove_velocity_block(const vmesh::GlobalID& block,const int& popID=0);
-=======
 
       void printMeshSizes();
-//      static int getActivePopulation();
       static bool setCommunicatedSpecies(const int& popID);
 
       // Following functions adjust velocity blocks stored on the cell //
@@ -272,7 +214,9 @@
       void add_velocity_blocks(const std::vector<vmesh::GlobalID>& blocks,const int& popID);
       bool add_velocity_block_octant(const vmesh::GlobalID& blockGID,const int& popID);
       void adjustSingleCellVelocityBlocks(const int& popID);
-      void adjust_velocity_blocks(const std::vector<SpatialCell*>& spatial_neighbors,const int& popID,bool doDeleteEmptyBlocks=true);
+      void adjust_velocity_blocks(const std::vector<SpatialCell*>& spatial_neighbors,
+                                  const int& popID,
+                                  bool doDeleteEmptyBlocks=true);
       void update_velocity_block_content_lists(const int& popID);
       bool checkMesh(const int& popID);
       void clear(const int& popID);
@@ -285,35 +229,24 @@
       bool shrink_to_fit();
       size_t size(const int& popID) const;
       void remove_velocity_block(const vmesh::GlobalID& block,const int& popID);
->>>>>>> 3aef8bc4
       void swap(vmesh::VelocityMesh<vmesh::GlobalID,vmesh::LocalID>& vmesh,
                 vmesh::VelocityBlockContainer<vmesh::LocalID>& blockContainer,const int& popID);
       vmesh::VelocityMesh<vmesh::GlobalID,vmesh::LocalID>& get_velocity_mesh(const size_t& popID);
       vmesh::VelocityBlockContainer<vmesh::LocalID>& get_velocity_blocks(const size_t& popID);
       vmesh::VelocityMesh<vmesh::GlobalID,vmesh::LocalID>& get_velocity_mesh_temporary();
       vmesh::VelocityBlockContainer<vmesh::LocalID>& get_velocity_blocks_temporary();
-<<<<<<< HEAD
-      Real get_value(const Real vx, const Real vy, const Real vz,const int& popID=0) const;
-      void increment_value(const Real vx, const Real vy, const Real vz, const Realf value,const int& popID=0);
-      void increment_value(const vmesh::GlobalID& block,const unsigned int cell, const Real value,const int& popID=0);
-      static void setCommunicatedSpecies(const int& popID);
-      void set_value(const Real vx, const Real vy, const Real vz, const Realf value,const int& popID=0);
-      void set_value(const vmesh::GlobalID& block,const unsigned int cell, const Realf value,const int& popID=0);
+
+      Real get_value(const Real vx,const Real vy,const Real vz,const int& popID) const;
+      void increment_value(const Real vx,const Real vy,const Real vz,const Realf value,const int& popID);
+      void increment_value(const vmesh::GlobalID& block,const unsigned int cell,const Real value,const int& popID);
+      void set_max_v_dt(const int& popID,const Real& value);
+      void set_value(const Real vx, const Real vy, const Real vz, const Realf value,const int& popID);
+      void set_value(const vmesh::GlobalID& block,const unsigned int cell, const Realf value,const int& popID);
       void refine_block(const vmesh::GlobalID& block,std::map<vmesh::GlobalID,vmesh::LocalID>& insertedBlocks,
-                        const int& popID=0);
-      bool velocity_block_has_children(const vmesh::GlobalID& blockGID,const int& popID=0) const;
-      vmesh::GlobalID velocity_block_has_grandparent(const vmesh::GlobalID& blockGID,const int& popID=0) const;
-=======
-      Real get_value(const Real vx, const Real vy, const Real vz,const int& popID) const;
-      void increment_value(const Real vx,const Real vy,const Real vz,const Realf value,const int& popID);
-      void increment_value(const vmesh::GlobalID& block,const unsigned int cell, const Real value);      
-      void set_value(const Real vx, const Real vy, const Real vz, const Realf value);
-      void set_value(const vmesh::GlobalID& block,const unsigned int cell, const Realf value);
-      void refine_block(const vmesh::GlobalID& block,std::map<vmesh::GlobalID,vmesh::LocalID>& insertedBlocks,const int& popID);
+                        const int& popID);
       bool velocity_block_has_children(const vmesh::GlobalID& blockGID,const int& popID) const;
       vmesh::GlobalID velocity_block_has_grandparent(const vmesh::GlobalID& blockGID,const int& popID) const;
->>>>>>> 3aef8bc4
-      
+
       // Following functions are related to MPI //
       boost::tuple<void*, int, MPI_Datatype> get_mpi_datatype(const CellID cellID,const int sender_rank,const int receiver_rank,
                                                               const bool receiving,const int neighborhood);
@@ -352,11 +285,7 @@
     private:
       SpatialCell& operator=(const SpatialCell&);
       
-<<<<<<< HEAD
-      bool compute_block_has_content(const vmesh::GlobalID& block,const int& popID=0) const;
-=======
       bool compute_block_has_content(const vmesh::GlobalID& block,const int& popID) const;
->>>>>>> 3aef8bc4
       void merge_values_recursive(vmesh::GlobalID parentGID,vmesh::GlobalID blockGID,uint8_t refLevel,bool recursive,const Realf* data,
 				  std::set<vmesh::GlobalID>& blockRemovalList);
 
@@ -764,40 +693,6 @@
        return populations[popID].vmesh.findBlock(refLevel,cellIndices);
    }
 
-<<<<<<< HEAD
-   inline Realf* SpatialCell::get_data(const int& popID) {
-      return blockContainer.getData();
-   }
-   
-   inline const Realf* SpatialCell::get_data(const int& popID) const {
-      return blockContainer.getData();
-   }
-
-   inline Realf* SpatialCell::get_data(const vmesh::LocalID& blockLID,const int& popID) {
-      if (blockLID == vmesh.invalidLocalID()) return null_block_data;
-      return blockContainer.getData(blockLID);
-   }
-   
-   inline const Realf* SpatialCell::get_data(const vmesh::LocalID& blockLID,const int& popID) const {
-      if (blockLID == vmesh.invalidLocalID()) return null_block_data;
-      return blockContainer.getData(blockLID);
-   }
-
-   inline Real* SpatialCell::get_block_parameters(const int& popID) {
-      return blockContainer.getParameters();
-   }
-   
-   inline Real* SpatialCell::get_block_parameters(const vmesh::LocalID& blockLID,const int& popID) {
-      return blockContainer.getParameters(blockLID);
-   }
-   
-   inline const Real* SpatialCell::get_block_parameters(const vmesh::LocalID& blockLID,const int& popID) const {
-      return blockContainer.getParameters(blockLID);
-=======
-//   inline int SpatialCell::getActivePopulation() {
-//       return activePopID;
-//   }
-
    inline Realf* SpatialCell::get_data(const int& popID) {
       return populations[popID].blockContainer.getData();
    }
@@ -834,9 +729,8 @@
    
    inline Real* SpatialCell::get_cell_parameters() {
        return parameters;
->>>>>>> 3aef8bc4
-   }
-   
+   }
+
    inline const Real* SpatialCell::get_cell_parameters() const {
       return parameters;
    }
@@ -846,11 +740,7 @@
    }
 
    inline vmesh::LocalID SpatialCell::get_number_of_velocity_blocks(const int& popID) const {
-<<<<<<< HEAD
-      return vmesh.size();
-=======
       return populations[popID].blockContainer.size();
->>>>>>> 3aef8bc4
    }
 
     /** Get the total number of velocity blocks in this cell, summed over 
@@ -942,14 +832,10 @@
       return vmesh::VelocityMesh<vmesh::GlobalID,vmesh::LocalID>::invalidGlobalID();
    }
    
-<<<<<<< HEAD
    inline void SpatialCell::get_velocity_block_children_local_ids(
          const vmesh::GlobalID& blockGID,
          std::vector<vmesh::LocalID>& childrenLIDs,
          const int& popID) {
-=======
-   inline void SpatialCell::get_velocity_block_children_local_ids(const vmesh::GlobalID& blockGID,std::vector<vmesh::LocalID>& childrenLIDs,const int& popID) {
->>>>>>> 3aef8bc4
       std::vector<vmesh::GlobalID> childrenGIDs;
       populations[popID].vmesh.getChildren(blockGID,childrenGIDs);
       childrenLIDs.resize(childrenGIDs.size());
@@ -962,19 +848,11 @@
    }
 
    inline vmesh::GlobalID SpatialCell::get_velocity_block_global_id(const vmesh::LocalID& blockLID,const int& popID) const {
-<<<<<<< HEAD
-      return vmesh.getGlobalID(blockLID);
-   }
-   
-   inline vmesh::LocalID SpatialCell::get_velocity_block_local_id(const vmesh::GlobalID& blockGID,const int& popID) const {
-      return vmesh.getLocalID(blockGID);
-=======
       return populations[popID].vmesh.getGlobalID(blockLID);
    }
-   
+      
    inline vmesh::LocalID SpatialCell::get_velocity_block_local_id(const vmesh::GlobalID& blockGID,const int& popID) const {
       return populations[popID].vmesh.getLocalID(blockGID);
->>>>>>> 3aef8bc4
    }
 
    inline void SpatialCell::get_velocity_block_size(const vmesh::GlobalID block,Real blockSize[3]) {
@@ -1267,56 +1145,37 @@
     Returns the number of given velocity blocks that exist.
     */
    inline size_t SpatialCell::count(const vmesh::GlobalID& block,const int& popID) const {
-<<<<<<< HEAD
-      return vmesh.count(block);
-=======
       return populations[popID].vmesh.count(block);
->>>>>>> 3aef8bc4
    }
 
    /*!
     Returns the number of existing velocity blocks.
     */
    inline size_t SpatialCell::size(const int& popID) const {
-<<<<<<< HEAD
-      return vmesh.size();
-=======
       return populations[popID].vmesh.size();
->>>>>>> 3aef8bc4
-   }
-   
-   inline void SpatialCell::setCommunicatedSpecies(const int& popID) { }
-   
+   }
+
    /*!
     Sets the given value to a velocity cell at given coordinates.
     * 
     Creates the velocity block at given coordinates if it doesn't exist.
     */
-<<<<<<< HEAD
    inline void SpatialCell::set_value(const Real vx,const Real vy,const Real vz,
                                       const Realf value,const int& popID) {
-=======
-   /*
-   inline void SpatialCell::set_value(const Real vx, const Real vy, const Real vz, const Realf value) {
->>>>>>> 3aef8bc4
+
       const vmesh::GlobalID blockGID = get_velocity_block(vx, vy, vz);
-      if (count(blockGID) == 0) {
-         if (!this->add_velocity_block(blockGID)) {
+      vmesh::LocalID blockLID = populations[popID].vmesh.getLocalID(blockGID);
+      if (blockLID == vmesh::VelocityMesh<vmesh::GlobalID,vmesh::LocalID>::invalidLocalID()) {
+         if (!add_velocity_block(blockGID,popID)) {
             std::cerr << "Couldn't add velocity block " << blockGID << std::endl;
             abort();
          }
-      }
-
-      const vmesh::LocalID blockLID = get_velocity_block_local_id(blockGID);
-      if (blockLID == invalid_local_id()) {
-         std::cerr << __FILE__ << ":" << __LINE__
-            << " block_ptr == NULL" << std::endl;
-         abort();
+         blockLID = populations[popID].vmesh.getLocalID(blockGID);
       }
 
       const unsigned int cell = get_velocity_cell(blockGID, vx, vy, vz);
       get_data(blockLID,activePopID)[cell] = value;
-   }*/
+   }
 
 //TODO - thread safe set/increment functions which do not create blocks automatically
 
@@ -1331,51 +1190,38 @@
     \param cell  Cell index (0..WID3-1) of velocity-cell in block
     \param value Value that is set for velocity-cell
     */
-<<<<<<< HEAD
    inline void SpatialCell::set_value(const vmesh::GlobalID& blockGID,const unsigned int cell,
                                       const Realf value,const int& popID) {
-=======
-   /*
-   inline void SpatialCell::set_value(const vmesh::GlobalID& blockGID,const unsigned int cell, const Realf value) {
->>>>>>> 3aef8bc4
-      if (count(blockGID) == 0) {
-         if (!this->add_velocity_block(blockGID)) {
+
+      vmesh::LocalID blockLID = populations[popID].vmesh.getLocalID(blockGID);
+      if (blockLID == vmesh::VelocityMesh<vmesh::GlobalID,vmesh::LocalID>::invalidLocalID()) {
+         if (!add_velocity_block(blockGID,popID)) {
             std::cerr << "Couldn't add velocity block " << blockGID << std::endl;
             abort();
          }
-      }
-      const vmesh::LocalID blockLID = get_velocity_block_local_id(blockGID);
-      if (blockLID == invalid_local_id()) {
-         std::cerr << __FILE__ << ":" << __LINE__
-            << " block_ptr == NULL" << std::endl;
-         abort();
-      }
+         blockLID = populations[popID].vmesh.getLocalID(blockGID);
+      }
+
       get_data(blockLID,activePopID)[cell] = value;
-   }*/
-   
+   }
+
    /*!
     Increments the value of velocity cell at given coordinate-
     * 
     Creates the velocity block at given coordinates if it doesn't exist.
     */
-<<<<<<< HEAD
    inline void SpatialCell::increment_value(const Real vx,const Real vy,const Real vz,
                                             const Realf value,const int& popID) {
-      const vmesh::GlobalID blockGID = get_velocity_block(vx, vy, vz);
-      if (count(blockGID) == 0) {
-         if (!this->add_velocity_block(blockGID)) {
-            std::cerr << "Couldn't add velocity block " << blockGID << std::endl;
-            abort();
-         }
-=======
-   inline void SpatialCell::increment_value(const Real vx,const Real vy,const Real vz,const Realf value,const int& popID) {
+
       const vmesh::GlobalID blockGID = SpatialCell::get_velocity_block(vx,vy,vz);
-
       vmesh::LocalID blockLID = get_velocity_block_local_id(blockGID,popID);
+
       if (blockLID == SpatialCell::invalid_local_id()) {
-          add_velocity_block(blockGID,popID);
+          if (!add_velocity_block(blockGID,popID)) {
+             std::cerr << "Couldn't add velocity block " << blockGID << std::endl;
+             abort();
+          }
           blockLID = get_velocity_block_local_id(blockGID,popID);
->>>>>>> 3aef8bc4
       }
 
       if (blockLID == invalid_local_id()) {
@@ -1393,28 +1239,21 @@
     * 
     Creates the velocity block if it doesn't exist.
     */
-<<<<<<< HEAD
    inline void SpatialCell::increment_value(const vmesh::GlobalID& blockGID,
                                             const unsigned int cell,
                                             const Real value,const int& popID) {
-=======
-   /*
-   inline void SpatialCell::increment_value(const vmesh::GlobalID& blockGID,const unsigned int cell, const Real value) {
->>>>>>> 3aef8bc4
-      if (count(blockGID) == 0) {
-         if (!this->add_velocity_block(blockGID)) {
+
+      vmesh::LocalID blockLID = populations[popID].vmesh.getLocalID(blockGID);
+      if (blockLID == vmesh::VelocityMesh<vmesh::GlobalID,vmesh::LocalID>::invalidLocalID()) {
+         if (!add_velocity_block(blockGID,popID)) {
             std::cerr << "Couldn't add velocity block " << blockGID << std::endl;
             abort();
          }
-      }
-      const vmesh::LocalID blockLID = get_velocity_block_local_id(blockGID);
-      if (blockLID == invalid_local_id()) {
-         std::cerr << __FILE__ << ":" << __LINE__
-            << " block_ptr == NULL" << std::endl;
-         abort();
-      }
-      get_data(blockLID,activePopID)[cell] += value;
-   }*/
+         blockLID = populations[popID].vmesh.getLocalID(blockGID);
+      }
+
+      get_data(blockLID,popID)[cell] += value;
+   }
 
    inline vmesh::VelocityMesh<vmesh::GlobalID,vmesh::LocalID>& SpatialCell::get_velocity_mesh(const size_t& popID) {
       return populations[popID].vmesh;
@@ -1438,25 +1277,11 @@
     * Returns 0 if it doesn't exist.
     */
    inline Real SpatialCell::get_value(const Real vx, const Real vy, const Real vz,const int& popID) const {
-<<<<<<< HEAD
-      const vmesh::GlobalID blockGID = get_velocity_block(vx, vy, vz);
-      if (count(blockGID) == 0) {
-         return 0.0;
-      }
-      const vmesh::LocalID blockLID = get_velocity_block_local_id(blockGID);
-      //const Velocity_Block block_ptr = at(block);
-      if (blockLID == invalid_local_id()) {
-      //if (block_ptr.is_null() == true) {
-         std::cerr << __FILE__ << ":" << __LINE__
-            << " block_ptr == NULL" << std::endl; 
-         abort();
-=======
       const vmesh::GlobalID blockGID = SpatialCell::get_velocity_block(vx, vy, vz);
-
       const vmesh::LocalID blockLID = get_velocity_block_local_id(blockGID,popID);
+
       if (blockLID == SpatialCell::invalid_local_id()) {
           return 0.0;
->>>>>>> 3aef8bc4
       }
 
       const unsigned int cell = get_velocity_cell(blockGID, vx, vy, vz);
@@ -1472,15 +1297,10 @@
     Also returns false if given block doesn't exist or is an error block.
     */
    inline bool SpatialCell::compute_block_has_content(const vmesh::GlobalID& blockGID,const int& popID) const {
-<<<<<<< HEAD
-      if (blockGID == invalid_global_id() || count(blockGID) == 0) return false;
-      
-=======
       if (blockGID == invalid_global_id()) return false;
       const vmesh::LocalID blockLID = get_velocity_block_local_id(blockGID,popID);
       if (blockLID == invalid_local_id()) return false;
 
->>>>>>> 3aef8bc4
       bool has_content = false;
       const Real velocity_block_min_value = getObjectWrapper().particleSpecies[popID].sparseMinValue;
       const Realf* block_data = populations[popID].blockContainer.getData(blockLID);
@@ -1493,34 +1313,18 @@
 
       return has_content;
    }
-<<<<<<< HEAD
-
-   inline bool SpatialCell::checkMesh(const int& popID) {
-      return vmesh.check();
-=======
    
    inline bool SpatialCell::checkMesh(const int& popID) {
       return populations[popID].vmesh.check();
->>>>>>> 3aef8bc4
    }
 
    /*!
     Removes all velocity blocks from this spatial cell and frees memory in the cell
     */
-<<<<<<< HEAD
-   inline void SpatialCell::clear(const int& popID) {
-      vmesh.clear();
-      blockContainer.clear();
-
-      // use the swap trick to force c++ to release the memory held by the vectors & maps
-      //std::vector<vmesh::GlobalID>().swap(this->mpi_velocity_block_list);
-   }
-=======
     inline void SpatialCell::clear(const int& popID) {
         populations[popID].vmesh.clear();
         populations[popID].blockContainer.clear();
     }
->>>>>>> 3aef8bc4
 
    /*!
     Return the memory consumption in bytes as reported using the size()
@@ -1607,12 +1411,7 @@
       return success;
    }
    
-<<<<<<< HEAD
-   inline void SpatialCell::add_velocity_blocks(const std::vector<vmesh::GlobalID>& blocks,
-                                                const int& popID) {
-=======
    inline void SpatialCell::add_velocity_blocks(const std::vector<vmesh::GlobalID>& blocks,const int& popID) {
->>>>>>> 3aef8bc4
       // Add blocks to mesh
       const uint8_t adds = populations[popID].vmesh.push_back(blocks);
       if (adds == 0) {
@@ -1647,18 +1446,13 @@
       }
    }
 
-<<<<<<< HEAD
-   inline bool SpatialCell::add_velocity_block_octant(const vmesh::GlobalID& blockGID,
-                                                      const int& popID) {
-=======
    inline bool SpatialCell::add_velocity_block_octant(const vmesh::GlobalID& blockGID,const int& popID) {
->>>>>>> 3aef8bc4
       // Return immediately if the block already exists or if an 
       // invalid block is attempted to be created:
       const vmesh::LocalID invalid = vmesh::VelocityMesh<vmesh::GlobalID,vmesh::LocalID>::invalidLocalID();
       if (populations[popID].vmesh.getLocalID(blockGID) != invalid) return false;
       if (populations[popID].vmesh.count(blockGID) > 0) return false;
-      
+
       /*
       // If parent exists, refine it:
       const vmesh::GlobalID parentGID = vmesh::VelocityMesh<vmesh::GlobalID,vmesh::LocalID>::getParent(blockGID);
@@ -1741,24 +1535,16 @@
 
    inline void SpatialCell::swap(vmesh::VelocityMesh<vmesh::GlobalID,vmesh::LocalID>& vmesh,
                                  vmesh::VelocityBlockContainer<vmesh::LocalID>& blockContainer,
-<<<<<<< HEAD
                                  const int& popID) {
-=======
-                                const int& popID) {
->>>>>>> 3aef8bc4
       #ifdef DEBUG_SPATIAL_CELL
          if (populations[popID].vmesh.size() != populations[popID].blockContainer.size()) {
             std::cerr << "Error, velocity mesh size and block container size do not agree in " << __FILE__ << ' ' << __LINE__ << std::endl;
             exit(1);
          } 
       #endif
-<<<<<<< HEAD
-      this->vmesh.swap(vmesh);
-      this->blockContainer.swap(blockContainer);
-=======
+
       populations[popID].vmesh.swap(vmesh);
       populations[popID].blockContainer.swap(blockContainer);
->>>>>>> 3aef8bc4
    }
 
    /*!
@@ -1784,19 +1570,11 @@
    }
    
    inline bool SpatialCell::velocity_block_has_children(const vmesh::GlobalID& blockGID,const int& popID) const {
-<<<<<<< HEAD
-      return vmesh.hasChildren(blockGID);
-   }
-
-   inline vmesh::GlobalID SpatialCell::velocity_block_has_grandparent(const vmesh::GlobalID& blockGID,const int& popID) const {
-      return vmesh.hasGrandParent(blockGID);
-=======
       return populations[popID].vmesh.hasChildren(blockGID);
    }
 
    inline vmesh::GlobalID SpatialCell::velocity_block_has_grandparent(const vmesh::GlobalID& blockGID,const int& popID) const {
       return populations[popID].vmesh.hasGrandParent(blockGID);
->>>>>>> 3aef8bc4
    }
    
    inline SpatialCell& SpatialCell::operator=(const SpatialCell&) { 
