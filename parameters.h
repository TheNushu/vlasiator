--- conflicted
+++ resolved
@@ -55,12 +55,8 @@
    static Real vlasovSolverMinCFL;   /*!< The minimum CFL limit for propagation of distribution function. Used to set timestep if useCFLlimit is true. */
    static Real fieldSolverMinCFL;     /*!< The minimum CFL limit for propagation of fields. Used to set timestep if useCFLlimit is true.*/
    static Real fieldSolverMaxCFL;     /*!< The maximum CFL limit for propagation of fields. Used to set timestep if useCFLlimit is true.*/
-<<<<<<< HEAD
+   static int fieldSolverSubcycles;     /*!< The number of field solver subcycles to compute.*/
 
-=======
-   static int fieldSolverSubcycles;     /*!< The number of field solver subcycles to compute.*/
-   
->>>>>>> 6dece2dd
    static uint tstep_min;           /*!< Timestep when simulation starts, needed for restarts.*/
    static uint tstep_max;           /*!< Maximum timestep. */
    static uint tstep;               /*!< The number of the current timestep. 0=initial state. */
