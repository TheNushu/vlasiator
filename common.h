--- conflicted
+++ resolved
@@ -449,12 +449,8 @@
       IONOSPHERE,       /*!< Ionospheric current model */
       OUTFLOW,          /*!< No fixed conditions on the fields and distribution function. */
       SET_MAXWELLIAN,   /*!< Set Maxwellian boundary condition, i.e. set fields and distribution function. */
-<<<<<<< HEAD
       COPYSPHERE,       /*!< A sphere with copy-condition for perturbed B as the simple inner boundary */
-=======
-      CONDUCTINGSPHERE, /*!< A perfectly conducting sphere as the simple inner boundary */
       OUTER_BOUNDARY_PADDING, /*!< These cells only occur on FSGrid, where boundaries are not at the highest refinement level */
->>>>>>> 77bf1f43
       N_SYSBOUNDARY_CONDITIONS
    };
 }
