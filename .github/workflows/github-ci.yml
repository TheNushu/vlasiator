--- conflicted
+++ resolved
@@ -292,15 +292,9 @@
         #srun -M carrington -t 01:30:00 --job-name CI_testpackage --interactive --nodes=1 -c 4 -n 16 --mem-per-cpu=5G -p short ./small_test_carrington_github_ci.sh
         VLASIATOR_CIRUNNER_JOBSPEC_TP=$(sbatch --parsable -o testpackage_run_output.txt ./small_test_carrington_github_ci.sh)
         VLASIATOR_CIRUNNER_JOBSPEC_TP=(${VLASIATOR_CIRUNNER_JOBSPEC_TP//\;/ })
-<<<<<<< HEAD
         echo "Launched job ${VLASIATOR_CIRUNNER_JOBSPEC_TP[0]}"
-        trap "echo 'SIGINT caught, scancelling ${jobspec[0]}; scancel -M ${VLASIATOR_CIRUNNER_JOBSPEC_TP[1]} ${VLASIATOR_CIRUNNER_JOBSPEC_TP[0]}" SIGINT
-        trap "echo 'SIGTERM caught, scancelling ${jobspec[0]}; scancel -M ${VLASIATOR_CIRUNNER_JOBSPEC_TP[1]} ${VLASIATOR_CIRUNNER_JOBSPEC_TP[0]}" SIGTERM
-=======
-
-        trap "scancel --full -M carrington ${VLASIATOR_CIRUNNER_JOBSPEC_TP[0]}" SIGINT
-        trap "scancel --full -M carrington ${VLASIATOR_CIRUNNER_JOBSPEC_TP[0]}" SIGTERM
->>>>>>> 0bc093a7
+        trap "echo 'SIGINT caught, scancelling ${jobspec[0]}; scancel --full -M ${VLASIATOR_CIRUNNER_JOBSPEC_TP[1]} ${VLASIATOR_CIRUNNER_JOBSPEC_TP[0]}" SIGINT
+        trap "echo 'SIGTERM caught, scancelling ${jobspec[0]}; scancel --full -M ${VLASIATOR_CIRUNNER_JOBSPEC_TP[1]} ${VLASIATOR_CIRUNNER_JOBSPEC_TP[0]}" SIGTERM
         RUN_STRING=$( cat << MORO
         echo "Job finished, checking output."
         cat testpackage_run_output.txt
@@ -357,12 +351,7 @@
     - name: Compile ionosphereSolverTests
       run: |
         cd mini-apps/ionosphereSolverTests/
-<<<<<<< HEAD
-        srun -M carrington --job-name CI_iST_compile --interactive --nodes=1 -n 1 -c 3 --mem=40G -p short -t 0:10:0 bash -c 'module purge; module load GCC/11.2.0; module load OpenMPI/4.1.1-GCC-11.2.0 ; module load PMIx/4.1.0-GCCcore-11.2.0; module load PAPI/6.0.0.1-GCCcore-11.2.0; export VLASIATOR_ARCH=carrington_gcc_openmpi; make -j 3 main differentialFlux sigmaProfiles'
-        #        VLASIATOR_ARCH=carrington_gcc_openmpi make -j 3 main differentialFlux sigmaProfiles
-=======
         VLASIATOR_ARCH=github_actions make -j 3
->>>>>>> 0bc093a7
     - name: Upload ionosphereTest binaries
       uses: actions/upload-artifact@v4
       with:
