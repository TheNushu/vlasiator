/*
 * This file is part of Vlasiator.
 * Copyright 2010-2016 Finnish Meteorological Institute
 *
 * For details of usage, see the COPYING file and read the "Rules of the Road"
 * at http://www.physics.helsinki.fi/vlasiator/
 *
 * This program is free software; you can redistribute it and/or modify
 * it under the terms of the GNU General Public License as published by
 * the Free Software Foundation; either version 2 of the License, or
 * (at your option) any later version.
 *
 * This program is distributed in the hope that it will be useful,
 * but WITHOUT ANY WARRANTY; without even the implied warranty of
 * MERCHANTABILITY or FITNESS FOR A PARTICULAR PURPOSE.  See the
 * GNU General Public License for more details.
 *
 * You should have received a copy of the GNU General Public License along
 * with this program; if not, write to the Free Software Foundation, Inc.,
 * 51 Franklin Street, Fifth Floor, Boston, MA 02110-1301 USA.
 */

#ifndef MAGNETOSPHERE_H
#define MAGNETOSPHERE_H

#include "../../definitions.h"
#include "../projectTriAxisSearch.h"

namespace projects {

   struct MagnetosphereSpeciesParameters {
      Real rho;
      Real T;
      Real V0[3];
      Real ionosphereV0[3];
      Real ionosphereRho;
      Real ionosphereT;
      Real taperInnerRadius;
      Real taperOuterRadius;
      uint nSpaceSamples;
      uint nVelocitySamples;
   };

   class Magnetosphere: public TriAxisSearch {
    public:
      Magnetosphere();
      virtual ~Magnetosphere();
      
      virtual bool initialize(void);
      static void addParameters(void);
      virtual void getParameters(void);
      virtual void setProjectBField(
         FsGrid< std::array<Real, fsgrids::bfield::N_BFIELD>, FS_STENCIL_WIDTH> & perBGrid,
         FsGrid< std::array<Real, fsgrids::bgbfield::N_BGB>, FS_STENCIL_WIDTH> & BgBGrid,
         FsGrid< fsgrids::technical, FS_STENCIL_WIDTH> & technicalGrid
      );
      virtual Real calcPhaseSpaceDensity(
                                         creal& x, creal& y, creal& z,
                                         creal& dx, creal& dy, creal& dz,
                                         creal& vx, creal& vy, creal& vz,
                                         creal& dvx, creal& dvy, creal& dvz,
                                         const uint popID
                                        ) const;
      
    protected:
      Real getDistribValue(
                           creal& x,creal& y, creal& z,
                           creal& vx, creal& vy, creal& vz,
                           creal& dvx, creal& dvy, creal& dvz,
                           const uint popID
                          ) const;
      bool refineSpatialCells( dccrg::Dccrg<spatial_cell::SpatialCell,dccrg::Cartesian_Geometry>& mpiGrid ) const;
      bool adaptRefinement( dccrg::Dccrg<spatial_cell::SpatialCell,dccrg::Cartesian_Geometry>& mpiGrid ) const;
      bool forceRefinement( dccrg::Dccrg<spatial_cell::SpatialCell,dccrg::Cartesian_Geometry>& mpiGrid ) const;
      virtual void calcCellParameters(spatial_cell::SpatialCell* cell,creal& t);
      virtual std::vector<std::array<Real, 3> > getV0(
                                                      creal x,
                                                      creal y,
                                                      creal z,
                                                      const uint popID
                                                     ) const;
      
<<<<<<< HEAD
      std::array<Real, 3> constBgB;
=======
      bool canRefine(spatial_cell::SpatialCell* cell) const;
      
      Real constBgB[3];
>>>>>>> b8ae2e7d
      bool noDipoleInSW;
      Real ionosphereRadius;
      uint ionosphereGeometry;
      Real center[3];
      Real dipoleScalingFactor;
      Real dipoleMirrorLocationX;
      uint dipoleType;

      Real refine_L4radius;
      Real refine_L4nosexmin;

      Real refine_L3radius;
      Real refine_L3nosexmin;
      Real refine_L3tailheight;
      Real refine_L3tailwidth;
      Real refine_L3tailxmin;
      Real refine_L3tailxmax;

      Real refine_L2radius;
      Real refine_L2tailthick;
      Real refine_L1radius;
      Real refine_L1tailthick;

      Real dipoleTiltPhi;
      Real dipoleTiltTheta;
      Real dipoleXFull;
      Real dipoleXZero;
      Real dipoleInflowB[3];
      Real zeroOutComponents[3]; //0->x,1->y,2->z

      std::vector<MagnetosphereSpeciesParameters> speciesParams;
   }; // class Magnetosphere
} // namespace projects

#endif
<|MERGE_RESOLUTION|>--- conflicted
+++ resolved
@@ -80,13 +80,9 @@
                                                       const uint popID
                                                      ) const;
       
-<<<<<<< HEAD
-      std::array<Real, 3> constBgB;
-=======
       bool canRefine(spatial_cell::SpatialCell* cell) const;
       
-      Real constBgB[3];
->>>>>>> b8ae2e7d
+      std::array<Real, 3> constBgB;
       bool noDipoleInSW;
       Real ionosphereRadius;
       uint ionosphereGeometry;
