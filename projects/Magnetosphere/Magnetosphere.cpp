--- conflicted
+++ resolved
@@ -435,13 +435,8 @@
 #pragma omp for collapse(2)
             for (int z = 0; z < localSize[2]; ++z) {
                for (int y = 0; y < localSize[1]; ++y) {
-<<<<<<< HEAD
-                  for (int z = 0; z < localSize[2]; ++z) {
+                  for (int x = 0; x < localSize[0]; ++x) {
                      if(technicalGrid.get(x, y, z)->sysBoundaryFlag == sysboundarytype::MAXWELLIAN ) {
-=======
-                  for (int x = 0; x < localSize[0]; ++x) {
-                     if(technicalGrid.get(x, y, z)->sysBoundaryFlag == sysboundarytype::SET_MAXWELLIAN ) {
->>>>>>> d751cb0d
                         for (int i = 0; i < fsgrids::bgbfield::N_BGB; ++i) {
                            BgBGrid.get(x,y,z)->at(i) = 0;
                         }
