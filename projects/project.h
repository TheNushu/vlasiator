--- conflicted
+++ resolved
@@ -5,108 +5,20 @@
 
 namespace projects {
    class Project {
-<<<<<<< HEAD
-      public:
-         Project();
-         virtual ~Project();
-         
-         /*! Register parameters that should be read in. */
-         static void addParameters();
-
-         /*! Get the value that was read in. */
-         virtual void getParameters();
-
-          /*! Initialize project. Can be used, e.g., to read in parameters from the input file. */
-         virtual bool initialize();
-
-         bool initialized();
-         
-         /*! set background field, should set it for all cells.
-          * Currently this function is only called during the initialization.
-          * @param cell Pointer to the spatial cell.*/
-         virtual void setCellBackgroundField(SpatialCell* cell);
-      
-         /*!\brief Set the perturbed fields and distribution of a cell according to the default simulation settings.
-         * This is used for the NOT_SYSBOUNDARY cells and some other system boundary conditions (e.g. Outflow).
-         * \param cell Pointer to the cell to set.
-         */
-         void setCell(SpatialCell* cell);
-         
-      protected:
-         /*! \brief Returns a list of blocks to loop through when initialising.
-          * 
-          * The base class version just returns all blocks, which amounts to looping through the whole velocity space.
-          * This is very expensive and becomes prohibitive in cases where a large velocity space is needed with only
-          * small portions actually containing something. Use with care.
-          */
-         virtual std::vector<vmesh::GlobalID> findBlocksToInitialize(SpatialCell* cell,const int& popID);
-         
-         /*! \brief Sets the distribution function in a cell.
-          * 
-          * Uses the function findBlocksToInitialize and loops through the list returned by it to initialize the cells' velocity space.
-          * 
-          * \sa findBlocksToInitialize
-          */
-         void setVelocitySpace(const int& popID,SpatialCell* cell);
-         
-         /** Calculate parameters for the given spatial cell at the given time.
-          * Here you need to set values for the following array indices:
-          * CellParams::EX, CellParams::EY, CellParams::EZ, CellParams::BX, CellParams::BY, and CellParams::BZ.
-          * 
-          * Currently this function is only called during initialization.
-          * 
-          * The following array indices contain the coordinates of the "lower left corner" of the cell: 
-          * CellParams::XCRD, CellParams::YCRD, and CellParams::ZCRD.
-          * The cell size is given in the following array indices: CellParams::DX, CellParams::DY, and CellParams::DZ.
-          * @param cellParams Array containing cell parameters.
-          * @param t The current value of time. This is passed as a convenience. If you need more detailed information 
-          * of the state of the simulation, you can read it from Parameters.
-          */
-         virtual void calcCellParameters(Real* cellParams,creal& t);
-         
-         /** Integrate the distribution function over the given six-dimensional phase-space cell.
-          * @param x Starting value of the x-coordinate of the cell.
-          * @param y Starting value of the y-coordinate of the cell.
-          * @param z Starting value of the z-coordinate of the cell.
-          * @param dx The size of the cell in x-direction.
-          * @param dy The size of the cell in y-direction.
-          * @param dz The size of the cell in z-direction.
-          * @param vx Starting value of the vx-coordinate of the cell.
-          * @param vy Starting value of the vy-coordinate of the cell.
-          * @param vz Starting value of the vz-coordinate of the cell.
-          * @param dvx The size of the cell in vx-direction.
-          * @param dvy The size of the cell in vy-direction.
-          * @param dvz The size of the cell in vz-direction.
-          * @param popID Particle species ID.
-          * @return The volume average of the distribution function in the given phase space cell.
-          * The physical unit of this quantity is 1 / (m^3 (m/s)^3).
-          */
-         virtual Real calcPhaseSpaceDensity(
-            creal& x, creal& y, creal& z,
-            creal& dx, creal& dy, creal& dz,
-            creal& vx, creal& vy, creal& vz,
-            creal& dvx, creal& dvy, creal& dvz,
-            const int& popID);
-
-      /*!
-        Get random number between 0 and 1.0. One should always first initialize the rng.
-      */
-         Real getRandomNumber();
-         
-         void printPopulations();
-         
-=======
     public:
       Project();
       virtual ~Project();
       
       /*! Register parameters that should be read in. */
       static void addParameters();
+      
       /*! Get the value that was read in. */
       virtual void getParameters();
       
       /*! Initialize project. Can be used, e.g., to read in parameters from the input file. */
       virtual bool initialize();
+      
+      bool initialized();
       
       /*! set background field, should set it for all cells.
        * Currently this function is only called during the initialization.
@@ -118,15 +30,15 @@
        * \param cell Pointer to the cell to set.
        */
       void setCell(spatial_cell::SpatialCell* cell);
-      
-    protected:
+         
+      protected:
       /*! \brief Returns a list of blocks to loop through when initialising.
        * 
        * The base class version just returns all blocks, which amounts to looping through the whole velocity space.
        * This is very expensive and becomes prohibitive in cases where a large velocity space is needed with only
        * small portions actually containing something. Use with care.
        */
-      virtual std::vector<uint> findBlocksToInitialize(spatial_cell::SpatialCell* cell);
+      virtual std::vector<vmesh::GlobalID> findBlocksToInitialize(spatial_cell::SpatialCell* cell,const int& popID);
       
       /*! \brief Sets the distribution function in a cell.
        * 
@@ -134,8 +46,8 @@
        * 
        * \sa findBlocksToInitialize
        */
-      void setVelocitySpace(spatial_cell::SpatialCell* cell);
-      
+      void setVelocitySpace(const int& popID,spatial_cell::SpatialCell* cell);
+         
       /** Calculate parameters for the given spatial cell at the given time.
        * Here you need to set values for the following array indices:
        * CellParams::EX, CellParams::EY, CellParams::EZ, CellParams::BX, CellParams::BY, and CellParams::BZ.
@@ -164,6 +76,7 @@
        * @param dvx The size of the cell in vx-direction.
        * @param dvy The size of the cell in vy-direction.
        * @param dvz The size of the cell in vz-direction.
+       * @param popID Particle species ID.
        * @return The volume average of the distribution function in the given phase space cell.
        * The physical unit of this quantity is 1 / (m^3 (m/s)^3).
        */
@@ -171,13 +84,16 @@
                                          creal& x, creal& y, creal& z,
                                          creal& dx, creal& dy, creal& dz,
                                          creal& vx, creal& vy, creal& vz,
-                                         creal& dvx, creal& dvy, creal& dvz);
+                                         creal& dvx, creal& dvy, creal& dvz,
+                                         const int& popID);
       
       /*!
        Get random number between 0 and 1.0. One should always first initialize the rng.
        */
       Real getRandomNumber();
->>>>>>> 8bae82aa
+         
+      void printPopulations();
+      
       /*!  Set random seed (thread-safe). Seed is based on the seed read
        in from cfg + the seedModifier parameter
        * 
@@ -193,28 +109,20 @@
        */
       void setRandomCellSeed(const Real* const cellParams);
       
-<<<<<<< HEAD
-      private:
-        uint seed;
-        static char rngStateBuffer[256];
-        static random_data rngDataBuffer;
-        #pragma omp threadprivate(rngStateBuffer,rngDataBuffer)
-
-        bool baseClassInitialized;                      /**< If true, base class has been initialized.*/
-        std::vector<std::string> popNames;              /**< Name(s) of particle population(s), read from configuration file.*/
-        std::vector<int> popCharges;                    /**< Particle population charge(s), read from configuration file.*/
-        std::vector<std::string> popMassUnits;          /**< Units in which particle population mass(es) were given,
-                                                         * read from configuration file.*/
-        std::vector<double> popMasses;                  /**< Particle population mass(es) in chosen units.
-                                                         * Read from configuration file.*/
-        std::vector<double> popSparseMinValue;          /**< Sparse mesh threshold value for the population.*/
-=======
     private:
       uint seed;
       static char rngStateBuffer[256];
       static random_data rngDataBuffer;
-      #pragma omp threadprivate(rngStateBuffer,rngDataBuffer) 
->>>>>>> 8bae82aa
+      #pragma omp threadprivate(rngStateBuffer,rngDataBuffer)
+
+      bool baseClassInitialized;                      /**< If true, base class has been initialized.*/
+      std::vector<std::string> popNames;              /**< Name(s) of particle population(s), read from configuration file.*/
+      std::vector<int> popCharges;                    /**< Particle population charge(s), read from configuration file.*/
+      std::vector<std::string> popMassUnits;          /**< Units in which particle population mass(es) were given,
+                                                       * read from configuration file.*/
+      std::vector<double> popMasses;                  /**< Particle population mass(es) in chosen units.
+                                                       * Read from configuration file.*/
+      std::vector<double> popSparseMinValue;          /**< Sparse mesh threshold value for the population.*/
    };
    
    Project* createProject();
