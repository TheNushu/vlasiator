--- conflicted
+++ resolved
@@ -104,8 +104,4 @@
 Vz2 = 0.0
 Bz1 = 0.0
 Bz2 = 0.0
-<<<<<<< HEAD
 nVelocitySamples = 2
-=======
-nVelocitySamples = 2
->>>>>>> 9d45c441
