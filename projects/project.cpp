#include "project.h"
#include <cstdlib>
#include "../common.h"
#include "../parameters.h"
#include "../readparameters.h"
#include "../vlasovmover.h"
#include "../particle_species.h"
#include "../logger.h"

#include "Alfven/Alfven.h"
#include "Diffusion/Diffusion.h"
#include "Dispersion/Dispersion.h"
#include "Distributions/Distributions.h"
#include "Firehose/Firehose.h"
#include "Flowthrough/Flowthrough.h"
#include "Fluctuations/Fluctuations.h"
#include "Harris/Harris.h"
#include "KHB/KHB.h"
#include "Larmor/Larmor.h"
#include "Magnetosphere/Magnetosphere.h"
#include "MultiPeak/MultiPeak.h"
#include "VelocityBox/VelocityBox.h"
#include "Riemann1/Riemann1.h"
#include "Shock/Shock.h"
#include "Template/Template.h"
#include "test_fp/test_fp.h"
#include "testHall/testHall.h"
#include "test_trans/test_trans.h"
#include "verificationLarmor/verificationLarmor.h"
#include "../backgroundfield/backgroundfield.h"
#include "../backgroundfield/constantfield.hpp"
#include "Shocktest/Shocktest.h"
#include "Poisson/poisson_test.h"

using namespace std;

extern Logger logFile;

char projects::Project::rngStateBuffer[256];
random_data projects::Project::rngDataBuffer;

namespace projects {
   Project::Project() { 
      baseClassInitialized = false;
   }
   
   Project::~Project() { }
   
   void Project::addParameters() {
      typedef Readparameters RP;
      // TODO add all projects' static addParameters() functions here.
      projects::Alfven::addParameters();
      projects::Diffusion::addParameters();
      projects::Dispersion::addParameters();
      projects::Distributions::addParameters();
      projects::Firehose::addParameters();
      projects::Flowthrough::addParameters();
      projects::Fluctuations::addParameters();
      projects::Harris::addParameters();
      projects::KHB::addParameters();
      projects::Larmor::addParameters();
      projects::Magnetosphere::addParameters();
      projects::MultiPeak::addParameters();
      projects::VelocityBox::addParameters();
      projects::Riemann1::addParameters();
      projects::Shock::addParameters();
      projects::Template::addParameters();
      projects::test_fp::addParameters();
      projects::TestHall::addParameters();
      projects::test_trans::addParameters();
      projects::verificationLarmor::addParameters();
      projects::Shocktest::addParameters();
      projects::PoissonTest::addParameters();
      RP::add("Project_common.seed", "Seed for the RNG", 42);
      
      // Add parameters needed to create particle populations
      RP::addComposing("ParticlePopulation.name","Name of the simulated particle population (string)");
      RP::addComposing("ParticlePopulation.charge","Particle charge, in units of elementary charges (int)");
      RP::addComposing("ParticlePopulation.mass_units","Units in which particle mass is given, either 'PROTON' or 'ELECTRON' (string)");
      RP::addComposing("ParticlePopulation.mass","Particle mass in given units (float)");
      RP::addComposing("ParticlePopulation.sparse_min_value","Minimum value of distribution function in any cell of a velocity block for the block to be considered to have content");
   }
   
   void Project::getParameters() {
      typedef Readparameters RP;
      RP::get("Project_common.seed", this->seed);
      RP::get("ParticlePopulation.name",popNames);
      RP::get("ParticlePopulation.charge",popCharges);
      RP::get("ParticlePopulation.mass_units",popMassUnits);
      RP::get("ParticlePopulation.mass",popMasses);
      RP::get("ParticlePopulation.sparse_min_value",popSparseMinValue);
   }

   bool Project::initialize() {
      // Basic error checking
      bool success = true;
      if (popNames.size() != popCharges.size()) success = false;
      if (popNames.size() != popMassUnits.size()) success = false;
      if (popNames.size() != popMasses.size()) success = false;
      if (popNames.size() != popSparseMinValue.size()) success = false;
      if (success == false) {
         cerr << "ERROR in configuration file particle population definitions!" << endl;
         cerr << "\t vector sizes are: " << popNames.size() << ' ' << popMassUnits.size();
         cerr << ' ' << popMasses.size() << ' ' << popSparseMinValue.size() << endl;
         return success;
      }

      // If particle population(s) have not been defined, add protons as a default population
      ObjectWrapper& owrapper = getObjectWrapper();
      if (popNames.size() == 0) {
         species::Species population;
         population.name   = "proton";
         population.charge = physicalconstants::CHARGE;
         population.mass   = physicalconstants::MASS_PROTON;

         population.sparseMinValue = Parameters::sparseMinValue;
         owrapper.particleSpecies.push_back(population);
         printPopulations();
         baseClassInitialized = success;
         return success;
      }

      // Parse populations from configuration file parameters:
      for (size_t p=0; p<popNames.size(); ++p) {       
         species::Species population;
         population.name = popNames[p];
         population.charge = popCharges[p]*physicalconstants::CHARGE;
         double massUnits = 0;
         if (popMassUnits[p] == "PROTON") massUnits = physicalconstants::MASS_PROTON;
         else if (popMassUnits[p] == "ELECTRON") massUnits = physicalconstants::MASS_ELECTRON;
         else success = false;
         population.mass = massUnits*popMasses[p];
         population.sparseMinValue = popSparseMinValue[p];
         
         if (success == false) {
            cerr << "ERROR in population '" << popNames[p] << "' parameters" << endl;
         }
         
         owrapper.particleSpecies.push_back(population);
      }

      if (success == false) {
         cerr << "ERROR in configuration file particle population definitions!" << endl;
      } else {
         printPopulations();
      }

      baseClassInitialized = success;
      return success;
   }
   
   /** Check if base class has been initialized.
    * @return If true, base class was successfully initialized.*/
   bool Project::initialized() {return baseClassInitialized;}

   /*! Base class sets zero background field */
   void Project::setCellBackgroundField(SpatialCell* cell) {
      ConstantField bgField;
      bgField.initialize(0,0,0); //bg bx, by,bz
      setBackgroundField(bgField,cell->parameters, cell->derivatives,cell->derivativesBVOL);
   }
   
   void Project::setCell(SpatialCell* cell) {
      // Set up cell parameters:
      this->calcCellParameters(&((*cell).parameters[0]), 0.0);

      cell->parameters[CellParams::RHOLOSSADJUST] = 0.0;
      cell->parameters[CellParams::RHOLOSSVELBOUNDARY] = 0.0;

      for (size_t p=0; p<getObjectWrapper().particleSpecies.size(); ++p) {
         this->setVelocitySpace(p,cell);
         //cell->adjustSingleCellVelocityBlocks();
         //cell->printMeshSizes();
      }

      //let's get rid of blocks not fulfilling the criteria here to save memory.
      //cell->adjustSingleCellVelocityBlocks();

      // Passing true for the doNotSkip argument as we want to calculate 
      // the moment no matter what when this function is called.
      calculateCellMoments(cell,true,true);
   }

   vector<vmesh::GlobalID> Project::findBlocksToInitialize(SpatialCell* cell,const int& popID) {
      vector<vmesh::GlobalID> blocksToInitialize;

      for (uint kv=0; kv<P::vzblocks_ini; ++kv) 
         for (uint jv=0; jv<P::vyblocks_ini; ++jv)
            for (uint iv=0; iv<P::vxblocks_ini; ++iv) {
               creal vx = P::vxmin + (iv+0.5) * SpatialCell::get_velocity_grid_block_size()[0]; // vx-coordinate of the centre
               creal vy = P::vymin + (jv+0.5) * SpatialCell::get_velocity_grid_block_size()[1]; // vy-
               creal vz = P::vzmin + (kv+0.5) * SpatialCell::get_velocity_grid_block_size()[2];

               //FIXME, add_velocity_blocks should  not be needed as set_value handles it!!
               //FIXME,  We should get_velocity_block based on indices, not v
               cell->add_velocity_block(cell->get_velocity_block(vx, vy, vz),popID);
               blocksToInitialize.push_back(cell->get_velocity_block(vx, vy, vz));
      }

      return blocksToInitialize;
   }
   
   /** Write simulated particle populations to logfile.*/
   void Project::printPopulations() {
      logFile << "(PROJECT): Loaded particle populations are:" << endl;
      
      for (size_t p=0; p<getObjectWrapper().particleSpecies.size(); ++p) {
         logFile << "Population #" << p << endl;
         logFile << "\t name             : '" << getObjectWrapper().particleSpecies[p].name << "'" << endl;
         logFile << "\t charge           : '" << getObjectWrapper().particleSpecies[p].charge << "'" << endl;
         logFile << "\t mass             : '" << getObjectWrapper().particleSpecies[p].mass << "'" << endl;
         logFile << "\t sparse threshold : '" << getObjectWrapper().particleSpecies[p].sparseMinValue << "'" << endl;
         logFile << endl;
      }
      logFile << write;
   }
   
   void Project::setVelocitySpace(const int& popID,SpatialCell* cell) {
      vmesh::VelocityMesh<vmesh::GlobalID,vmesh::LocalID>& vmesh = cell->get_velocity_mesh(popID);

      vector<vmesh::GlobalID> blocksToInitialize = this->findBlocksToInitialize(cell,popID);
      Real* parameters = cell->get_block_parameters(popID);

      creal x = cell->parameters[CellParams::XCRD];
      creal y = cell->parameters[CellParams::YCRD];
      creal z = cell->parameters[CellParams::ZCRD];
      creal dx = cell->parameters[CellParams::DX];
      creal dy = cell->parameters[CellParams::DY];
      creal dz = cell->parameters[CellParams::DZ];

<<<<<<< HEAD
      Realf* data = cell->get_data(popID);

=======
>>>>>>> 217c088e
      for (uint i=0; i<blocksToInitialize.size(); ++i) {
         const vmesh::GlobalID blockGID = blocksToInitialize[i];
         const vmesh::LocalID blockLID = vmesh.getLocalID(blockGID);
         if (blockLID == vmesh::VelocityMesh<vmesh::GlobalID,vmesh::LocalID>::invalidLocalID()) {
            cerr << "ERROR, invalid local ID in " << __FILE__ << ":" << __LINE__ << endl;
            exit(1);
         }
         
         creal vxBlock = parameters[blockLID*BlockParams::N_VELOCITY_BLOCK_PARAMS + BlockParams::VXCRD];
         creal vyBlock = parameters[blockLID*BlockParams::N_VELOCITY_BLOCK_PARAMS + BlockParams::VYCRD];
         creal vzBlock = parameters[blockLID*BlockParams::N_VELOCITY_BLOCK_PARAMS + BlockParams::VZCRD];
         creal dvxCell = parameters[blockLID*BlockParams::N_VELOCITY_BLOCK_PARAMS + BlockParams::DVX];
         creal dvyCell = parameters[blockLID*BlockParams::N_VELOCITY_BLOCK_PARAMS + BlockParams::DVY];
         creal dvzCell = parameters[blockLID*BlockParams::N_VELOCITY_BLOCK_PARAMS + BlockParams::DVZ];

         // Calculate volume average of distrib. function for each cell in the block.
         for (uint kc=0; kc<WID; ++kc) 
            for (uint jc=0; jc<WID; ++jc) 
               for (uint ic=0; ic<WID; ++ic) {
                  //FIXME, block/cell index should be handled by spatial cell function (create if it does not exist)
                  creal vxCell = vxBlock + ic*dvxCell;
                  creal vyCell = vyBlock + jc*dvyCell;
                  creal vzCell = vzBlock + kc*dvzCell;
                  creal average =
                  this->calcPhaseSpaceDensity(
                     x, y, z, dx, dy, dz,
                     vxCell,vyCell,vzCell,
                     dvxCell,dvyCell,dvzCell,popID);

                  if (average != 0.0){
                     //FIXME!!! set_value is slow as we again have to convert v -> index
                     // We should set_value to a specific block index (as we already have it!)
                     data[blockLID*SIZE_VELBLOCK+cellIndex(ic,jc,kc)] = average;
                  }
               }
      }

      // Get AMR refinement criterion and use it to test which blocks should be refined
      amr_ref_criteria::Base* refCriterion = getObjectWrapper().amrVelRefCriteria.create(Parameters::amrVelRefCriterion);
      if (refCriterion == NULL) return;
      refCriterion->initialize("");

      // Loop over blocks in the spatial cell until we reach the maximum
      // refinement level, or until there are no more blocks left to refine
      bool refine = true;
      //refine = false;
      uint currentLevel = 0;
      if (currentLevel == Parameters::amrMaxVelocityRefLevel) refine = false;
      while (refine == true) {
         // Loop over blocks and add blocks to be refined to vector refineList
         vector<vmesh::GlobalID> refineList;
         const vmesh::LocalID startIndex = 0;
         const vmesh::LocalID endIndex   = cell->get_number_of_velocity_blocks(popID);
         for (vmesh::LocalID blockLID=startIndex; blockLID<endIndex; ++blockLID) {
            vector<vmesh::GlobalID> nbrs;
            int32_t refLevelDifference;
            const vmesh::GlobalID blockGID = vmesh.getGlobalID(blockLID);

            // Fetch block data and nearest neighbors
            Realf array[(WID+2)*(WID+2)*(WID+2)];
            cell->fetch_data<1>(blockGID,vmesh,cell->get_data(0,popID),array);

            // If block should be refined, add it to refine list
            if (refCriterion->evaluate(array,popID) > Parameters::amrRefineLimit) {
               refineList.push_back(blockGID);
            }
         }

         // Refine blocks in vector refineList. All blocks that were created 
         // as a result of the refine, including blocks created because of induced 
         // refinement, are added to map insertedBlocks
         map<vmesh::GlobalID,vmesh::LocalID> insertedBlocks;
         for (size_t b=0; b<refineList.size(); ++b) {
            cell->refine_block(refineList[b],insertedBlocks,popID);
         }

         // Loop over blocks in map insertedBlocks and recalculate 
         // values of distribution functions
         for (map<vmesh::GlobalID,vmesh::LocalID>::const_iterator it=insertedBlocks.begin(); it!=insertedBlocks.end(); ++it) {
            const vmesh::GlobalID blockGID = it->first;
            const vmesh::LocalID blockLID = it->second;
            parameters = cell->get_block_parameters(popID);
            creal vxBlock = parameters[blockLID*BlockParams::N_VELOCITY_BLOCK_PARAMS + BlockParams::VXCRD];
            creal vyBlock = parameters[blockLID*BlockParams::N_VELOCITY_BLOCK_PARAMS + BlockParams::VYCRD];
            creal vzBlock = parameters[blockLID*BlockParams::N_VELOCITY_BLOCK_PARAMS + BlockParams::VZCRD];
            creal dvxCell = parameters[blockLID*BlockParams::N_VELOCITY_BLOCK_PARAMS + BlockParams::DVX];
            creal dvyCell = parameters[blockLID*BlockParams::N_VELOCITY_BLOCK_PARAMS + BlockParams::DVY];
            creal dvzCell = parameters[blockLID*BlockParams::N_VELOCITY_BLOCK_PARAMS + BlockParams::DVZ];

            for (uint kc=0; kc<WID; ++kc) {
               for (uint jc=0; jc<WID; ++jc) {
                  for (uint ic=0; ic<WID; ++ic) {
                     creal vxCell = vxBlock + ic*dvxCell;
                     creal vyCell = vyBlock + jc*dvyCell;
                     creal vzCell = vzBlock + kc*dvzCell;
                     creal average =
                       calcPhaseSpaceDensity(
                                             x, y, z, dx, dy, dz,
                                             vxCell,vyCell,vzCell,
                                             dvxCell,dvyCell,dvzCell,popID);
                     cell->get_data(popID)[blockLID*SIZE_VELBLOCK + kc*WID2+jc*WID+ic] = average;
                  }
               }
            }
         }

         //refine = false;
         if (refineList.size() == 0) refine = false;
         ++currentLevel;
         if (currentLevel == Parameters::amrMaxVelocityRefLevel) refine = false;
      }
      delete refCriterion;
   }

   /*default one does not compute any parameters*/
   void Project::calcCellParameters(Real* cellParams,creal& t) { }
   
   Real Project::calcPhaseSpaceDensity(
      creal& x, creal& y, creal& z,
      creal& dx, creal& dy, creal& dz,
      creal& vx, creal& vy, creal& vz,
      creal& dvx, creal& dvy, creal& dvz,
      const int& popID) {
      cerr << "ERROR: Project::calcPhaseSpaceDensity called instead of derived class function!" << endl;
      exit(1);
      return -1.0;
   }
   /*!
     Get random number between 0 and 1.0. One should always first initialize the rng.
   */
   
   Real Project::getRandomNumber() {
#ifdef _AIX
      int64_t rndInt;
      random_r(&rndInt, &rngDataBuffer);
#else
      int32_t rndInt;
      random_r(&rngDataBuffer, &rndInt);
#endif
      Real rnd = (Real) rndInt / RAND_MAX;
      return rnd;
   }

   /*!  Set random seed (thread-safe). Seed is based on the seed read
     in from cfg + the seedModifier parameter

     \param seedModifier d. Seed is based on the seed read in from cfg + the seedModifier parameter
   */
   
   void Project::setRandomSeed(CellID seedModifier) {
      memset(&(this->rngDataBuffer), 0, sizeof(this->rngDataBuffer));
#ifdef _AIX
      initstate_r(this->seed+seedModifier, &(this->rngStateBuffer[0]), 256, NULL, &(this->rngDataBuffer));
#else
      initstate_r(this->seed+seedModifier, &(this->rngStateBuffer[0]), 256, &(this->rngDataBuffer));
#endif
   }

   /*!
     Set random seed (thread-safe) that is always the same for
     this particular cellID. Can be used to make reproducible
     simulations that do not depend on number of processes or threads.

     \param  cellParams The cell parameters list in each spatial cell
   */
   void Project::setRandomCellSeed(const Real* const cellParams) {
      const creal x = cellParams[CellParams::XCRD];
      const creal y = cellParams[CellParams::YCRD];
      const creal z = cellParams[CellParams::ZCRD];
      const creal dx = cellParams[CellParams::DX];
      const creal dy = cellParams[CellParams::DY];
      const creal dz = cellParams[CellParams::DZ];
      
      const CellID cellID = (int) ((x - Parameters::xmin) / dx) +
         (int) ((y - Parameters::ymin) / dy) * Parameters::xcells_ini +
         (int) ((z - Parameters::zmin) / dz) * Parameters::xcells_ini * Parameters::ycells_ini;
      setRandomSeed(cellID);
   }


   
Project* createProject() {
   if(Parameters::projectName == "Alfven") {
      return new projects::Alfven;
   }
   if(Parameters::projectName == "Diffusion") {
      return new projects::Diffusion;
   }
   if(Parameters::projectName == "Dispersion") {
      return new projects::Dispersion;
   }
   if(Parameters::projectName == "Distributions") {
      return new projects::Distributions;
   }
   if(Parameters::projectName == "Firehose") {
      return new projects::Firehose;
   }
   if(Parameters::projectName == "Flowthrough") {
      return new projects::Flowthrough;
   }
   if(Parameters::projectName == "Fluctuations") {
         return new projects::Fluctuations;
   }

   if(Parameters::projectName == "Harris") {
      return new projects::Harris;
   }

   if(Parameters::projectName == "KHB") {
      return new projects::KHB;
   }
   if(Parameters::projectName == "Larmor") {
      return new projects::Larmor;
   }
   if(Parameters::projectName == "Magnetosphere") {
      return new projects::Magnetosphere;
   }
   if(Parameters::projectName == "MultiPeak") {
      return new projects::MultiPeak;
   } 
   if(Parameters::projectName == "VelocityBox") {
      return new projects::VelocityBox;
   } 
   if(Parameters::projectName == "Riemann1") {
      return new projects::Riemann1;
   }
   if(Parameters::projectName == "Shock") {
      return new projects::Shock;
   }
   if(Parameters::projectName == "Template") {
      return new projects::Template;
   }
   if(Parameters::projectName == "test_fp") {
      return new projects::test_fp;
   }
   if(Parameters::projectName == "testHall") {
      return new projects::TestHall;
   }
   if(Parameters::projectName == "test_trans") {
      return new projects::test_trans;
   }
   if(Parameters::projectName == "verificationLarmor") {
      return new projects::verificationLarmor;
   }
   if(Parameters::projectName == "Shocktest") {
      return new projects::Shocktest;
   }
   if (Parameters::projectName == "PoissonTest") {
      return new projects::PoissonTest;
   }
   cerr << "Unknown project name!" << endl;
   abort();
}

} // namespace projects<|MERGE_RESOLUTION|>--- conflicted
+++ resolved
@@ -228,11 +228,7 @@
       creal dy = cell->parameters[CellParams::DY];
       creal dz = cell->parameters[CellParams::DZ];
 
-<<<<<<< HEAD
       Realf* data = cell->get_data(popID);
-
-=======
->>>>>>> 217c088e
       for (uint i=0; i<blocksToInitialize.size(); ++i) {
          const vmesh::GlobalID blockGID = blocksToInitialize[i];
          const vmesh::LocalID blockLID = vmesh.getLocalID(blockGID);
