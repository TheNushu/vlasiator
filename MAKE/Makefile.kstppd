#Kostis Laptop
#Compiler & Linker
CMP = mpic++
LNK = mpic++


#======== Vectorization ==========
#Set vector backend type for vlasov solvers, sets precision and length.
#NOTE this has to have the same precision as the distribution function define (DISTRIBUTION_FP_PRECISION)
#Options;
# AVX:	    VEC4D_AGNER, VEC4F_AGNER, VEC8F_AGNER
# AVX512:   VEC8D_AGNER, VEC16F_AGNER
# Fallback: VEC4D_FALLBACK, VEC4F_FALLBACK, VEC8F_FALLBACK

ifeq ($(DISTRIBUTION_FP_PRECISION),SPF)
#Single-precision
	VECTORCLASS = VEC8F_AGNER
else
#Double-precision
	VECTORCLASS = VEC4D_AGNER
endif

<<<<<<< HEAD
CMP = mpic++
LNK = mpic++

FLAGS =

#note: std was c++0x
#note: no testpackage flags
#CXXFLAGS = -I $(HOME)/include  -L $(HOME)/lib -g  -funroll-loops -std=c++17 -fopenmp -W -Wall -pedantic -Wno-unused -fabi-version=0 -mavx
CXXFLAGS = -I $(HOME)/include  -L $(HOME)/lib -O3  -funroll-loops -std=c++17 -fopenmp -W -Wall -Wno-unused -fabi-version=0 -mavx
MATHFLAGS = -ffast-math
LDFLAGS = -L $(HOME)/lib
LIB_MPI = -lgomp
=======

#======== Flags =========

FLAGS =
CXXFLAGS = -O3   -funroll-loops -std=c++17 -fopenmp -W -Wall -Wno-unused -Wno-unused-parameter -Wno-missing-braces -fabi-version=0 -mavx
testpackage: CXXFLAGS = -g -ggdb -O2 -fopenmp -funroll-loops -std=c++17 -fabi-version=0  -mno-avx -mno-fma -fno-unsafe-math-optimizations
CXXFLAGS += -DUSE_JEMALLOC -DJEMALLOC_NO_DEMANGLE -DPAPI_MEM
MATHFLAGS = -ffast-math
testpackage: MATHFLAGS =  -fno-unsafe-math-optimizations
LDFLAGS = -L $(HOME)/lib
LIB_MPI = -lgomp -lpapi 




#================PAPI==================
#Add PAPI_MEM define to use papi to report memory consumption?
CXXFLAGS +=  -DPAPI_MEM
testpackage: CXXFLAGS +=  -DPAPI_MEM

>>>>>>> d306ec51

#======== Allocator =========
#Use jemalloc instead of system malloc to reduce memory fragmentation? https://github.com/jemalloc/jemalloc
#Configure jemalloc with  --with-jemalloc-prefix=je_ when installing it
CXXFLAGS += -DUSE_JEMALLOC -DJEMALLOC_NO_DEMANGLE
testpackage: CXXFLAGS += -DUSE_JEMALLOC -DJEMALLOC_NO_DEMANGLE

#======== Allocator =========
#Use TBB malloc


PAPI_FLAG =


#======== Libraries ===========

LIBRARY_PREFIX = $(HOME)

INC_VECTORCLASS=-I$(LIBRARY_PREFIX)/version1

INC_BOOST = -I/usr/include/boost/
LIB_BOOST = -L/usr/lib/x86_64-linux-gnu/ -lboost_program_options

INC_ZOLTAN = -I$(LIBRARY_PREFIX)/include
LIB_ZOLTAN = -L$(LIBRARY_PREFIX)/lib -lzoltan

INC_VLSV = -I$(LIBRARY_PREFIX)/vlsv
LIB_VLSV = -L$(LIBRARY_PREFIX)/vlsv -lvlsv

INC_SILO = -I$(LIBRARY_PREFIX)/include
LIB_SILO = -L$(LIBRARY_PREFIX)/lib -lsilo

INC_DCCRG = -I$(LIBRARY_PREFIX)/dccrg

INC_FSGRID = -I$(LIBRARY_PREFIX)/fsgrid

INC_PAPI = -I$(LIBRARY_PREFIX)/papi-5.4.3/src
LIB_PAPI = -L$(LIBRARY_PREFIX)/papi-5.4.3/src -lpapi

INC_JEMALLOC = -I$(LIBRARY_PREFIX)/libraries/jemalloc
LIB_JEMALLOC = -L$(LIBRARY_PREFIX)/libraries/jemalloc/lib -ljemalloc

LIB_PROFILE = -L$(LIBRARY_PREFIX)/phiprof/lib -lphiprof
INC_PROFILE = -I$(LIBRARY_PREFIX)/phiprof/include

INC_EIGEN = -I$(LIBRARY_PREFIX)/eigen-eigen-07105f7124f9
<|MERGE_RESOLUTION|>--- conflicted
+++ resolved
@@ -20,20 +20,7 @@
 	VECTORCLASS = VEC4D_AGNER
 endif
 
-<<<<<<< HEAD
-CMP = mpic++
-LNK = mpic++
 
-FLAGS =
-
-#note: std was c++0x
-#note: no testpackage flags
-#CXXFLAGS = -I $(HOME)/include  -L $(HOME)/lib -g  -funroll-loops -std=c++17 -fopenmp -W -Wall -pedantic -Wno-unused -fabi-version=0 -mavx
-CXXFLAGS = -I $(HOME)/include  -L $(HOME)/lib -O3  -funroll-loops -std=c++17 -fopenmp -W -Wall -Wno-unused -fabi-version=0 -mavx
-MATHFLAGS = -ffast-math
-LDFLAGS = -L $(HOME)/lib
-LIB_MPI = -lgomp
-=======
 
 #======== Flags =========
 
@@ -54,7 +41,6 @@
 CXXFLAGS +=  -DPAPI_MEM
 testpackage: CXXFLAGS +=  -DPAPI_MEM
 
->>>>>>> d306ec51
 
 #======== Allocator =========
 #Use jemalloc instead of system malloc to reduce memory fragmentation? https://github.com/jemalloc/jemalloc
