--- conflicted
+++ resolved
@@ -515,11 +515,8 @@
       const auto* neighbors = mpiGrid.get_neighbors_of(cell_id, NEAREST_NEIGHBORHOOD_ID);
       vector<SpatialCell*> neighbor_ptrs;
       neighbor_ptrs.reserve(neighbors->size());
-<<<<<<< HEAD
-      for ( const auto nbrPair : *neighbors) {
-=======
+
       for ( const auto& nbrPair : *neighbors) {
->>>>>>> 31728acc
          CellID neighbor_id = nbrPair.first;
          if (neighbor_id == 0 || neighbor_id == cell_id) {
             continue;
@@ -968,11 +965,9 @@
                
          // Iterate over all spatial neighbors
          // for (size_t n=0; n<neighbors->size(); ++n) {
-<<<<<<< HEAD
-         for (const auto nbrPair : *neighbors) {
-=======
+
          for (const auto& nbrPair : *neighbors) {
->>>>>>> 31728acc
+
             // CellID nbrCellID = (*neighbors)[n];
             CellID nbrCellID = nbrPair.first;
             const SpatialCell* nbr = mpiGrid[nbrCellID];
