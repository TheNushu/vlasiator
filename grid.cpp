--- conflicted
+++ resolved
@@ -52,7 +52,7 @@
    
    static int counter=0;
    
-   stringstream fname;
+      stringstream fname;
    fname << "VelMesh.";
    fname.width(3);
    fname.fill(0);
@@ -150,14 +150,9 @@
          exit(1);
       }
       phiprof::stop("Read restart");
-<<<<<<< HEAD
       const vector<uint64_t>& cells = getLocalCells();
       
       // Set background field, FIXME should be read in from restart
-=======
-      vector<uint64_t> cells = mpiGrid.get_cells();
-      //set background field, FIXME should be read in from restart
->>>>>>> 559bab1e
       #pragma omp parallel for schedule(dynamic)
       for (uint i=0; i<cells.size(); ++i) {
          SpatialCell* cell = mpiGrid[cells[i]];
@@ -190,18 +185,6 @@
          exit(1);
       }
       phiprof::stop("Apply system boundary conditions state");
-<<<<<<< HEAD
-=======
-      
-      validateMesh(mpiGrid,project);
-      adjustVelocityBlocks(mpiGrid, cells, true); // do not initialize mover, mover has not yet been initialized here
-      
-      #ifdef DEBUG_AMR_VALIDATE
-         writeVelMesh(mpiGrid);
-      #endif
-
-      shrink_to_fit_grid_data(mpiGrid); //get rid of excess data already here
->>>>>>> 559bab1e
 
       for (size_t i=0; i<cells.size(); ++i) {
          mpiGrid[cells[i]]->parameters[CellParams::LBWEIGHTCOUNTER] = 0;
@@ -209,6 +192,11 @@
 
       for (int popID=0; popID<getObjectWrapper().particleSpecies.size(); ++popID) {
          adjustVelocityBlocks(mpiGrid,cells,true,popID);
+         
+         #ifdef DEBUG_AMR_VALIDATE
+            writeVelMesh(mpiGrid);
+         #endif
+         
          validateMesh(mpiGrid,popID);
          shrink_to_fit_grid_data(mpiGrid); //get rid of excess data already here
 
@@ -852,37 +840,11 @@
    mpiGrid.add_neighborhood(POISSON_NEIGHBORHOOD_ID, neighborhood);
 }
 
-<<<<<<< HEAD
-#warning This is for testing, can be removed later
-void writeVelMesh(dccrg::Dccrg<SpatialCell,dccrg::Cartesian_Geometry>& mpiGrid) {
-   const vector<CellID>& cells = getLocalCells();
-
-   static int counter=0;
-   
-   stringstream fname;
-   fname << "VelMesh.";
-   fname.width(3);
-   fname.fill(0);
-   fname << counter << ".vlsv";
-   
-   vlsv::Writer vlsvWriter;
-   vlsvWriter.open(fname.str(),MPI_COMM_WORLD,0,MPI_INFO_NULL);
-   writeVelocityDistributionData(vlsvWriter,mpiGrid,cells,MPI_COMM_WORLD);   
-   vlsvWriter.close();
-   
-   ++counter;
-}
-
 bool validateMesh(dccrg::Dccrg<SpatialCell,dccrg::Cartesian_Geometry>& mpiGrid,const int& popID) {
-      bool rvalue = true;
-=======
-bool validateMesh(dccrg::Dccrg<SpatialCell,dccrg::Cartesian_Geometry>& mpiGrid,
-                  Project& project) {
    bool rvalue = true;
->>>>>>> 559bab1e
-      #ifndef AMR
-         return rvalue;
-      #endif
+   #ifndef AMR
+      return rvalue;
+   #endif
 
    phiprof::start("mesh validation (init)");
          
@@ -930,31 +892,18 @@
             CellID nbrCellID = (*neighbors)[n];
             const SpatialCell* nbr = mpiGrid[nbrCellID];
                   
-<<<<<<< HEAD
-                  // Iterate over all blocks in the spatial neighbor, 
-                  // and check that the neighbor block does not have 
-                  // existing grandparent in this cell
-                  for (vmesh::LocalID b=0; b<nbr->get_number_of_velocity_blocks(popID); ++b) {
-                     vmesh::GlobalID blockGID = nbr->get_velocity_block_global_id(b,popID);
-                     vmesh::GlobalID grandParentGID = cell->velocity_block_has_grandparent(blockGID,popID);
-                     if (grandParentGID != cell->invalid_global_id()) {
-                        //cerr << "spatial nbr block " << blockGID << " has gparent " << grandParentGID << endl;
-                        
-                        refinements[c].insert(cell->get_velocity_block_parent(popID,blockGID));
-                     }
-                  }                  
-=======
             // Iterate over all blocks in the spatial neighbor, 
             // and check that the neighbor block does not have 
             // existing grandparent in this cell
-            for (vmesh::LocalID b=0; b<nbr->get_number_of_velocity_blocks(); ++b) {
-               vmesh::GlobalID blockGID = nbr->get_velocity_block_global_id(b);
-               vmesh::GlobalID grandParentGID = cell->velocity_block_has_grandparent(blockGID);
+            for (vmesh::LocalID b=0; b<nbr->get_number_of_velocity_blocks(popID); ++b) {
+               vmesh::GlobalID blockGID = nbr->get_velocity_block_global_id(b,popID);
+               vmesh::GlobalID grandParentGID = cell->velocity_block_has_grandparent(blockGID,popID);
                if (grandParentGID != cell->invalid_global_id()) {
-                  refinements[c].insert(grandParentGID);
->>>>>>> 559bab1e
+                  //cerr << "spatial nbr block " << blockGID << " has gparent " << grandParentGID << endl;
+                  
+                  refinements[c].insert(cell->get_velocity_block_parent(popID,blockGID));
                }
-            }                  
+            }
          }
       }
       phiprof::stop("calc refinements");
@@ -964,13 +913,6 @@
       bool needAnotherPass=false;
       vector<vector<pair<vmesh::GlobalID,vmesh::LocalID> > > newBlocks(cells.size());
             
-<<<<<<< HEAD
-            // Apply refinements
-            for (size_t c=0; c<cells.size(); ++c) {
-               if (refinements[c].size() > 0) {
-                  cerr << "cell " << cells[c] << " needs " << refinements[c].size() << " refinements" << endl;
-                  cerr << "\t current # blocks is " << mpiGrid[cells[c]]->get_number_of_velocity_blocks(popID) << endl;
-=======
       #pragma omp parallel for
       for (size_t c=0; c<cells.size(); ++c) {
          // Refine blocks (touches mesh structure, cannot be threaded)
@@ -978,12 +920,12 @@
          SpatialCell* cell = mpiGrid[cells[c]];
          map<vmesh::GlobalID,vmesh::LocalID> insertedBlocks;
          for (set<vmesh::GlobalID>::const_iterator b=refinements[c].begin(); b!=refinements[c].end(); ++b) {
-            cell->refine_block(*b,insertedBlocks);
+            cell->refine_block(*b,insertedBlocks,popID);
          }
 
          // Store all new block local IDs
          for (map<vmesh::GlobalID,vmesh::LocalID>::const_iterator it=insertedBlocks.begin(); it!=insertedBlocks.end(); ++it) {
-            vmesh::LocalID newLocalID = cell->get_velocity_block_local_id(it->first);
+            vmesh::LocalID newLocalID = cell->get_velocity_block_local_id(it->first,popID);
             if (newLocalID != cell->invalid_local_id()) {
                newBlocks[c].push_back(make_pair(it->first,newLocalID));
             }
@@ -1010,10 +952,9 @@
             // min value, add the block to remove list
             #pragma omp for
             for (size_t b=0; b<newBlocks[c].size(); ++b) {
-               if (project.setVelocityBlock(cell,newBlocks[c][b].second) <= Parameters::sparseMinValue) {
+               if (getObjectWrapper().project->setVelocityBlock(cell,newBlocks[c][b].second) <= Parameters::sparseMinValue) {
                   threadRemBlocks[tid].push_back(newBlocks[c][b].first);
                   ++counter[tid];
->>>>>>> 559bab1e
                }
             }
 
@@ -1035,30 +976,6 @@
             }
          }
       }
-<<<<<<< HEAD
-         
-      do {
-         // Update remote neighbor velocity meshes. After the transfers complete,
-         // mpi_number_of_blocks and mpi_velocity_block_list are valid. The mesh 
-         // classes (vmesh) have not been updated yet, though.
-         phiprof::start("Velocity block list update");
-         SpatialCell::set_mpi_transfer_type(Transfer::VEL_BLOCK_LIST_STAGE1);
-         mpiGrid.update_copies_of_remote_neighbors(DIST_FUNC_NEIGHBORHOOD_ID);
-         SpatialCell::set_mpi_transfer_type(Transfer::VEL_BLOCK_LIST_STAGE2);
-         mpiGrid.update_copies_of_remote_neighbors(DIST_FUNC_NEIGHBORHOOD_ID);
-         phiprof::stop("Velocity block list update");
-
-         int16_t meshChanged=0;
-         
-         // Figure out if we need to continue mesh updates.
-         int16_t globalSuccess=0;
-         MPI_Allreduce(&meshChanged,&globalSuccess,1,MPI_Type<int16_t>(),MPI_MAX,MPI_COMM_WORLD);
-         if (globalSuccess == 0) break;
-      } while (true);
-      
-      return rvalue;
-   }
-=======
 
       // Remove blocks with f below sparse min value
       #pragma omp parallel for
@@ -1066,16 +983,16 @@
          SpatialCell* cell = mpiGrid[cells[c]];
          // We touch mesh structure here, cannot be threaded
          for (size_t b=0; b<removedBlocks[c].size(); ++b) {
-            cell->remove_velocity_block(removedBlocks[c][b]);
+            cell->remove_velocity_block(removedBlocks[c][b],popID);
          }
       }
       phiprof::stop("recalculate distrib. functions");
-
+       
       #ifdef DEBUG_AMR_VALIDATE
          writeVelMesh(mpiGrid);
       #endif
       ++iter;
-
+       
       // Exit if all processes are done with mesh refinements
       int16_t globalSuccess = 0;
       int16_t localSuccess = 0;
@@ -1083,8 +1000,7 @@
       MPI_Allreduce(&localSuccess,&globalSuccess,1,MPI_Type<int16_t>(),MPI_MAX,MPI_COMM_WORLD);
       if (globalSuccess == 0) break;
    } while (true);
-
+   
    phiprof::stop("mesh validation (init)");
    return rvalue;
-}
->>>>>>> 559bab1e
+}