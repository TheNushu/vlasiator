/*
 * This file is part of Vlasiator.
 * Copyright 2010-2016 Finnish Meteorological Institute
 *
 * For details of usage, see the COPYING file and read the "Rules of the Road"
 * at http://www.physics.helsinki.fi/vlasiator/
 *
 * This program is free software; you can redistribute it and/or modify
 * it under the terms of the GNU General Public License as published by
 * the Free Software Foundation; either version 2 of the License, or
 * (at your option) any later version.
 *
 * This program is distributed in the hope that it will be useful,
 * but WITHOUT ANY WARRANTY; without even the implied warranty of
 * MERCHANTABILITY or FITNESS FOR A PARTICULAR PURPOSE.  See the
 * GNU General Public License for more details.
 *
 * You should have received a copy of the GNU General Public License along
 * with this program; if not, write to the Free Software Foundation, Inc.,
 * 51 Franklin Street, Fifth Floor, Boston, MA 02110-1301 USA.
 */

#include <boost/assign/list_of.hpp>
#include <cstdlib>
#include <iostream>
#include <iomanip> // for setprecision()
#include <cmath>
#include <vector>
#include <sstream>
#include <ctime>
#include <omp.h>
#include "grid.h"
#include "vlasovmover.h"
#include "definitions.h"
#include "mpiconversion.h"
#include "logger.h"
#include "parameters.h"
#include "datareduction/datareducer.h"
#include "sysboundary/sysboundary.h"
#include "fieldsolver/fs_common.h"
#include "fieldsolver/gridGlue.hpp"
#include "projects/project.h"
#include "iowrite.h"
#include "ioread.h"
#include "object_wrapper.h"

#ifdef PAPI_MEM
#include "papi.h" 
#endif 

#ifndef NDEBUG
   #ifdef AMR
      #define DEBUG_AMR_VALIDATE
   #endif
#endif

using namespace std;
using namespace phiprof;

extern Logger logFile, diagnostic;

void initVelocityGridGeometry(dccrg::Dccrg<SpatialCell,dccrg::Cartesian_Geometry>& mpiGrid);
void initSpatialCellCoordinates(dccrg::Dccrg<SpatialCell,dccrg::Cartesian_Geometry>& mpiGrid);
void initializeStencils(dccrg::Dccrg<SpatialCell,dccrg::Cartesian_Geometry>& mpiGrid);

void writeVelMesh(dccrg::Dccrg<SpatialCell,dccrg::Cartesian_Geometry>& mpiGrid) {
   const vector<CellID>& cells = getLocalCells();
   
   static int counter=0;
   
      stringstream fname;
   fname << "VelMesh.";
   fname.width(3);
   fname.fill(0);
   fname << counter << ".vlsv";
   
   vlsv::Writer vlsvWriter;
   vlsvWriter.open(fname.str(),MPI_COMM_WORLD,0,MPI_INFO_NULL);
   writeVelocityDistributionData(vlsvWriter,mpiGrid,cells,MPI_COMM_WORLD);
   vlsvWriter.close();
   
   ++counter;
}

void initializeGrids(
   int argn,
   char **argc,
   dccrg::Dccrg<SpatialCell,dccrg::Cartesian_Geometry>& mpiGrid,
   FsGrid< std::array<Real, fsgrids::bfield::N_BFIELD>, 2> & perBGrid,
   FsGrid< std::array<Real, fsgrids::bfield::N_BFIELD>, 2> & perBDt2Grid,
   FsGrid< std::array<Real, fsgrids::bgbfield::N_BGB>, 2>& BgBGrid,
   FsGrid< std::array<Real, fsgrids::moments::N_MOMENTS>, 2> & momentsGrid,
   FsGrid< std::array<Real, fsgrids::moments::N_MOMENTS>, 2> & momentsDt2Grid,
   FsGrid< fsgrids::technical, 2>& technicalGrid,
   SysBoundary& sysBoundaries,
   Project& project
) {
   int myRank;
   MPI_Comm_rank(MPI_COMM_WORLD,&myRank);
   
   // Init Zoltan:
   float zoltanVersion;
   if (Zoltan_Initialize(argn,argc,&zoltanVersion) != ZOLTAN_OK) {
      if(myRank == MASTER_RANK) cerr << "\t ERROR: Zoltan initialization failed." << endl;
      exit(1);
   } else {
      logFile << "\t Zoltan " << zoltanVersion << " initialized successfully" << std::endl << writeVerbose;
   }
   
   MPI_Comm comm = MPI_COMM_WORLD;
   int neighborhood_size = max(FS_STENCIL_WIDTH, VLASOV_STENCIL_WIDTH); 

   const std::array<uint64_t, 3> grid_length = {{P::xcells_ini, P::ycells_ini, P::zcells_ini}};
   dccrg::Cartesian_Geometry::Parameters geom_params;
   geom_params.start[0] = P::xmin;
   geom_params.start[1] = P::ymin;
   geom_params.start[2] = P::zmin;
   geom_params.level_0_cell_length[0] = P::dx_ini;
   geom_params.level_0_cell_length[1] = P::dy_ini;
   geom_params.level_0_cell_length[2] = P::dz_ini;
   
   mpiGrid.set_initial_length(grid_length)
      .set_load_balancing_method(&P::loadBalanceAlgorithm[0])
      .set_neighborhood_length(neighborhood_size)
      .set_maximum_refinement_level(P::amrMaxSpatialRefLevel)
      .set_periodic(sysBoundaries.isBoundaryPeriodic(0),
                    sysBoundaries.isBoundaryPeriodic(1),
                    sysBoundaries.isBoundaryPeriodic(2))
      .initialize(comm)
      .set_geometry(geom_params);


   phiprof::start("Refine spatial cells");
   if(P::amrMaxSpatialRefLevel > 0 && project.refineSpatialCells(mpiGrid)) {
      recalculateLocalCellsCache();
   }
   phiprof::stop("Refine spatial cells");
   
   // Init velocity mesh on all cells
   initVelocityGridGeometry(mpiGrid);
   initializeStencils(mpiGrid);
   
   mpiGrid.set_partitioning_option("IMBALANCE_TOL", P::loadBalanceTolerance);
   phiprof::start("Initial load-balancing");
   if (myRank == MASTER_RANK) logFile << "(INIT): Starting initial load balance." << endl << writeVerbose;
   mpiGrid.balance_load();
   recalculateLocalCellsCache();
<<<<<<< HEAD
   setFaceNeighborRanks( mpiGrid );
   const vector<CellID>& cells = getLocalCells();
=======
   if(P::amrMaxSpatialRefLevel > 0) {
      setFaceNeighborRanks( mpiGrid );
   }
>>>>>>> 0d2d89cf
   phiprof::stop("Initial load-balancing");
   
   if (myRank == MASTER_RANK) logFile << "(INIT): Set initial state." << endl << writeVerbose;
   phiprof::start("Set initial state");

   phiprof::start("Set spatial cell coordinates");
   initSpatialCellCoordinates(mpiGrid);
   phiprof::stop("Set spatial cell coordinates");
   
   phiprof::start("Initialize system boundary conditions");
   if(sysBoundaries.initSysBoundaries(project, P::t_min) == false) {
      if (myRank == MASTER_RANK) cerr << "Error in initialising the system boundaries." << endl;
      exit(1);
   }
   phiprof::stop("Initialize system boundary conditions");
   
   // Initialise system boundary conditions (they need the initialised positions!!)
   phiprof::start("Classify cells (sys boundary conditions)");
   if(sysBoundaries.classifyCells(mpiGrid) == false) {
      cerr << "(MAIN) ERROR: System boundary conditions were not set correctly." << endl;
      exit(1);
   }
   phiprof::stop("Classify cells (sys boundary conditions)");

   // Check refined cells do not touch boundary cells
   phiprof::start("Check boundary refinement");
   if(!sysBoundaries.checkRefinement(mpiGrid)) {
      cerr << "(MAIN) ERROR: Boundary cells must have identical refinement level " << endl;
      exit(1);
   }
   phiprof::stop("Check boundary refinement");
   
   if (P::isRestart) {
      logFile << "Restart from "<< P::restartFileName << std::endl << writeVerbose;
      phiprof::start("Read restart");
      if (readGrid(mpiGrid,P::restartFileName) == false) {
         logFile << "(MAIN) ERROR: restarting failed" << endl;
         exit(1);
      }
      phiprof::stop("Read restart");
   
      //initial state for sys-boundary cells, will skip those not set to be reapplied at restart
      phiprof::start("Apply system boundary conditions state");
      if (sysBoundaries.applyInitialState(mpiGrid, project) == false) {
         cerr << " (MAIN) ERROR: System boundary conditions initial state was not applied correctly." << endl;
         exit(1);
      }
      phiprof::stop("Apply system boundary conditions state");
   }
   
   if (!P::isRestart) {
      //Initial state based on project, background field in all cells
      //and other initial values in non-sysboundary cells
      phiprof::start("Apply initial state");
      // Go through every cell on this node and initialize the 
      //  -Background field on all cells
      //  -Perturbed fields and ion distribution function in non-sysboundary cells
      // Each initialization has to be independent to avoid threading problems 

      // Allow the project to set up data structures for it's setCell calls
      project.setupBeforeSetCell(cells);
      
      phiprof::start("setCell");
      #pragma omp parallel for schedule(dynamic)
      for (size_t i=0; i<cells.size(); ++i) {
         SpatialCell* cell = mpiGrid[cells[i]];
         if (cell->sysBoundaryFlag == sysboundarytype::NOT_SYSBOUNDARY) {
            project.setCell(cell);
         }
      }
      phiprof::stop("setCell");
      
      // Initial state for sys-boundary cells
      phiprof::stop("Apply initial state");
      phiprof::start("Apply system boundary conditions state");
      if (sysBoundaries.applyInitialState(mpiGrid, project) == false) {
         cerr << " (MAIN) ERROR: System boundary conditions initial state was not applied correctly." << endl;
         exit(1);
      }
      phiprof::stop("Apply system boundary conditions state");
      
      for (size_t i=0; i<cells.size(); ++i) {
         mpiGrid[cells[i]]->parameters[CellParams::LBWEIGHTCOUNTER] = 0;
      }

      for (uint popID=0; popID<getObjectWrapper().particleSpecies.size(); ++popID) {
         adjustVelocityBlocks(mpiGrid,cells,true,popID);
         #ifdef DEBUG_AMR_VALIDATE
            writeVelMesh(mpiGrid);
            validateMesh(mpiGrid,popID);
         #endif

            // set initial LB metric based on number of blocks, all others
         // will be based on time spent in acceleration
         for (size_t i=0; i<cells.size(); ++i) {
            mpiGrid[cells[i]]->parameters[CellParams::LBWEIGHTCOUNTER] += mpiGrid[cells[i]]->get_number_of_velocity_blocks(popID);
         }
      }
      
      shrink_to_fit_grid_data(mpiGrid); //get rid of excess data already here

      /*
      // Apply boundary conditions so that we get correct initial moments
      sysBoundaries.applySysBoundaryVlasovConditions(mpiGrid,Parameters::t);
      
      //compute moments, and set them  in RHO* and RHO_*_DT2. If restart, they are already read in
      phiprof::start("Init moments");
      calculateInitialVelocityMoments(mpiGrid);
      phiprof::stop("Init moments");
 */
   }
   
   // Init mesh data container
   if (getObjectWrapper().meshData.initialize("SpatialGrid") == false) {
      cerr << "(Grid) Failed to initialize mesh data container in " << __FILE__ << ":" << __LINE__ << endl;
      exit(1);
   }
   
   //Balance load before we transfer all data below
   balanceLoad(mpiGrid, sysBoundaries);
   
   phiprof::initializeTimer("Fetch Neighbour data","MPI");
   phiprof::start("Fetch Neighbour data");
   // update complete cell spatial data for full stencil (
   SpatialCell::set_mpi_transfer_type(Transfer::ALL_SPATIAL_DATA);
   mpiGrid.update_copies_of_remote_neighbors(FULL_NEIGHBORHOOD_ID);
   phiprof::stop("Fetch Neighbour data");
   
   if (P::isRestart == false) {
      // Apply boundary conditions so that we get correct initial moments
      sysBoundaries.applySysBoundaryVlasovConditions(mpiGrid,Parameters::t);
      
      //compute moments, and set them  in RHO* and RHO_*_DT2. If restart, they are already read in
      phiprof::start("Init moments");
      calculateInitialVelocityMoments(mpiGrid);
      phiprof::stop("Init moments");
   }
   
   phiprof::start("Initial fsgrid coupling");
   // Couple FSGrids to mpiGrid. Note that the coupling information is shared
   // between them.
   technicalGrid.setupForGridCoupling(cells.size());
   
   // Each dccrg cell may have to communicate with multiple fsgrid cells, if they are on a lower refinement level.
   // Calculate the corresponding fsgrid ids for each dccrg cell and set coupling for each fsgrid id.
   for(auto& dccrgId : cells) {
      const auto fsgridIds = mapDccrgIdToFsGridGlobalID(mpiGrid, dccrgId);
      
      for (auto fsgridId : fsgridIds) {
         
         technicalGrid.setGridCoupling(fsgridId, myRank);
      }
   }
   
   technicalGrid.finishGridCoupling();
   phiprof::stop("Initial fsgrid coupling");
   
   phiprof::start("setupTechnicalFsGrid");
   setupTechnicalFsGrid(mpiGrid, cells, technicalGrid);
   
   technicalGrid.updateGhostCells();
   phiprof::stop("setupTechnicalFsGrid");
   
   phiprof::start("setProjectBField");
   project.setProjectBField(perBGrid, BgBGrid, technicalGrid);
   perBGrid.updateGhostCells();
   BgBGrid.updateGhostCells();
   phiprof::stop("setProjectBField");
   
   phiprof::start("Finish fsgrid setup");
   getFieldDataFromFsGrid<fsgrids::N_BFIELD>(perBGrid, technicalGrid, mpiGrid, cells, CellParams::PERBX);
   getBgFieldsAndDerivativesFromFsGrid(BgBGrid, technicalGrid, mpiGrid, cells);
   
   // WARNING this means moments and dt2 moments are the same here.
   feedMomentsIntoFsGrid(mpiGrid, cells, momentsGrid,false);
   feedMomentsIntoFsGrid(mpiGrid, cells, momentsDt2Grid,false);
   momentsGrid.updateGhostCells();
   momentsDt2Grid.updateGhostCells();
   phiprof::stop("Finish fsgrid setup");
   
   phiprof::stop("Set initial state");
}

// initialize velocity grid of spatial cells before creating cells in dccrg.initialize
void initVelocityGridGeometry(dccrg::Dccrg<SpatialCell,dccrg::Cartesian_Geometry>& mpiGrid){
   // Velocity mesh(es) are created in parameters.cpp, here we just 
   // trigger the initialization of static variables in vmesh::VelocityMesh class.
   SpatialCell dummy;
   dummy.initialize_mesh();
}

void initSpatialCellCoordinates(dccrg::Dccrg<SpatialCell,dccrg::Cartesian_Geometry>& mpiGrid) {
   vector<CellID> cells = mpiGrid.get_cells();
   #pragma omp parallel for
   for (size_t i=0; i<cells.size(); ++i) {
      std::array<double, 3> cell_min = mpiGrid.geometry.get_min(cells[i]);
      std::array<double, 3> cell_length = mpiGrid.geometry.get_length(cells[i]);

      mpiGrid[cells[i]]->parameters[CellParams::XCRD] = cell_min[0];
      mpiGrid[cells[i]]->parameters[CellParams::YCRD] = cell_min[1];
      mpiGrid[cells[i]]->parameters[CellParams::ZCRD] = cell_min[2];
      mpiGrid[cells[i]]->parameters[CellParams::DX  ] = cell_length[0];
      mpiGrid[cells[i]]->parameters[CellParams::DY  ] = cell_length[1];
      mpiGrid[cells[i]]->parameters[CellParams::DZ  ] = cell_length[2];

      mpiGrid[cells[i]]->parameters[CellParams::CELLID] = cells[i];
      mpiGrid[cells[i]]->parameters[CellParams::REFINEMENT_LEVEL] = mpiGrid.get_refinement_level(cells[i]);
   }
}

/*
Record for each cell which processes own one or more of its face neighbors
 */
void setFaceNeighborRanks( dccrg::Dccrg<SpatialCell,dccrg::Cartesian_Geometry>& mpiGrid ) {

   const auto& cells = mpiGrid.get_cells();
   // TODO: Try a #pragma omp parallel for
   for (const auto& cellid : cells) {
      
      if (cellid == INVALID_CELLID) continue;
      
      SpatialCell* cell = mpiGrid[cellid];

      if (!cell) continue;

      cell->face_neighbor_ranks.clear();
      
      const auto& faceNeighbors = mpiGrid.get_face_neighbors_of(cellid);

      for (const auto& nbr : faceNeighbors) {

         int neighborhood;

         // We store rank numbers into a map that has neighborhood ids as its key values.
         
         switch (nbr.second) {
         case -3:
            neighborhood = SHIFT_M_Z_NEIGHBORHOOD_ID;
            break;
         case -2:
            neighborhood = SHIFT_M_Y_NEIGHBORHOOD_ID;
            break;
         case -1: 
            neighborhood = SHIFT_M_X_NEIGHBORHOOD_ID;
            break;
         case +1: 
            neighborhood = SHIFT_P_X_NEIGHBORHOOD_ID;
            break;
         case +2:
            neighborhood = SHIFT_P_Y_NEIGHBORHOOD_ID;
            break;
         case +3:
            neighborhood = SHIFT_P_Z_NEIGHBORHOOD_ID;
            break;
         }

         cell->face_neighbor_ranks[neighborhood].insert(mpiGrid.get_process(nbr.first));
         
      }      
   }
}

void balanceLoad(dccrg::Dccrg<SpatialCell,dccrg::Cartesian_Geometry>& mpiGrid, SysBoundary& sysBoundaries){
   // Invalidate cached cell lists
   Parameters::meshRepartitioned = true;

   // tell other processes which velocity blocks exist in remote spatial cells
   phiprof::initializeTimer("Balancing load", "Load balance");
   phiprof::start("Balancing load");

   phiprof::start("deallocate boundary data");
   //deallocate blocks in remote cells to decrease memory load
   deallocateRemoteCellBlocks(mpiGrid);

   phiprof::stop("deallocate boundary data");
   //set weights based on each cells LB weight counter
   vector<CellID> cells = mpiGrid.get_cells();
   for (size_t i=0; i<cells.size(); ++i){
      //Set weight. If acceleration is enabled then we use the weight
      //counter which is updated in acceleration, otherwise we just
      //use the number of blocks.
//      if (P::propagateVlasovAcceleration) 
      mpiGrid.set_cell_weight(cells[i], mpiGrid[cells[i]]->parameters[CellParams::LBWEIGHTCOUNTER]);
//      else
//         mpiGrid.set_cell_weight(cells[i], mpiGrid[cells[i]]->get_number_of_all_velocity_blocks());
      //reset counter
      //mpiGrid[cells[i]]->parameters[CellParams::LBWEIGHTCOUNTER] = 0.0;
   }
   phiprof::start("dccrg.initialize_balance_load");
   mpiGrid.initialize_balance_load(true);
   phiprof::stop("dccrg.initialize_balance_load");

   const std::unordered_set<CellID>& incoming_cells = mpiGrid.get_cells_added_by_balance_load();
   std::vector<CellID> incoming_cells_list (incoming_cells.begin(),incoming_cells.end()); 

   const std::unordered_set<CellID>& outgoing_cells = mpiGrid.get_cells_removed_by_balance_load();
   std::vector<CellID> outgoing_cells_list (outgoing_cells.begin(),outgoing_cells.end()); 
   
   /*transfer cells in parts to preserve memory*/
   phiprof::start("Data transfers");
   const uint64_t num_part_transfers=5;
   for (uint64_t transfer_part=0; transfer_part<num_part_transfers; transfer_part++) {
      //Set transfers on/off for the incoming cells in this transfer set and prepare for receive
      for (unsigned int i=0;i<incoming_cells_list.size();i++){
         CellID cell_id=incoming_cells_list[i];
         SpatialCell* cell = mpiGrid[cell_id];
         if (cell_id%num_part_transfers!=transfer_part) {
            cell->set_mpi_transfer_enabled(false);
         } else {
            cell->set_mpi_transfer_enabled(true);
         }
      }
      
      //Set transfers on/off for the outgoing cells in this transfer set
      for (unsigned int i=0; i<outgoing_cells_list.size(); i++) {
         CellID cell_id=outgoing_cells_list[i];
         SpatialCell* cell = mpiGrid[cell_id];
         if (cell_id%num_part_transfers!=transfer_part) {
            cell->set_mpi_transfer_enabled(false);
         } else {
            cell->set_mpi_transfer_enabled(true);
         }
      }

      for (size_t p=0; p<getObjectWrapper().particleSpecies.size(); ++p) {
         // Set active population
         SpatialCell::setCommunicatedSpecies(p);

         //Transfer velocity block list
         SpatialCell::set_mpi_transfer_type(Transfer::VEL_BLOCK_LIST_STAGE1);
         mpiGrid.continue_balance_load();
         SpatialCell::set_mpi_transfer_type(Transfer::VEL_BLOCK_LIST_STAGE2);
         mpiGrid.continue_balance_load();
      
         int receives = 0;
         for (unsigned int i=0; i<incoming_cells_list.size(); i++) {
            CellID cell_id=incoming_cells_list[i];
            SpatialCell* cell = mpiGrid[cell_id];
            if (cell_id % num_part_transfers == transfer_part) {
               receives++;
               phiprof::start("Preparing receives");
               // reserve space for velocity block data in arriving remote cells
               cell->prepare_to_receive_blocks(p);
               phiprof::stop("Preparing receives", 1, "Spatial cells");
            }
         }
         if(receives == 0) {
            //empty phiprof timer, to avoid unneccessary divergence in unique
            //profiles (keep order same)
            phiprof::start("Preparing receives");
            phiprof::stop("Preparing receives", 0, "Spatial cells");
         }
         
         //do the actual transfer of data for the set of cells to be transferred
         phiprof::start("transfer_all_data");
         SpatialCell::set_mpi_transfer_type(Transfer::ALL_DATA);
         mpiGrid.continue_balance_load();
         phiprof::stop("transfer_all_data");

         // Free memory for cells that have been sent (the block data)
         for (unsigned int i=0;i<outgoing_cells_list.size();i++){
            CellID cell_id=outgoing_cells_list[i];
            SpatialCell* cell = mpiGrid[cell_id];
            
            // Free memory of this cell as it has already been transferred, 
            // it will not be used anymore. NOTE: Only clears memory allocated 
            // to the active population.
            if (cell_id % num_part_transfers == transfer_part) cell->clear(p);
         }
      } // for-loop over populations
   } // for-loop over transfer parts
   phiprof::stop("Data transfers");

   //finish up load balancing
   phiprof::start("dccrg.finish_balance_load");
   mpiGrid.finish_balance_load();
   phiprof::stop("dccrg.finish_balance_load");

   //Make sure transfers are enabled for all cells
   recalculateLocalCellsCache();
   getObjectWrapper().meshData.reallocate();
   cells = mpiGrid.get_cells();
   for (uint i=0; i<cells.size(); ++i) mpiGrid[cells[i]]->set_mpi_transfer_enabled(true);

   // Communicate all spatial data for FULL neighborhood, which
   // includes all data with the exception of dist function data
   SpatialCell::set_mpi_transfer_type(Transfer::ALL_SPATIAL_DATA);
   mpiGrid.update_copies_of_remote_neighbors(FULL_NEIGHBORHOOD_ID);

   phiprof::start("update block lists");
   //new partition, re/initialize blocklists of remote cells.
   for (uint popID=0; popID<getObjectWrapper().particleSpecies.size(); ++popID)
      updateRemoteVelocityBlockLists(mpiGrid,popID);
   phiprof::stop("update block lists");

   phiprof::start("update sysboundaries");
   sysBoundaries.updateSysBoundariesAfterLoadBalance( mpiGrid );
   phiprof::stop("update sysboundaries");

   phiprof::start("Init solvers");
   // Initialize field propagator (only if in use):
   if (Parameters::propagateField == true) {
      if (initializeFieldPropagatorAfterRebalance() == false) {
         logFile << "(MAIN): Field propagator did not initialize correctly!" << endl << writeVerbose;
         exit(1);
      }
   }

   // Record ranks of face neighbors
   phiprof::start("set face neighbor ranks");   
   setFaceNeighborRanks( mpiGrid );
   phiprof::stop("set face neighbor ranks");
   
   phiprof::stop("Init solvers");   
   phiprof::stop("Balancing load");
}

/*
  Adjust sparse velocity space to make it consistent in all 6 dimensions.

  Further documentation in grid.h
*/
bool adjustVelocityBlocks(dccrg::Dccrg<SpatialCell,dccrg::Cartesian_Geometry>& mpiGrid,
                          const vector<CellID>& cellsToAdjust,
                          bool doPrepareToReceiveBlocks,
                          const uint popID) {
   phiprof::initializeTimer("re-adjust blocks","Block adjustment");
   phiprof::start("re-adjust blocks");
   SpatialCell::setCommunicatedSpecies(popID);
   const vector<CellID>& cells = getLocalCells();

   phiprof::start("Compute with_content_list");
   #pragma omp parallel for
   for (uint i=0; i<cells.size(); ++i) {
      mpiGrid[cells[i]]->updateSparseMinValue(popID);
      mpiGrid[cells[i]]->update_velocity_block_content_lists(popID);
   }
   phiprof::stop("Compute with_content_list");
   
   phiprof::initializeTimer("Transfer with_content_list","MPI");
   phiprof::start("Transfer with_content_list");
   SpatialCell::set_mpi_transfer_type(Transfer::VEL_BLOCK_WITH_CONTENT_STAGE1 );
   mpiGrid.update_copies_of_remote_neighbors(NEAREST_NEIGHBORHOOD_ID);
   SpatialCell::set_mpi_transfer_type(Transfer::VEL_BLOCK_WITH_CONTENT_STAGE2 );
   mpiGrid.update_copies_of_remote_neighbors(NEAREST_NEIGHBORHOOD_ID);
   phiprof::stop("Transfer with_content_list");
   
   //Adjusts velocity blocks in local spatial cells, doesn't adjust velocity blocks in remote cells.

   phiprof::start("Adjusting blocks");
   #pragma omp parallel for schedule(dynamic)
   for (size_t i=0; i<cellsToAdjust.size(); ++i) {
      Real density_pre_adjust=0.0;
      Real density_post_adjust=0.0;
      CellID cell_id=cellsToAdjust[i];
      SpatialCell* cell = mpiGrid[cell_id];
      
      // gather spatial neighbor list and create vector with pointers to neighbor spatial cells
      const auto* neighbors = mpiGrid.get_neighbors_of(cell_id, NEAREST_NEIGHBORHOOD_ID);
      vector<SpatialCell*> neighbor_ptrs;
      neighbor_ptrs.reserve(neighbors->size());

      for ( const auto& nbrPair : *neighbors) {
         CellID neighbor_id = nbrPair.first;
         if (neighbor_id == 0 || neighbor_id == cell_id) {
            continue;
         }
         neighbor_ptrs.push_back(mpiGrid[neighbor_id]);
      }
      if (getObjectWrapper().particleSpecies[popID].sparse_conserve_mass) {
         for (size_t i=0; i<cell->get_number_of_velocity_blocks(popID)*WID3; ++i) {
            density_pre_adjust += cell->get_data(popID)[i];
         }
      }
      cell->adjust_velocity_blocks(neighbor_ptrs,popID);

      if (getObjectWrapper().particleSpecies[popID].sparse_conserve_mass) {
         for (size_t i=0; i<cell->get_number_of_velocity_blocks(popID)*WID3; ++i) {
            density_post_adjust += cell->get_data(popID)[i];
         }
         if (density_post_adjust != 0.0) {
            for (size_t i=0; i<cell->get_number_of_velocity_blocks(popID)*WID3; ++i) {
               cell->get_data(popID)[i] *= density_pre_adjust/density_post_adjust;
            }
         }
      }
   }
   phiprof::stop("Adjusting blocks");

   //Updated newly adjusted velocity block lists on remote cells, and
   //prepare to receive block data
   if (doPrepareToReceiveBlocks) {
      updateRemoteVelocityBlockLists(mpiGrid,popID);
   }
   phiprof::stop("re-adjust blocks");
   return true;
}

/*! Shrink to fit velocity space data to save memory.
 * \param mpiGrid Spatial grid
 */
void shrink_to_fit_grid_data(dccrg::Dccrg<SpatialCell,dccrg::Cartesian_Geometry>& mpiGrid) {
   const std::vector<CellID>& cells = getLocalCells();
   const std::vector<CellID> remote_cells = mpiGrid.get_remote_cells_on_process_boundary(FULL_NEIGHBORHOOD_ID);
   #pragma omp parallel for
   for(size_t i=0; i<cells.size() + remote_cells.size(); ++i) {
      if(i < cells.size())
         mpiGrid[cells[i]]->shrink_to_fit();
      else
         mpiGrid[remote_cells[i - cells.size()]]->shrink_to_fit();
   }
}

/*! Estimates memory consumption and writes it into logfile. Collective operation on MPI_COMM_WORLD
 * \param mpiGrid Spatial grid
 */
void report_grid_memory_consumption(dccrg::Dccrg<SpatialCell,dccrg::Cartesian_Geometry>& mpiGrid) {
   /*now report memory consumption into logfile*/
   const vector<CellID>& cells = getLocalCells();
   const std::vector<CellID> remote_cells = mpiGrid.get_remote_cells_on_process_boundary();   
   int rank,n_procs;
   MPI_Comm_size(MPI_COMM_WORLD, &n_procs);
   MPI_Comm_rank(MPI_COMM_WORLD, &rank);
   /* Compute memory statistics of the memory consumption of the spatial cells.
    * Internally we use double as MPI does
    * not define proper uint64_t datatypes for MAXLOCNot Real, as we
    * want double here not to loose accuracy.
    */

   /*report data for memory needed by blocks*/
   double mem[6] = {0};
   double sum_mem[6];
   
   for(unsigned int i=0;i<cells.size();i++){
      mem[0] += mpiGrid[cells[i]]->get_cell_memory_size();
      mem[3] += mpiGrid[cells[i]]->get_cell_memory_capacity();
   }

   for(unsigned int i=0;i<remote_cells.size();i++){
      mem[1] += mpiGrid[remote_cells[i]]->get_cell_memory_size();
      mem[4] += mpiGrid[remote_cells[i]]->get_cell_memory_capacity();
   }
   
   mem[2] = mem[0] + mem[1];//total meory according to size()
   mem[5] = mem[3] + mem[4];//total memory according to capacity()


   MPI_Reduce(mem, sum_mem, 6, MPI_DOUBLE, MPI_SUM, 0, MPI_COMM_WORLD);

   logFile << "(MEM) Total size: " << sum_mem[2] << endl;   
   logFile << "(MEM) Total capacity " << sum_mem[5] << endl;   
   
   struct {
      double val;
      int   rank;
   } max_mem[3],mem_usage_loc[3],min_mem[3];
   for(uint i = 0; i<3; i++){
      mem_usage_loc[i].val = mem[i + 3]; //report on capacity numbers (6: local cells, 7: remote cells, 8: all cells)
      mem_usage_loc[i].rank = rank;
   }
   
   MPI_Reduce(mem_usage_loc, max_mem, 3, MPI_DOUBLE_INT, MPI_MAXLOC, 0, MPI_COMM_WORLD);
   MPI_Reduce(mem_usage_loc, min_mem, 3, MPI_DOUBLE_INT, MPI_MINLOC, 0, MPI_COMM_WORLD);
   
   logFile << "(MEM)   Average capacity: " << sum_mem[5]/n_procs << " local cells " << sum_mem[3]/n_procs << " remote cells " << sum_mem[4]/n_procs << endl;
   logFile << "(MEM)   Max capacity:     " << max_mem[2].val   << " on  process " << max_mem[2].rank << endl;
   logFile << "(MEM)   Min capacity:     " << min_mem[2].val   << " on  process " << min_mem[2].rank << endl;
   logFile << writeVerbose;
}

/*! Deallocates all block data in remote cells in order to save
 *  memory
 * \param mpiGrid Spatial grid
 */
void deallocateRemoteCellBlocks(dccrg::Dccrg<SpatialCell,dccrg::Cartesian_Geometry>& mpiGrid) {
   const std::vector<uint64_t> incoming_cells
      = mpiGrid.get_remote_cells_on_process_boundary(VLASOV_SOLVER_NEIGHBORHOOD_ID);
   for(unsigned int i=0;i<incoming_cells.size();i++){
      uint64_t cell_id=incoming_cells[i];
      SpatialCell* cell = mpiGrid[cell_id];
      if (cell != NULL) {
         for (uint popID=0; popID<getObjectWrapper().particleSpecies.size(); ++popID)
            cell->clear(popID);
      }
   }

}

/*
Updates velocity block lists between remote neighbors and prepares local
copies of remote neighbors for receiving velocity block data.
*/
void updateRemoteVelocityBlockLists(dccrg::Dccrg<SpatialCell,dccrg::Cartesian_Geometry>& mpiGrid,
        const uint popID)
{
   SpatialCell::setCommunicatedSpecies(popID);
   
   // update velocity block lists For small velocity spaces it is
   // faster to do it in one operation, and not by first sending size,
   // then list. For large we do it in two steps
   phiprof::initializeTimer("Velocity block list update","MPI");
   phiprof::start("Velocity block list update");
   SpatialCell::set_mpi_transfer_type(Transfer::VEL_BLOCK_LIST_STAGE1);
   mpiGrid.update_copies_of_remote_neighbors(DIST_FUNC_NEIGHBORHOOD_ID);
   SpatialCell::set_mpi_transfer_type(Transfer::VEL_BLOCK_LIST_STAGE2);
   mpiGrid.update_copies_of_remote_neighbors(DIST_FUNC_NEIGHBORHOOD_ID);
   phiprof::stop("Velocity block list update");

   // Prepare spatial cells for receiving velocity block data
   phiprof::start("Preparing receives");
   const std::vector<uint64_t> incoming_cells
      = mpiGrid.get_remote_cells_on_process_boundary(DIST_FUNC_NEIGHBORHOOD_ID);
   #pragma omp parallel for

   for (unsigned int i=0; i<incoming_cells.size(); ++i) {
     uint64_t cell_id = incoming_cells[i];
     SpatialCell* cell = mpiGrid[cell_id];
     if (cell == NULL) {
       for (const auto& cell: mpiGrid.local_cells) {
	 if (cell.id == cell_id) {
	   cerr << __FILE__ << ":" << __LINE__ << std::endl;
	   abort();
	 }
	 for (const auto& neighbor: cell.neighbors_of) {
	   if (neighbor.id == cell_id) {
	     cerr << __FILE__ << ":" << __LINE__ << std::endl;
	     abort();
	   }
	 }
       }
       continue;
     }
     cell->prepare_to_receive_blocks(popID);
   } 

   phiprof::stop("Preparing receives", incoming_cells.size(), "SpatialCells");
}

/*
  Set stencils. These are the stencils (in 2D, real ones in 3D of
  course). x are stencil neighbor to cell local cell o:

NEAREST FIELD_SOLVER  SYSBOUNDARIES  (nearest neighbor)
-----------
  xxx
  xox
  xxx
-----------

EXTENDED_SYSBOUNDARIES (second nearest neighbor, also in diagonal)
-----------
  xxxxx
  xxxxx
  xxoxx
  xxxxx
  xxxxx
-----------  

VLASOV
-----------  
    x
    x
  xxoxx
    x
    x
-----------    

VLASOV_{XYZ}
-----------
 xxoxxx
-----------

VLASOV_TARGET_{XYZ}
-----------
  xox

-----------

DIST_FUNC  (Includes all cells which should know about each others blocks and have space for them. VLASOV + SYSBOUNDARIES.
-----------  
    x
   xxx
  xxoxx
   xxx
    x
    
-----------    

   
FULL (Includes all possible communication)
-----------
  xxxxx
  xxxxx
  xxoxx
  xxxxx
  xxxxx

-----------

SHIFT_M_X    ox
SHIFT_P_X   xo
 Y, Z in the same way
*/

void initializeStencils(dccrg::Dccrg<SpatialCell,dccrg::Cartesian_Geometry>& mpiGrid){
   // set reduced neighborhoods
   typedef dccrg::Types<3>::neighborhood_item_t neigh_t;
   
   // set a reduced neighborhood for field solver
   std::vector<neigh_t> neighborhood;
   for (int z = -1; z <= 1; z++) {
      for (int y = -1; y <= 1; y++) {
         for (int x = -1; x <= 1; x++) {
            if (x == 0 && y == 0 && z == 0) {
               continue;
            }            
            neigh_t offsets = {{x, y, z}};
            neighborhood.push_back(offsets);
         }
      }
   }
   mpiGrid.add_neighborhood(FIELD_SOLVER_NEIGHBORHOOD_ID, neighborhood);
   mpiGrid.add_neighborhood(NEAREST_NEIGHBORHOOD_ID, neighborhood);
   mpiGrid.add_neighborhood(SYSBOUNDARIES_NEIGHBORHOOD_ID, neighborhood);

   neighborhood.clear();
   for (int z = -2; z <= 2; z++) {
      for (int y = -2; y <= 2; y++) {
         for (int x = -2; x <= 2; x++) {
            if (x == 0 && y == 0 && z == 0) {
               continue;
            }
            neigh_t offsets = {{x, y, z}};
            neighborhood.push_back(offsets);
         }
      }
   }
   mpiGrid.add_neighborhood(SYSBOUNDARIES_EXTENDED_NEIGHBORHOOD_ID, neighborhood);

   /*add face neighbors if stencil width larger than 2*/
   for (int d = 3; d <= VLASOV_STENCIL_WIDTH; d++) {
      neighborhood.push_back({{ d, 0, 0}});
      neighborhood.push_back({{-d, 0, 0}});
      neighborhood.push_back({{0, d, 0}});
      neighborhood.push_back({{0,-d, 0}});
      neighborhood.push_back({{0, 0, d}});
      neighborhood.push_back({{0, 0,-d}});     
   }
   
   /*all possible communication pairs*/
   mpiGrid.add_neighborhood(FULL_NEIGHBORHOOD_ID, neighborhood);

   
   /*stencils for semilagrangian propagators*/ 
   neighborhood.clear();
   for (int d = -VLASOV_STENCIL_WIDTH; d <= VLASOV_STENCIL_WIDTH; d++) {
     if (d != 0) {
        neighborhood.push_back({{d, 0, 0}});
        neighborhood.push_back({{0, d, 0}});
        neighborhood.push_back({{0, 0, d}});
     }
   }
   mpiGrid.add_neighborhood(VLASOV_SOLVER_NEIGHBORHOOD_ID, neighborhood);

   // add remaining nearest neighbors for DIST_FUNC neighborhood
   for (int z = -1; z <= 1; z++) {
      for (int y = -1; y <= 1; y++) {
         for (int x = -1; x <= 1; x++) {
            //do not add cells already in neighborhood (vlasov solver)
            if (x == 0 && y == 0 ) continue;
            if (x == 0 && z == 0 ) continue;
            if (y == 0 && z == 0 ) continue;
            
            neigh_t offsets = {{x, y, z}};
            neighborhood.push_back(offsets);
         }
      }
   }
   mpiGrid.add_neighborhood(DIST_FUNC_NEIGHBORHOOD_ID, neighborhood);
   
   neighborhood.clear();
   for (int d = -VLASOV_STENCIL_WIDTH; d <= VLASOV_STENCIL_WIDTH; d++) {
     if (d != 0) {
        neighborhood.push_back({{d, 0, 0}});
     }
   }
   mpiGrid.add_neighborhood(VLASOV_SOLVER_X_NEIGHBORHOOD_ID, neighborhood);

   
   neighborhood.clear();
   for (int d = -VLASOV_STENCIL_WIDTH; d <= VLASOV_STENCIL_WIDTH; d++) {
     if (d != 0) {
        neighborhood.push_back({{0, d, 0}});
     }
   }
   mpiGrid.add_neighborhood(VLASOV_SOLVER_Y_NEIGHBORHOOD_ID, neighborhood);

   
   neighborhood.clear();
   for (int d = -VLASOV_STENCIL_WIDTH; d <= VLASOV_STENCIL_WIDTH; d++) {
     if (d != 0) {
        neighborhood.push_back({{0, 0, d}});
     }
   }
   mpiGrid.add_neighborhood(VLASOV_SOLVER_Z_NEIGHBORHOOD_ID, neighborhood);

   neighborhood.clear();
   for (int d = -1; d <= 1; d++) {
     if (d != 0) {
        neighborhood.push_back({{d, 0, 0}});
     }
   }
   mpiGrid.add_neighborhood(VLASOV_SOLVER_TARGET_X_NEIGHBORHOOD_ID, neighborhood);

   neighborhood.clear();
   for (int d = -1; d <= 1; d++) {
     if (d != 0) {
        neighborhood.push_back({{0, d, 0}});
     }
   }
   mpiGrid.add_neighborhood(VLASOV_SOLVER_TARGET_Y_NEIGHBORHOOD_ID, neighborhood);

   neighborhood.clear();
   for (int d = -1; d <= 1; d++) {
     if (d != 0) {
        neighborhood.push_back({{0, 0, d}});
     }
   }
   mpiGrid.add_neighborhood(VLASOV_SOLVER_TARGET_Z_NEIGHBORHOOD_ID, neighborhood);


   neighborhood.clear();
   neighborhood.push_back({{1, 0, 0}});
   mpiGrid.add_neighborhood(SHIFT_M_X_NEIGHBORHOOD_ID, neighborhood);
   neighborhood.clear();
   neighborhood.push_back({{0, 1, 0}});
   mpiGrid.add_neighborhood(SHIFT_M_Y_NEIGHBORHOOD_ID, neighborhood);
   neighborhood.clear();
   neighborhood.push_back({{0, 0, 1}});
   mpiGrid.add_neighborhood(SHIFT_M_Z_NEIGHBORHOOD_ID, neighborhood);
   neighborhood.clear();
   neighborhood.push_back({{-1, 0, 0}});
   mpiGrid.add_neighborhood(SHIFT_P_X_NEIGHBORHOOD_ID, neighborhood);
   neighborhood.clear();
   neighborhood.push_back({{0, -1, 0}});
   mpiGrid.add_neighborhood(SHIFT_P_Y_NEIGHBORHOOD_ID, neighborhood);
   neighborhood.clear();
   neighborhood.push_back({{0, 0, -1}});
   mpiGrid.add_neighborhood(SHIFT_P_Z_NEIGHBORHOOD_ID, neighborhood);
   
   // Add face neighbors, needed for Poisson solver
   neighborhood.clear();
   neighborhood.push_back({{-1, 0, 0}});
   neighborhood.push_back({{+1, 0, 0}});
   neighborhood.push_back({{ 0,-1, 0}});
   neighborhood.push_back({{ 0,+1, 0}});
   neighborhood.push_back({{ 0, 0,-1}});
   neighborhood.push_back({{ 0, 0,+1}});
   mpiGrid.add_neighborhood(POISSON_NEIGHBORHOOD_ID, neighborhood);
}

bool validateMesh(dccrg::Dccrg<SpatialCell,dccrg::Cartesian_Geometry>& mpiGrid,const uint popID) {
   bool rvalue = true;
   #ifndef AMR
      return rvalue;
   #endif

   phiprof::start("mesh validation (init)");
         
   bool internallyValid = false;
      
   // First make sure that all cells local to this process have a valid mesh.
   // After the mesh is internally valid, we will update mesh structures 
   // with remote neighbors for as many times as needed.
   //
   // Note that we still assume that each spatial cell has a valid mesh 
   // with respect to velocity neighbors, i.e., we only validate the mesh 
   // with respect to spatial neighbors here.
   const vector<CellID>& cells = getLocalCells();
   int iter=0;
       
   do {
      #ifdef DEBUG_AMR_VALIDATE
      if (iter == 0) {
         writeVelMesh(mpiGrid);
      }
      #endif

      // Update velocity mesh in remote cells
      phiprof::start("MPI");
      SpatialCell::set_mpi_transfer_type(Transfer::VEL_BLOCK_LIST_STAGE1);
      mpiGrid.update_copies_of_remote_neighbors(NEAREST_NEIGHBORHOOD_ID);
      SpatialCell::set_mpi_transfer_type(Transfer::VEL_BLOCK_LIST_STAGE2);
      mpiGrid.update_copies_of_remote_neighbors(NEAREST_NEIGHBORHOOD_ID);
      phiprof::stop("MPI");
            
      // Iterate over all local spatial cells and calculate 
      // the necessary velocity block refinements
      phiprof::start("calc refinements");
      vector<set<vmesh::GlobalID> > refinements(cells.size());
            
      #pragma omp parallel for
      for (size_t c=0; c<cells.size(); ++c) {
         SpatialCell* cell = mpiGrid[cells[c]];
            
         // Get all spatial neighbors
         //const vector<CellID>* neighbors = mpiGrid.get_neighbors_of(cells[c],NEAREST_NEIGHBORHOOD_ID);
         const auto* neighbors = mpiGrid.get_neighbors_of(cells[c], NEAREST_NEIGHBORHOOD_ID);
               
         // Iterate over all spatial neighbors
         // for (size_t n=0; n<neighbors->size(); ++n) {

         for (const auto& nbrPair : *neighbors) {

            // CellID nbrCellID = (*neighbors)[n];
            CellID nbrCellID = nbrPair.first;
            const SpatialCell* nbr = mpiGrid[nbrCellID];
                  
            // Iterate over all blocks in the spatial neighbor, 
            // and check that the neighbor block does not have 
            // existing grandparent in this cell
            for (vmesh::LocalID b=0; b<nbr->get_number_of_velocity_blocks(popID); ++b) {
               vmesh::GlobalID blockGID = nbr->get_velocity_block_global_id(b,popID);
               vmesh::GlobalID grandParentGID = cell->velocity_block_has_grandparent(blockGID,popID);
               if (grandParentGID != cell->invalid_global_id()) {
                  //cerr << "spatial nbr block " << blockGID << " has gparent " << grandParentGID << endl;
                  
                  refinements[c].insert(cell->get_velocity_block_parent(popID,blockGID));
               }
            }
         }
      }
      phiprof::stop("calc refinements");
            
      // Apply refinements
      phiprof::start("refine mesh");
      bool needAnotherPass=false;
      vector<vector<pair<vmesh::GlobalID,vmesh::LocalID> > > newBlocks(cells.size());
            
      #pragma omp parallel for
      for (size_t c=0; c<cells.size(); ++c) {
         // Refine blocks (touches mesh structure, cannot be threaded)
         if (refinements[c].size() > 0) needAnotherPass = true;
         SpatialCell* cell = mpiGrid[cells[c]];
         map<vmesh::GlobalID,vmesh::LocalID> insertedBlocks;
         for (set<vmesh::GlobalID>::const_iterator b=refinements[c].begin(); b!=refinements[c].end(); ++b) {
            cell->refine_block(*b,insertedBlocks,popID);
         }

         // Store all new block local IDs
         for (map<vmesh::GlobalID,vmesh::LocalID>::const_iterator it=insertedBlocks.begin(); it!=insertedBlocks.end(); ++it) {
            vmesh::LocalID newLocalID = cell->get_velocity_block_local_id(it->first,popID);
            if (newLocalID != cell->invalid_local_id()) {
               newBlocks[c].push_back(make_pair(it->first,newLocalID));
            }
         }
      }
      phiprof::stop("refine mesh");

      // Recalculate distribution function values on all blocks that were refined
      phiprof::start("recalculate distrib. functions");
      vector<vector<vmesh::GlobalID> > removedBlocks(cells.size());

      #warning Chance for false sharing, counters may be on same cache line
      int counter[omp_get_max_threads()];
      vector<vector<vmesh::GlobalID> > threadRemBlocks(omp_get_max_threads());

      #pragma omp parallel
      {
         const int tid = omp_get_thread_num();
         for (size_t c=0; c<newBlocks.size(); ++c) {
            SpatialCell* cell = mpiGrid[cells[c]];
            counter[tid] = 0;
            
            // Recalculate distribution function and if f is below the sparse 
            // min value, add the block to remove list
            #pragma omp for
            for (size_t b=0; b<newBlocks[c].size(); ++b) {
               if (getObjectWrapper().project->setVelocityBlock(cell,newBlocks[c][b].second,popID) <= cell->getVelocityBlockMinValue(popID)) {
                  threadRemBlocks[tid].push_back(newBlocks[c][b].first);
                  ++counter[tid];
               }
            }

            // Sum up the number of removed blocks to master thread
            // and resize the per-cell vector to correct size
            if (tid == 0) {
               size_t sum = 0;
               for (int t=0; t<omp_get_max_threads(); ++t) sum += counter[t];
               removedBlocks[c].resize(sum);
            }
            #pragma omp barrier
            
            // Copy global IDs of removed blocks to the per-cell vector
            size_t myOffset = 0;
            for (int t=0; t<tid; ++t) myOffset += counter[t];
            
            for (int b=0; b<counter[tid]; ++b) {
               removedBlocks[c][b+myOffset] = threadRemBlocks[tid][b];
            }
         }
      }

      // Remove blocks with f below sparse min value
      #pragma omp parallel for
      for (size_t c=0; c<removedBlocks.size(); ++c) {
         SpatialCell* cell = mpiGrid[cells[c]];
         // We touch mesh structure here, cannot be threaded
         for (size_t b=0; b<removedBlocks[c].size(); ++b) {
            cell->remove_velocity_block(removedBlocks[c][b],popID);
         }
      }
      phiprof::stop("recalculate distrib. functions");
       
      #ifdef DEBUG_AMR_VALIDATE
         writeVelMesh(mpiGrid);
      #endif
      ++iter;
       
      // Exit if all processes are done with mesh refinements
      int16_t globalSuccess = 0;
      int16_t localSuccess = 0;
      if (needAnotherPass == true) localSuccess=1;
      MPI_Allreduce(&localSuccess,&globalSuccess,1,MPI_Type<int16_t>(),MPI_MAX,MPI_COMM_WORLD);
      if (globalSuccess == 0) break;
   } while (true);
   
   phiprof::stop("mesh validation (init)");
   return rvalue;
}<|MERGE_RESOLUTION|>--- conflicted
+++ resolved
@@ -145,14 +145,11 @@
    if (myRank == MASTER_RANK) logFile << "(INIT): Starting initial load balance." << endl << writeVerbose;
    mpiGrid.balance_load();
    recalculateLocalCellsCache();
-<<<<<<< HEAD
-   setFaceNeighborRanks( mpiGrid );
-   const vector<CellID>& cells = getLocalCells();
-=======
+
    if(P::amrMaxSpatialRefLevel > 0) {
       setFaceNeighborRanks( mpiGrid );
    }
->>>>>>> 0d2d89cf
+   const vector<CellID>& cells = getLocalCells();
    phiprof::stop("Initial load-balancing");
    
    if (myRank == MASTER_RANK) logFile << "(INIT): Set initial state." << endl << writeVerbose;
