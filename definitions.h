/*
 * This file is part of Vlasiator.
 * Copyright 2010-2016 Finnish Meteorological Institute
 *
 * For details of usage, see the COPYING file and read the "Rules of the Road"
 * at http://www.physics.helsinki.fi/vlasiator/
 *
 * This program is free software; you can redistribute it and/or modify
 * it under the terms of the GNU General Public License as published by
 * the Free Software Foundation; either version 2 of the License, or
 * (at your option) any later version.

 * This program is distributed in the hope that it will be useful,
 * but WITHOUT ANY WARRANTY; without even the implied warranty of
 * MERCHANTABILITY or FITNESS FOR A PARTICULAR PURPOSE.  See the
 * GNU General Public License for more details.

 * You should have received a copy of the GNU General Public License along
 * with this program; if not, write to the Free Software Foundation, Inc.,
 * 51 Franklin Street, Fifth Floor, Boston, MA 02110-1301 USA.
 */

#ifndef DEFINITIONS_H
#define DEFINITIONS_H

#include <stdint.h>
#include <limits>

//set floating point precision for storing the distribution function here. Default is single precision, use -DDPF to set double precision
#ifdef DPF
typedef double Realf;
#else
typedef float Realf;
#endif

//set general floating point precision here. Default is single precision, use -DDP to set double precision
#ifdef DP
typedef double Real;
typedef const double creal;
#else
typedef float Real;
typedef const float creal;
#endif

typedef const int cint;
typedef unsigned char uchar;
typedef const unsigned char cuchar;

typedef uint32_t uint;
typedef const uint32_t cuint;

typedef cuint csize;

typedef uint64_t CellID;

template<typename T> T convert(const T& number) {return number;}

/** Definition of simulation geometry, used to speed up 
 * computations in cases where all velocity coordinates are not used.*/
namespace geometry {
   enum Setup {
      XY4D,            /**< Simulation is 2D, only x,y,vx,vy are used.*/
      XZ4D,            /**< Simulation is 2D, only x,z,vx,vz are used.*/
      XY5D,            /**< Simulation is 5D, only x,y,vx,vy,vz are used.*/
      XZ5D,            /**< Simulation is 5D, only x,z,vx,vy,vz are used.*/
      XYZ6D            /**< Simulation is 6D (default).*/
   };
}

namespace vmesh {
   #ifndef AMR
   typedef uint32_t GlobalID;              /**< Datatype used for velocity block global IDs.*/
   typedef uint32_t LocalID;               /**< Datatype used for velocity block local IDs.*/
   #else
   typedef uint32_t GlobalID;
   typedef uint32_t LocalID;
   #endif

   /** Global ID of a non-existing or otherwise erroneous velocity block.*/
   static const GlobalID INVALID_GLOBALID = std::numeric_limits<GlobalID>::max();

   /** Local ID of a non-existing or otherwise erroneous velocity block.*/
   static const LocalID INVALID_LOCALID  = std::numeric_limits<LocalID>::max();

   /** Block index of a non-existing or erroneous velocity block.*/
   static const LocalID INVALID_VEL_BLOCK_INDEX = INVALID_LOCALID;
}

/** Definition of a function that takes in a velocity block with neighbor data, 
 * and returns a number that is used to decide whether or not the block should 
 * be refined or coarsened.*/
typedef Realf (*AmrVelRefinement)(const Realf* velBlock);

// neighborhoods, these are initialized in grid.cpp:initializeGrid

<<<<<<< HEAD
//#define FIELD_SOLVER_NEIGHBORHOOD_ID 1
=======
//#define FIELD_SOLVER_NEIGHBORHOOD_ID 1 // Now fields on FSgrid
>>>>>>> 9fefcb5f
#define VLASOV_SOLVER_NEIGHBORHOOD_ID 2   //up to third(PPM) neighbor in each face direction
#define VLASOV_SOLVER_X_NEIGHBORHOOD_ID 3 //up to third(PPM) neighbor in x face directions
#define VLASOV_SOLVER_Y_NEIGHBORHOOD_ID 4 //up to third(PPM) neighbor in y face directions
#define VLASOV_SOLVER_Z_NEIGHBORHOOD_ID 5 //up to third(PPM) neighbor in z face directions
#define VLASOV_SOLVER_TARGET_X_NEIGHBORHOOD_ID 6 //nearest neighbor in X face direction, f() can propagate to local cells in X dir, and are target for local cells
#define VLASOV_SOLVER_TARGET_Y_NEIGHBORHOOD_ID 7 //nearest neighbor in Y face direction, f() can propagate to local cells in Y dir, and are target for local cells
#define VLASOV_SOLVER_TARGET_Z_NEIGHBORHOOD_ID 8 //nearest neighbor in Z face direction, f() can propagate to local cells in Z dir, and are target for local cells
#define SYSBOUNDARIES_NEIGHBORHOOD_ID 9 // When classifying sysboundaries, all 26 nearest neighbors are included,
#define SYSBOUNDARIES_EXTENDED_NEIGHBORHOOD_ID 10 //Up to second nearest neighbors in all directions (also diagonals)
#define NEAREST_NEIGHBORHOOD_ID 11  //nearest neighbors
#define FULL_NEIGHBORHOOD_ID 12      //Up to second nearest neighbors in all directions (also diagonals) + vlasov solver neighborhood
#define DIST_FUNC_NEIGHBORHOOD_ID 13 //nearest neighbors in all directions (also diagonals) + vlasov solver neighborhood
#define SHIFT_P_X_NEIGHBORHOOD_ID 14 //Shift in +x direction
#define SHIFT_P_Y_NEIGHBORHOOD_ID 15 //Shift in +y direction
#define SHIFT_P_Z_NEIGHBORHOOD_ID 16 //Shift in +z direction
#define SHIFT_M_X_NEIGHBORHOOD_ID 17 //Shift in -x direction
#define SHIFT_M_Y_NEIGHBORHOOD_ID 18 //Shift in -y direction
#define SHIFT_M_Z_NEIGHBORHOOD_ID 19 //Shift in -z direction

//fieldsolver stencil.
#define FS_STENCIL_WIDTH 2

//Vlasov propagator stencils in ordinary space, velocity space may be
//higher. Assume H4 (or H5) for PPM, H6 for PQM
#ifdef TRANS_SEMILAG_PLM
   #define  VLASOV_STENCIL_WIDTH 1
#endif
#ifdef TRANS_SEMILAG_PPM
   #define  VLASOV_STENCIL_WIDTH 2
#endif
#ifdef TRANS_SEMILAG_PQM
   #define  VLASOV_STENCIL_WIDTH 3
#endif

// Max number of face neighbors per dimension with AMR
#define MAX_NEIGHBORS_PER_DIM 8
#define MAX_FACE_NEIGHBORS_PER_DIM 4

#endif<|MERGE_RESOLUTION|>--- conflicted
+++ resolved
@@ -93,11 +93,7 @@
 
 // neighborhoods, these are initialized in grid.cpp:initializeGrid
 
-<<<<<<< HEAD
-//#define FIELD_SOLVER_NEIGHBORHOOD_ID 1
-=======
 //#define FIELD_SOLVER_NEIGHBORHOOD_ID 1 // Now fields on FSgrid
->>>>>>> 9fefcb5f
 #define VLASOV_SOLVER_NEIGHBORHOOD_ID 2   //up to third(PPM) neighbor in each face direction
 #define VLASOV_SOLVER_X_NEIGHBORHOOD_ID 3 //up to third(PPM) neighbor in x face directions
 #define VLASOV_SOLVER_Y_NEIGHBORHOOD_ID 4 //up to third(PPM) neighbor in y face directions
