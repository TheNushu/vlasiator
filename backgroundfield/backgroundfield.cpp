--- conflicted
+++ resolved
@@ -167,13 +167,7 @@
    //these are doubles, as the averaging functions copied from Gumics
    //use internally doubles. In any case, it should provide more
    //accurate results also for float simulations
-<<<<<<< HEAD
-   double accuracy = 1e-17;
-   double start[3];
-   double dx[3];
-=======
    const double accuracy = 1e-17;
->>>>>>> afcdf6d4
    unsigned int faceCoord1[3];
    unsigned int faceCoord2[3];
    
@@ -197,13 +191,6 @@
             dx[0] = perBGrid.DX;
             dx[1] = perBGrid.DY;
             dx[2] = perBGrid.DZ;
-<<<<<<< HEAD
-=======
-            double end[3];
-            end[0]=start[0]+dx[0];
-            end[1]=start[1]+dx[1];
-            end[2]=start[2]+dx[2];
->>>>>>> afcdf6d4
             
             //Face averages
             for(uint fComponent=0; fComponent<3; fComponent++){
