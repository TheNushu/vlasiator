/*
 * This file is part of Vlasiator.
 * Copyright 2010-2016 Finnish Meteorological Institute
 *
 * For details of usage, see the COPYING file and read the "Rules of the Road"
 * at http://www.physics.helsinki.fi/vlasiator/
 *
 * This program is free software; you can redistribute it and/or modify
 * it under the terms of the GNU General Public License as published by
 * the Free Software Foundation; either version 2 of the License, or
 * (at your option) any later version.
 *
 * This program is distributed in the hope that it will be useful,
 * but WITHOUT ANY WARRANTY; without even the implied warranty of
 * MERCHANTABILITY or FITNESS FOR A PARTICULAR PURPOSE.  See the
 * GNU General Public License for more details.
 *
 * You should have received a copy of the GNU General Public License along
 * with this program; if not, write to the Free Software Foundation, Inc.,
 * 51 Franklin Street, Fifth Floor, Boston, MA 02110-1301 USA.
 */

#include "../common.h"
#include "../definitions.h"
#include "../parameters.h"
#include "cmath"
#include "backgroundfield.h"
#include "fieldfunction.hpp"
#include "integratefunction.hpp"
#include "phiprof.hpp"

//FieldFunction should be initialized
void setBackgroundField(
   const FieldFunction& bgFunction,
   FsGrid< std::array<Real, fsgrids::bgbfield::N_BGB>, FS_STENCIL_WIDTH> & BgBGrid,
   bool append) {

   using namespace std::placeholders;

   /*if we do not add a new background to the existing one we first put everything to zero*/
   if(append==false) {
      setBackgroundFieldToZero(BgBGrid);
   }

      //these are doubles, as the averaging functions copied from Gumics
      //use internally doubles. In any case, it should provide more
      //accurate results also for float simulations
      const double accuracy = 1e-17;
      unsigned int faceCoord1[3];
      unsigned int faceCoord2[3];

      //the coordinates of the edges face with a normal in the third coordinate direction, stored here to enable looping
      faceCoord1[0]=1;
      faceCoord2[0]=2;
      faceCoord1[1]=0;
      faceCoord2[1]=2;
      faceCoord1[2]=0;
      faceCoord2[2]=1;

      auto localSize = BgBGrid.getLocalSize();

      // These are threaded now that the dipole field is threadsafe
      #pragma omp parallel for collapse(2)
      for (int z = 0; z < localSize[2]; ++z) {
         for (int y = 0; y < localSize[1]; ++y) {
            for (int x = 0; x < localSize[0]; ++x) {
               phiprof::start("loop-top");
               std::array<double, 3> start = BgBGrid.getPhysicalCoords(x, y, z);
               double dx[3];
               dx[0] = BgBGrid.DX;
               dx[1] = BgBGrid.DY;
               dx[2] = BgBGrid.DZ;
               double end[3];
               end[0]=start[0]+dx[0];
               end[1]=start[1]+dx[1];
               end[2]=start[2]+dx[2];
               phiprof::stop("loop-top");

               phiprof::start("loop-face-averages");
               //Face averages
               for(uint fComponent=0; fComponent<3; fComponent++){
                  T3DFunction valueFunction = std::bind(bgFunction, std::placeholders::_1, std::placeholders::_2, std::placeholders::_3, (coordinate)fComponent, 0, (coordinate)0);
                  BgBGrid.get(x,y,z)->at(fsgrids::bgbfield::BGBX+fComponent) +=
                     surfaceAverage(valueFunction,
                        (coordinate)fComponent,
                                    accuracy,
                                    start.data(),
                                    dx[faceCoord1[fComponent]],
                                    dx[faceCoord2[fComponent]]
                                   );

                  //Compute derivatives. Note that we scale by dx[] as the arrays are assumed to contain differences, not true derivatives!
                  T3DFunction derivFunction1 = std::bind(bgFunction, std::placeholders::_1, std::placeholders::_2, std::placeholders::_3, (coordinate)fComponent, 1, (coordinate)faceCoord1[fComponent]);
                  BgBGrid.get(x,y,z)->at(fsgrids::bgbfield::dBGBxdy+2*fComponent) +=
                     dx[faceCoord1[fComponent]] *
                     surfaceAverage(derivFunction1,
                        (coordinate)fComponent,
                                    accuracy,
                                    start.data(),
                                    dx[faceCoord1[fComponent]],
                                    dx[faceCoord2[fComponent]]
                                   );

                  T3DFunction derivFunction2 = std::bind(bgFunction, std::placeholders::_1, std::placeholders::_2, std::placeholders::_3, (coordinate)fComponent, 1, (coordinate)faceCoord2[fComponent]);
                  BgBGrid.get(x,y,z)->at(fsgrids::bgbfield::dBGBxdy+1+2*fComponent) +=
                     dx[faceCoord2[fComponent]] *
                     surfaceAverage(derivFunction2,
                        (coordinate)fComponent,
                                    accuracy,
                                    start.data(),
                                    dx[faceCoord1[fComponent]],
                                    dx[faceCoord2[fComponent]]
                                   );
               }
               phiprof::stop("loop-face-averages");

               phiprof::start("loop-volume-averages");
               //Volume averages
               for(unsigned int fComponent=0;fComponent<3;fComponent++){
                  T3DFunction valueFunction = std::bind(bgFunction, std::placeholders::_1, std::placeholders::_2, std::placeholders::_3, (coordinate)fComponent, 0, (coordinate)0);
                  BgBGrid.get(x,y,z)->at(fsgrids::bgbfield::BGBXVOL+fComponent) += volumeAverage(valueFunction,accuracy,start.data(),end);

                  //Compute derivatives. Note that we scale by dx[] as the arrays are assumed to contain differences, not true derivatives!
                  T3DFunction derivFunction = std::bind(bgFunction, std::placeholders::_1, std::placeholders::_2, std::placeholders::_3, (coordinate)fComponent, 1, (coordinate)faceCoord1[fComponent]);
                  BgBGrid.get(x,y,z)->at(fsgrids::bgbfield::dBGBXVOLdy+2*fComponent) += dx[faceCoord1[fComponent]] * volumeAverage(derivFunction,accuracy,start.data(),end);
                  derivFunction = std::bind(bgFunction, std::placeholders::_1, std::placeholders::_2, std::placeholders::_3, (coordinate)fComponent, 1, (coordinate)faceCoord2[fComponent]);
                  BgBGrid.get(x,y,z)->at(fsgrids::bgbfield::dBGBXVOLdy+1+2*fComponent) += dx[faceCoord2[fComponent]] * volumeAverage(derivFunction,accuracy,start.data(),end);
               }
               phiprof::stop("loop-volume-averages");
            }
         }
      }
   //TODO
   //COmpute divergence and curl of volume averaged field and check that both are zero.
}

void setBackgroundFieldToZero(
   FsGrid< std::array<Real, fsgrids::bgbfield::N_BGB>, FS_STENCIL_WIDTH> & BgBGrid
) {
   auto localSize = BgBGrid.getLocalSize().data();
<<<<<<< HEAD
   
   #pragma omp parallel for collapse(2)
   for (int x = 0; x < localSize[0]; ++x) {
=======

   #pragma omp parallel for collapse(2)
   for (int z = 0; z < localSize[2]; ++z) {
>>>>>>> f4763fb6
      for (int y = 0; y < localSize[1]; ++y) {
         for (int x = 0; x < localSize[0]; ++x) {
            for (int i = 0; i < fsgrids::bgbfield::N_BGB; ++i) {
               BgBGrid.get(x,y,z)->at(i) = 0;
            }
         }
      }
   }
}


void setPerturbedField(
   const FieldFunction& bfFunction,
   FsGrid< std::array<Real, fsgrids::bfield::N_BFIELD>, FS_STENCIL_WIDTH> & perBGrid,
   bool append) {

   using namespace std::placeholders;

   /*if we do not add a new background to the existing one we first put everything to zero*/
   if(append==false) {
      setPerturbedFieldToZero(perBGrid);
   }

   //these are doubles, as the averaging functions copied from Gumics
   //use internally doubles. In any case, it should provide more
   //accurate results also for float simulations
   const double accuracy = 1e-17;
   unsigned int faceCoord1[3];
   unsigned int faceCoord2[3];

   //the coordinates of the edges face with a normal in the third coordinate direction, stored here to enable looping
   faceCoord1[0]=1;
   faceCoord2[0]=2;
   faceCoord1[1]=0;
   faceCoord2[1]=2;
   faceCoord1[2]=0;
   faceCoord2[2]=1;

   auto localSize = perBGrid.getLocalSize();

   // These are threaded now that the stuff around here is threadsafe
   #pragma omp parallel for collapse(2)
   for (int z = 0; z < localSize[2]; ++z) {
      for (int y = 0; y < localSize[1]; ++y) {
         for (int x = 0; x < localSize[0]; ++x) {
            std::array<double, 3> start = perBGrid.getPhysicalCoords(x, y, z);
            double dx[3];
            dx[0] = perBGrid.DX;
            dx[1] = perBGrid.DY;
            dx[2] = perBGrid.DZ;

            //Face averages
            for(uint fComponent=0; fComponent<3; fComponent++){
               T3DFunction valueFunction = std::bind(bfFunction, std::placeholders::_1, std::placeholders::_2, std::placeholders::_3, (coordinate)fComponent, 0, (coordinate)0);
               perBGrid.get(x,y,z)->at(fsgrids::bfield::PERBX+fComponent) +=
                  surfaceAverage(valueFunction,
                     (coordinate)fComponent,
                                 accuracy,
                                 start.data(),
                                 dx[faceCoord1[fComponent]],
                                 dx[faceCoord2[fComponent]]
                                );

	    }
	    // Derivatives or volume averages are not calculated for the perBField
	 }
      }
   }
}

void setPerturbedFieldToZero(
   FsGrid< std::array<Real, fsgrids::bfield::N_BFIELD>, FS_STENCIL_WIDTH> & perBGrid) {
   auto localSize = perBGrid.getLocalSize().data();
<<<<<<< HEAD
   
   #pragma omp parallel for collapse(2)
   for (int x = 0; x < localSize[0]; ++x) {
=======

   #pragma omp parallel for collapse(2)
   for (int z = 0; z < localSize[2]; ++z) {
>>>>>>> f4763fb6
      for (int y = 0; y < localSize[1]; ++y) {
         for (int x = 0; x < localSize[0]; ++x) {
            for (int i = 0; i < fsgrids::bfield::N_BFIELD; ++i) {
               perBGrid.get(x,y,z)->at(i) = 0;
            }
         }
      }
   }
}<|MERGE_RESOLUTION|>--- conflicted
+++ resolved
@@ -138,15 +138,9 @@
    FsGrid< std::array<Real, fsgrids::bgbfield::N_BGB>, FS_STENCIL_WIDTH> & BgBGrid
 ) {
    auto localSize = BgBGrid.getLocalSize().data();
-<<<<<<< HEAD
-   
-   #pragma omp parallel for collapse(2)
-   for (int x = 0; x < localSize[0]; ++x) {
-=======
 
    #pragma omp parallel for collapse(2)
    for (int z = 0; z < localSize[2]; ++z) {
->>>>>>> f4763fb6
       for (int y = 0; y < localSize[1]; ++y) {
          for (int x = 0; x < localSize[0]; ++x) {
             for (int i = 0; i < fsgrids::bgbfield::N_BGB; ++i) {
@@ -220,15 +214,9 @@
 void setPerturbedFieldToZero(
    FsGrid< std::array<Real, fsgrids::bfield::N_BFIELD>, FS_STENCIL_WIDTH> & perBGrid) {
    auto localSize = perBGrid.getLocalSize().data();
-<<<<<<< HEAD
-   
-   #pragma omp parallel for collapse(2)
-   for (int x = 0; x < localSize[0]; ++x) {
-=======
 
    #pragma omp parallel for collapse(2)
    for (int z = 0; z < localSize[2]; ++z) {
->>>>>>> f4763fb6
       for (int y = 0; y < localSize[1]; ++y) {
          for (int x = 0; x < localSize[0]; ++x) {
             for (int i = 0; i < fsgrids::bfield::N_BFIELD; ++i) {
