/*
 * This file is part of Vlasiator.
 * Copyright 2010-2016 Finnish Meteorological Institute
 *
 * For details of usage, see the COPYING file and read the "Rules of the Road"
 * at http://www.physics.helsinki.fi/vlasiator/
 *
 * This program is free software; you can redistribute it and/or modify
 * it under the terms of the GNU General Public License as published by
 * the Free Software Foundation; either version 2 of the License, or
 * (at your option) any later version.
 *
 * This program is distributed in the hope that it will be useful,
 * but WITHOUT ANY WARRANTY; without even the implied warranty of
 * MERCHANTABILITY or FITNESS FOR A PARTICULAR PURPOSE.  See the
 * GNU General Public License for more details.
 *
 * You should have received a copy of the GNU General Public License along
 * with this program; if not, write to the Free Software Foundation, Inc.,
 * 51 Franklin Street, Fifth Floor, Boston, MA 02110-1301 USA.
 */

#include <cstdlib>

#include "fs_common.h"
#include "derivatives.hpp"
#include "fs_limiters.h"

/*! \brief Low-level spatial derivatives calculation.
 *
 * For the cell with ID cellID calculate the spatial derivatives or apply the derivative boundary conditions defined in project.h.
 * Uses RHO, V[XYZ] and B[XYZ] in the first-order time accuracy method and in the second step of the second-order method,
 * and RHO_DT2, V[XYZ]1 and B[XYZ]1 in the first step of the second-order method.
 *
 * For sysBoundaryLayer 1 or 2, we are near a boundary, and we wish to use regular centered differences instead of slope limiter-adjusted values.
 * This is to minimize oscillations as a smooth behaviour is required near artificial boundaries,
 * unlike at boundaries and shocks inside the simulation domain.
 *
 * \param i,j,k fsGrid cell coordinates for the current cell
 * \param perBGrid fsGrid holding the perturbed B quantities
 * \param momentsGrid fsGrid holding the moment quantities
 * \param dPerBGrid fsGrid holding the derivatives of perturbed B
 * \param dMomentsGrid fsGrid holding the derviatives of moments
 * \param technicalGrid fsGrid holding technical information (such as boundary types)
 * \param sysBoundaries System boundary conditions existing
 * \param RKCase Element in the enum defining the Runge-Kutta method steps
 * 
 * \sa calculateDerivativesSimple calculateBVOLDerivativesSimple calculateBVOLDerivatives
 */
void calculateDerivatives(
   cint i,
   cint j,
   cint k,
   FsGrid< std::array<Real, fsgrids::bfield::N_BFIELD>, FS_STENCIL_WIDTH> & perBGrid,
   FsGrid< std::array<Real, fsgrids::moments::N_MOMENTS>, FS_STENCIL_WIDTH> & momentsGrid,
   FsGrid< std::array<Real, fsgrids::dperb::N_DPERB>, FS_STENCIL_WIDTH> & dPerBGrid,
   FsGrid< std::array<Real, fsgrids::dmoments::N_DMOMENTS>, FS_STENCIL_WIDTH> & dMomentsGrid,
   FsGrid< fsgrids::technical, FS_STENCIL_WIDTH> & technicalGrid,
   SysBoundary& sysBoundaries,
   cint& RKCase
) {
   std::array<Real, fsgrids::dperb::N_DPERB> * dPerB = dPerBGrid.get(i,j,k);
   std::array<Real, fsgrids::dmoments::N_DMOMENTS> * dMoments = dMomentsGrid.get(i,j,k);

   // Get boundary flag for the cell:
   cuint sysBoundaryFlag  = technicalGrid.get(i,j,k)->sysBoundaryFlag;
   cuint sysBoundaryLayer = technicalGrid.get(i,j,k)->sysBoundaryLayer;

   // Constants for electron pressure derivatives
   // Upstream pressure
   Real Peupstream = Parameters::electronTemperature * Parameters::electronDensity * physicalconstants::K_B;
   Real Peconst = Peupstream * pow(Parameters::electronDensity, -Parameters::electronPTindex);

   std::array<Real, fsgrids::moments::N_MOMENTS> * leftMoments = NULL;
   std::array<Real, fsgrids::bfield::N_BFIELD> * leftPerB = NULL;
   std::array<Real, fsgrids::moments::N_MOMENTS> * centMoments = momentsGrid.get(i,j,k);
   std::array<Real, fsgrids::bfield::N_BFIELD> * centPerB = perBGrid.get(i,j,k);
   #ifdef DEBUG_SOLVERS
   if (centMoments->at(fsgrids::moments::RHOM) <= 0) {
      std::cerr << __FILE__ << ":" << __LINE__
         << (centMoments->at(fsgrids::moments::RHOM) < 0 ? " Negative" : " Zero") << " density in spatial cell at (" << i << " " << j << " " << k << ")"
         << std::endl;
      abort();
   }
   #endif
   std::array<Real, fsgrids::moments::N_MOMENTS> * rghtMoments = NULL;
   std::array<Real, fsgrids::bfield::N_BFIELD>  * rghtPerB = NULL;
   std::array<Real, fsgrids::bfield::N_BFIELD>  * botLeft = NULL;
   std::array<Real, fsgrids::bfield::N_BFIELD>  * botRght = NULL;
   std::array<Real, fsgrids::bfield::N_BFIELD>  * topLeft = NULL;
   std::array<Real, fsgrids::bfield::N_BFIELD>  * topRght = NULL;
   
   // Calculate x-derivatives (is not TVD for AMR mesh):
   if ((sysBoundaryFlag == sysboundarytype::NOT_SYSBOUNDARY) || (sysBoundaryLayer == 1)) {
      leftPerB = perBGrid.get(i-1,j,k);
      rghtPerB = perBGrid.get(i+1,j,k);
      leftMoments = momentsGrid.get(i-1,j,k);
      rghtMoments = momentsGrid.get(i+1,j,k);
      #ifdef DEBUG_SOLVERS
      if (leftMoments->at(fsgrids::moments::RHOM) <= 0) {
         std::cerr << __FILE__ << ":" << __LINE__
            << (leftMoments->at(fsgrids::moments::RHOM) < 0 ? " Negative" : " Zero") << " density in spatial cell " //<< leftNbrID
            << std::endl;
         abort();
      }
      if (rghtMoments->at(fsgrids::moments::RHOM) <= 0) {
         std::cerr << __FILE__ << ":" << __LINE__
            << (rghtMoments->at(fsgrids::moments::RHOM) < 0 ? " Negative" : " Zero") << " density in spatial cell " //<< rightNbrID
            << std::endl;
         abort();
      }
      #endif
      
      if(sysBoundaryLayer == 1 || sysBoundaryLayer == 2) {
         dMoments->at(fsgrids::dmoments::drhomdx) = (rghtMoments->at(fsgrids::moments::RHOM)-leftMoments->at(fsgrids::moments::RHOM))/2;
         dMoments->at(fsgrids::dmoments::drhoqdx) = (rghtMoments->at(fsgrids::moments::RHOQ)-leftMoments->at(fsgrids::moments::RHOQ))/2;
         dMoments->at(fsgrids::dmoments::dp11dx) = (rghtMoments->at(fsgrids::moments::P_11)-leftMoments->at(fsgrids::moments::P_11))/2;
         dMoments->at(fsgrids::dmoments::dp22dx) = (rghtMoments->at(fsgrids::moments::P_22)-leftMoments->at(fsgrids::moments::P_22))/2;
         dMoments->at(fsgrids::dmoments::dp33dx) = (rghtMoments->at(fsgrids::moments::P_33)-leftMoments->at(fsgrids::moments::P_33))/2;

         dMoments->at(fsgrids::dmoments::dVxdx)  = (rghtMoments->at(fsgrids::moments::VX)-leftMoments->at(fsgrids::moments::VX))/2;
         dMoments->at(fsgrids::dmoments::dVydx)  = (rghtMoments->at(fsgrids::moments::VY)-leftMoments->at(fsgrids::moments::VY))/2;
         dMoments->at(fsgrids::dmoments::dVzdx)  = (rghtMoments->at(fsgrids::moments::VZ)-leftMoments->at(fsgrids::moments::VZ))/2;
         dPerB->at(fsgrids::dperb::dPERBydx)  = (rghtPerB->at(fsgrids::bfield::PERBY)-leftPerB->at(fsgrids::bfield::PERBY))/2;
         dPerB->at(fsgrids::dperb::dPERBzdx)  = (rghtPerB->at(fsgrids::bfield::PERBZ)-leftPerB->at(fsgrids::bfield::PERBZ))/2;
      } else {
         dMoments->at(fsgrids::dmoments::drhomdx) = limiter(leftMoments->at(fsgrids::moments::RHOM),centMoments->at(fsgrids::moments::RHOM),rghtMoments->at(fsgrids::moments::RHOM));
         dMoments->at(fsgrids::dmoments::drhoqdx) = limiter(leftMoments->at(fsgrids::moments::RHOQ),centMoments->at(fsgrids::moments::RHOQ),rghtMoments->at(fsgrids::moments::RHOQ));
         dMoments->at(fsgrids::dmoments::dp11dx) = limiter(leftMoments->at(fsgrids::moments::P_11),centMoments->at(fsgrids::moments::P_11),rghtMoments->at(fsgrids::moments::P_11));
         dMoments->at(fsgrids::dmoments::dp22dx) = limiter(leftMoments->at(fsgrids::moments::P_22),centMoments->at(fsgrids::moments::P_22),rghtMoments->at(fsgrids::moments::P_22));
         dMoments->at(fsgrids::dmoments::dp33dx) = limiter(leftMoments->at(fsgrids::moments::P_33),centMoments->at(fsgrids::moments::P_33),rghtMoments->at(fsgrids::moments::P_33));

         dMoments->at(fsgrids::dmoments::dVxdx)  = limiter(leftMoments->at(fsgrids::moments::VX), centMoments->at(fsgrids::moments::VX), rghtMoments->at(fsgrids::moments::VX));
         dMoments->at(fsgrids::dmoments::dVydx)  = limiter(leftMoments->at(fsgrids::moments::VY), centMoments->at(fsgrids::moments::VY), rghtMoments->at(fsgrids::moments::VY));
         dMoments->at(fsgrids::dmoments::dVzdx)  = limiter(leftMoments->at(fsgrids::moments::VZ), centMoments->at(fsgrids::moments::VZ), rghtMoments->at(fsgrids::moments::VZ));
         dPerB->at(fsgrids::dperb::dPERBydx)  = limiter(leftPerB->at(fsgrids::bfield::PERBY),centPerB->at(fsgrids::bfield::PERBY),rghtPerB->at(fsgrids::bfield::PERBY));
         dPerB->at(fsgrids::dperb::dPERBzdx)  = limiter(leftPerB->at(fsgrids::bfield::PERBZ),centPerB->at(fsgrids::bfield::PERBZ),rghtPerB->at(fsgrids::bfield::PERBZ));
      }

      // pres_e = const * np.power(rho_e, index)
      dMoments->at(fsgrids::dmoments::dPedx) = Peconst * limiter(pow(leftMoments->at(fsgrids::moments::RHOQ)/physicalconstants::CHARGE,Parameters::electronPTindex),pow(centMoments->at(fsgrids::moments::RHOQ)/physicalconstants::CHARGE,Parameters::electronPTindex),pow(rghtMoments->at(fsgrids::moments::RHOQ)/physicalconstants::CHARGE,Parameters::electronPTindex));      
      
      if (Parameters::ohmHallTerm < 2 || sysBoundaryLayer == 1) {
        dPerB->at(fsgrids::dperb::dPERBydxx) = 0.0;
        dPerB->at(fsgrids::dperb::dPERBzdxx) = 0.0;
      } else {
        dPerB->at(fsgrids::dperb::dPERBydxx) = leftPerB->at(fsgrids::bfield::PERBY) + rghtPerB->at(fsgrids::bfield::PERBY) - 2.0*centPerB->at(fsgrids::bfield::PERBY);
        dPerB->at(fsgrids::dperb::dPERBzdxx) = leftPerB->at(fsgrids::bfield::PERBZ) + rghtPerB->at(fsgrids::bfield::PERBZ) - 2.0*centPerB->at(fsgrids::bfield::PERBZ);
      }
   } else {
      SBC::SysBoundaryCondition::setCellDerivativesToZero(dPerBGrid, dMomentsGrid, i, j, k, 0);
   }

   // Calculate y-derivatives (is not TVD for AMR mesh):
   if ((sysBoundaryFlag == sysboundarytype::NOT_SYSBOUNDARY) || (sysBoundaryLayer == 1)) {
      leftPerB = perBGrid.get(i,j-1,k);
      rghtPerB = perBGrid.get(i,j+1,k);
      leftMoments = momentsGrid.get(i,j-1,k);
      rghtMoments = momentsGrid.get(i,j+1,k);

      if(sysBoundaryLayer == 1 || sysBoundaryLayer == 2) {
         dMoments->at(fsgrids::dmoments::drhomdy) = (rghtMoments->at(fsgrids::moments::RHOM)-leftMoments->at(fsgrids::moments::RHOM))/2;
         dMoments->at(fsgrids::dmoments::drhoqdy) = (rghtMoments->at(fsgrids::moments::RHOQ)-leftMoments->at(fsgrids::moments::RHOQ))/2;
         dMoments->at(fsgrids::dmoments::dp11dy) = (rghtMoments->at(fsgrids::moments::P_11)-leftMoments->at(fsgrids::moments::P_11))/2;
         dMoments->at(fsgrids::dmoments::dp22dy) = (rghtMoments->at(fsgrids::moments::P_22)-leftMoments->at(fsgrids::moments::P_22))/2;
         dMoments->at(fsgrids::dmoments::dp33dy) = (rghtMoments->at(fsgrids::moments::P_33)-leftMoments->at(fsgrids::moments::P_33))/2;
         dMoments->at(fsgrids::dmoments::dVxdy)  = (rghtMoments->at(fsgrids::moments::VX)-leftMoments->at(fsgrids::moments::VX))/2;
         dMoments->at(fsgrids::dmoments::dVydy)  = (rghtMoments->at(fsgrids::moments::VY)-leftMoments->at(fsgrids::moments::VY))/2;
         dMoments->at(fsgrids::dmoments::dVzdy)  = (rghtMoments->at(fsgrids::moments::VZ)-leftMoments->at(fsgrids::moments::VZ))/2;

         dPerB->at(fsgrids::dperb::dPERBxdy)  = (rghtPerB->at(fsgrids::bfield::PERBX)-leftPerB->at(fsgrids::bfield::PERBX))/2;
         dPerB->at(fsgrids::dperb::dPERBzdy)  = (rghtPerB->at(fsgrids::bfield::PERBZ)-leftPerB->at(fsgrids::bfield::PERBZ))/2;
      } else {
         dMoments->at(fsgrids::dmoments::drhomdy) = limiter(leftMoments->at(fsgrids::moments::RHOM),centMoments->at(fsgrids::moments::RHOM),rghtMoments->at(fsgrids::moments::RHOM));
         dMoments->at(fsgrids::dmoments::drhoqdy) = limiter(leftMoments->at(fsgrids::moments::RHOQ),centMoments->at(fsgrids::moments::RHOQ),rghtMoments->at(fsgrids::moments::RHOQ));
         dMoments->at(fsgrids::dmoments::dp11dy) = limiter(leftMoments->at(fsgrids::moments::P_11),centMoments->at(fsgrids::moments::P_11),rghtMoments->at(fsgrids::moments::P_11));
         dMoments->at(fsgrids::dmoments::dp22dy) = limiter(leftMoments->at(fsgrids::moments::P_22),centMoments->at(fsgrids::moments::P_22),rghtMoments->at(fsgrids::moments::P_22));
         dMoments->at(fsgrids::dmoments::dp33dy) = limiter(leftMoments->at(fsgrids::moments::P_33),centMoments->at(fsgrids::moments::P_33),rghtMoments->at(fsgrids::moments::P_33));
         dMoments->at(fsgrids::dmoments::dVxdy)  = limiter(leftMoments->at(fsgrids::moments::VX), centMoments->at(fsgrids::moments::VX), rghtMoments->at(fsgrids::moments::VX));
         dMoments->at(fsgrids::dmoments::dVydy)  = limiter(leftMoments->at(fsgrids::moments::VY), centMoments->at(fsgrids::moments::VY), rghtMoments->at(fsgrids::moments::VY));
         dMoments->at(fsgrids::dmoments::dVzdy)  = limiter(leftMoments->at(fsgrids::moments::VZ), centMoments->at(fsgrids::moments::VZ), rghtMoments->at(fsgrids::moments::VZ));

         dPerB->at(fsgrids::dperb::dPERBxdy)  = limiter(leftPerB->at(fsgrids::bfield::PERBX),centPerB->at(fsgrids::bfield::PERBX),rghtPerB->at(fsgrids::bfield::PERBX));
         dPerB->at(fsgrids::dperb::dPERBzdy)  = limiter(leftPerB->at(fsgrids::bfield::PERBZ),centPerB->at(fsgrids::bfield::PERBZ),rghtPerB->at(fsgrids::bfield::PERBZ));
      }

      // pres_e = const * np.power(rho_e, index)
      dMoments->at(fsgrids::dmoments::dPedy) = Peconst * limiter(pow(leftMoments->at(fsgrids::moments::RHOQ)/physicalconstants::CHARGE,Parameters::electronPTindex),pow(centMoments->at(fsgrids::moments::RHOQ)/physicalconstants::CHARGE,Parameters::electronPTindex),pow(rghtMoments->at(fsgrids::moments::RHOQ)/physicalconstants::CHARGE,Parameters::electronPTindex));      

      if (Parameters::ohmHallTerm < 2 || sysBoundaryLayer == 1) {
         dPerB->at(fsgrids::dperb::dPERBxdyy) = 0.0;
         dPerB->at(fsgrids::dperb::dPERBzdyy) = 0.0;
      } else {
         dPerB->at(fsgrids::dperb::dPERBxdyy) = leftPerB->at(fsgrids::bfield::PERBX) + rghtPerB->at(fsgrids::bfield::PERBX) - 2.0*centPerB->at(fsgrids::bfield::PERBX);
         dPerB->at(fsgrids::dperb::dPERBzdyy) = leftPerB->at(fsgrids::bfield::PERBZ) + rghtPerB->at(fsgrids::bfield::PERBZ) - 2.0*centPerB->at(fsgrids::bfield::PERBZ);
      }
      
   } else {
      SBC::SysBoundaryCondition::setCellDerivativesToZero(dPerBGrid, dMomentsGrid, i, j, k, 1);
   }
   
   // Calculate z-derivatives (is not TVD for AMR mesh):
   if ((sysBoundaryFlag == sysboundarytype::NOT_SYSBOUNDARY) || (sysBoundaryLayer == 1)) {
      leftPerB = perBGrid.get(i,j,k-1);
      rghtPerB = perBGrid.get(i,j,k+1);
      leftMoments = momentsGrid.get(i,j,k-1);
      rghtMoments = momentsGrid.get(i,j,k+1);
      if(sysBoundaryLayer == 1 || sysBoundaryLayer == 2) {
         dMoments->at(fsgrids::dmoments::drhomdz) = (rghtMoments->at(fsgrids::moments::RHOM)-leftMoments->at(fsgrids::moments::RHOM))/2;
         dMoments->at(fsgrids::dmoments::drhoqdz) = (rghtMoments->at(fsgrids::moments::RHOQ)-leftMoments->at(fsgrids::moments::RHOQ))/2;
         dMoments->at(fsgrids::dmoments::dp11dz) = (rghtMoments->at(fsgrids::moments::P_11)-leftMoments->at(fsgrids::moments::P_11))/2;
         dMoments->at(fsgrids::dmoments::dp22dz) = (rghtMoments->at(fsgrids::moments::P_22)-leftMoments->at(fsgrids::moments::P_22))/2;
         dMoments->at(fsgrids::dmoments::dp33dz) = (rghtMoments->at(fsgrids::moments::P_33)-leftMoments->at(fsgrids::moments::P_33))/2;
         dMoments->at(fsgrids::dmoments::dVxdz)  = (rghtMoments->at(fsgrids::moments::VX)-leftMoments->at(fsgrids::moments::VX))/2;
         dMoments->at(fsgrids::dmoments::dVydz)  = (rghtMoments->at(fsgrids::moments::VY)-leftMoments->at(fsgrids::moments::VY))/2;
         dMoments->at(fsgrids::dmoments::dVzdz)  = (rghtMoments->at(fsgrids::moments::VZ)-leftMoments->at(fsgrids::moments::VZ))/2;
         
         dPerB->at(fsgrids::dperb::dPERBxdz)  = (rghtPerB->at(fsgrids::bfield::PERBX)-leftPerB->at(fsgrids::bfield::PERBX))/2;
         dPerB->at(fsgrids::dperb::dPERBydz)  = (rghtPerB->at(fsgrids::bfield::PERBY)-leftPerB->at(fsgrids::bfield::PERBY))/2;
      } else {
         dMoments->at(fsgrids::dmoments::drhomdz) = limiter(leftMoments->at(fsgrids::moments::RHOM),centMoments->at(fsgrids::moments::RHOM),rghtMoments->at(fsgrids::moments::RHOM));
         dMoments->at(fsgrids::dmoments::drhoqdz) = limiter(leftMoments->at(fsgrids::moments::RHOQ),centMoments->at(fsgrids::moments::RHOQ),rghtMoments->at(fsgrids::moments::RHOQ));
         dMoments->at(fsgrids::dmoments::dp11dz) = limiter(leftMoments->at(fsgrids::moments::P_11),centMoments->at(fsgrids::moments::P_11),rghtMoments->at(fsgrids::moments::P_11));
         dMoments->at(fsgrids::dmoments::dp22dz) = limiter(leftMoments->at(fsgrids::moments::P_22),centMoments->at(fsgrids::moments::P_22),rghtMoments->at(fsgrids::moments::P_22));
         dMoments->at(fsgrids::dmoments::dp33dz) = limiter(leftMoments->at(fsgrids::moments::P_33),centMoments->at(fsgrids::moments::P_33),rghtMoments->at(fsgrids::moments::P_33));
         dMoments->at(fsgrids::dmoments::dVxdz)  = limiter(leftMoments->at(fsgrids::moments::VX), centMoments->at(fsgrids::moments::VX), rghtMoments->at(fsgrids::moments::VX));
         dMoments->at(fsgrids::dmoments::dVydz)  = limiter(leftMoments->at(fsgrids::moments::VY), centMoments->at(fsgrids::moments::VY), rghtMoments->at(fsgrids::moments::VY));
         dMoments->at(fsgrids::dmoments::dVzdz)  = limiter(leftMoments->at(fsgrids::moments::VZ), centMoments->at(fsgrids::moments::VZ), rghtMoments->at(fsgrids::moments::VZ));
         
         dPerB->at(fsgrids::dperb::dPERBxdz)  = limiter(leftPerB->at(fsgrids::bfield::PERBX),centPerB->at(fsgrids::bfield::PERBX),rghtPerB->at(fsgrids::bfield::PERBX));
         dPerB->at(fsgrids::dperb::dPERBydz)  = limiter(leftPerB->at(fsgrids::bfield::PERBY),centPerB->at(fsgrids::bfield::PERBY),rghtPerB->at(fsgrids::bfield::PERBY));
      }

      // pres_e = const * np.power(rho_e, index)
      dMoments->at(fsgrids::dmoments::dPedz) = Peconst * limiter(pow(leftMoments->at(fsgrids::moments::RHOQ)/physicalconstants::CHARGE,Parameters::electronPTindex),pow(centMoments->at(fsgrids::moments::RHOQ)/physicalconstants::CHARGE,Parameters::electronPTindex),pow(rghtMoments->at(fsgrids::moments::RHOQ)/physicalconstants::CHARGE,Parameters::electronPTindex));      

      if (Parameters::ohmHallTerm < 2 || sysBoundaryLayer == 1) {
        dPerB->at(fsgrids::dperb::dPERBxdzz) = 0.0;
        dPerB->at(fsgrids::dperb::dPERBydzz) = 0.0;
      } else {
        dPerB->at(fsgrids::dperb::dPERBxdzz) = leftPerB->at(fsgrids::bfield::PERBX) + rghtPerB->at(fsgrids::bfield::PERBX) - 2.0*centPerB->at(fsgrids::bfield::PERBX);
        dPerB->at(fsgrids::dperb::dPERBydzz) = leftPerB->at(fsgrids::bfield::PERBY) + rghtPerB->at(fsgrids::bfield::PERBY) - 2.0*centPerB->at(fsgrids::bfield::PERBY);
      }
      
   } else {
      SBC::SysBoundaryCondition::setCellDerivativesToZero(dPerBGrid, dMomentsGrid, i, j, k, 2);
   }
   
   if (Parameters::ohmHallTerm < 2 || sysBoundaryLayer == 1) {
      dPerB->at(fsgrids::dperb::dPERBxdyz) = 0.0;
      dPerB->at(fsgrids::dperb::dPERBydxz) = 0.0;
      dPerB->at(fsgrids::dperb::dPERBzdxy) = 0.0;
   } else {
      // Calculate xy mixed derivatives:
      if (sysBoundaryFlag == sysboundarytype::NOT_SYSBOUNDARY) {
         botLeft = perBGrid.get(i-1,j-1,k);
         botRght = perBGrid.get(i+1,j-1,k);
         topLeft = perBGrid.get(i-1,j+1,k);
         topRght = perBGrid.get(i+1,j+1,k);
         dPerB->at(fsgrids::dperb::dPERBzdxy) = FOURTH * (botLeft->at(fsgrids::bfield::PERBZ) + topRght->at(fsgrids::bfield::PERBZ) - botRght->at(fsgrids::bfield::PERBZ) - topLeft->at(fsgrids::bfield::PERBZ));
      } else {
         SBC::SysBoundaryCondition::setCellDerivativesToZero(dPerBGrid, dMomentsGrid, i, j, k, 3);
      }
      
      // Calculate xz mixed derivatives:
      if (sysBoundaryFlag == sysboundarytype::NOT_SYSBOUNDARY) {
         botLeft = perBGrid.get(i-1,j,k-1);
         botRght = perBGrid.get(i+1,j,k-1);
         topLeft = perBGrid.get(i-1,j,k+1);
         topRght = perBGrid.get(i+1,j,k+1);
         dPerB->at(fsgrids::dperb::dPERBydxz) = FOURTH * (botLeft->at(fsgrids::bfield::PERBY) + topRght->at(fsgrids::bfield::PERBY) - botRght->at(fsgrids::bfield::PERBY) - topLeft->at(fsgrids::bfield::PERBY));
      } else {
         SBC::SysBoundaryCondition::setCellDerivativesToZero(dPerBGrid, dMomentsGrid, i, j, k, 4);
      }
      
      // Calculate yz mixed derivatives:
      if (sysBoundaryFlag == sysboundarytype::NOT_SYSBOUNDARY) {
         botLeft = perBGrid.get(i,j-1,k-1);
         botRght = perBGrid.get(i,j+1,k-1);
         topLeft = perBGrid.get(i,j-1,k+1);
         topRght = perBGrid.get(i,j+1,k+1);
         dPerB->at(fsgrids::dperb::dPERBxdyz) = FOURTH * (botLeft->at(fsgrids::bfield::PERBX) + topRght->at(fsgrids::bfield::PERBX) - botRght->at(fsgrids::bfield::PERBX) - topLeft->at(fsgrids::bfield::PERBX));
      } else {
         SBC::SysBoundaryCondition::setCellDerivativesToZero(dPerBGrid, dMomentsGrid, i, j, k, 5);
      }
   }
}


/*! \brief High-level derivative calculation wrapper function.
 * 

 * B has to be updated because after the system boundary update in propagateMagneticFieldSimple there is no consistent state of B yet everywhere.
 * 
 * Then the derivatives are calculated.
 * 
 * \param perBGrid fsGrid holding the perturbed B quantities
 * \param perBDt2Grid fsGrid holding the perturbed B quantities at runge-kutta t=0.5
 * \param momentsGrid fsGrid holding the moment quantities
 * \param momentsDt2Grid fsGrid holding the moment quantities at runge-kutta t=0.5
 * \param dPerBGrid fsGrid holding the derivatives of perturbed B
 * \param dMomentsGrid fsGrid holding the derviatives of moments
 * \param technicalGrid fsGrid holding technical information (such as boundary types)
 * \param sysBoundaries System boundary conditions existing
 * \param RKCase Element in the enum defining the Runge-Kutta method steps
 * \param communicateMoments If true, the derivatives of moments (rho, V, P) are communicated to neighbours.
 
 * \sa calculateDerivatives calculateBVOLDerivativesSimple calculateBVOLDerivatives
 */
void calculateDerivativesSimple(
   FsGrid< std::array<Real, fsgrids::bfield::N_BFIELD>, FS_STENCIL_WIDTH> & perBGrid,
   FsGrid< std::array<Real, fsgrids::bfield::N_BFIELD>, FS_STENCIL_WIDTH> & perBDt2Grid,
   FsGrid< std::array<Real, fsgrids::moments::N_MOMENTS>, FS_STENCIL_WIDTH> & momentsGrid,
   FsGrid< std::array<Real, fsgrids::moments::N_MOMENTS>, FS_STENCIL_WIDTH> & momentsDt2Grid,
   FsGrid< std::array<Real, fsgrids::dperb::N_DPERB>, FS_STENCIL_WIDTH> & dPerBGrid,
   FsGrid< std::array<Real, fsgrids::dmoments::N_DMOMENTS>, FS_STENCIL_WIDTH> & dMomentsGrid,
   FsGrid< fsgrids::technical, FS_STENCIL_WIDTH> & technicalGrid,
   SysBoundary& sysBoundaries,
   cint& RKCase,
   const bool communicateMoments) {
   int timer;
   //const std::array<int, 3> gridDims = technicalGrid.getLocalSize();
   const int* gridDims = &technicalGrid.getLocalSize()[0];
   const size_t N_cells = gridDims[0]*gridDims[1]*gridDims[2];
   
   phiprof::start("Calculate face derivatives");
   
   timer=phiprof::initializeTimer("MPI","MPI");
   phiprof::start(timer);
   
   switch (RKCase) {
    case RK_ORDER1:
      // Means initialising the solver as well as RK_ORDER1
      // standard case Exchange PERB* with neighbours
      // The update of PERB[XYZ] is needed after the system
      // boundary update of propagateMagneticFieldSimple.
       perBGrid.updateGhostCells();
       if(communicateMoments) {
         momentsGrid.updateGhostCells();
       }
       break;
    case RK_ORDER2_STEP1:
      // Exchange PERB*_DT2,RHO_DT2,V*_DT2 with neighbours The
      // update of PERB[XYZ]_DT2 is needed after the system
      // boundary update of propagateMagneticFieldSimple.
       perBDt2Grid.updateGhostCells();
       if(communicateMoments) {
         momentsDt2Grid.updateGhostCells();
       }
       break;
    case RK_ORDER2_STEP2:
      // Exchange PERB*,RHO,V* with neighbours The update of B
      // is needed after the system boundary update of
      // propagateMagneticFieldSimple.
       perBGrid.updateGhostCells();
       if(communicateMoments) {
         momentsGrid.updateGhostCells();
       }
      break;
    default:
      cerr << __FILE__ << ":" << __LINE__ << " Went through switch, this should not happen." << endl;
      abort();
   }
   
   phiprof::stop(timer);

   //timer=phiprof::initializeTimer("Compute cells");
   //phiprof::start(timer);

   // Calculate derivatives
   #pragma omp parallel
   {
      phiprof::start("FS derivatives compute cells");
      #pragma omp for collapse(2)
      for (int k=0; k<gridDims[2]; k++) {
         for (int j=0; j<gridDims[1]; j++) {
            for (int i=0; i<gridDims[0]; i++) {
               if (technicalGrid.get(i,j,k)->sysBoundaryFlag == sysboundarytype::DO_NOT_COMPUTE) continue;
               if (RKCase == RK_ORDER1 || RKCase == RK_ORDER2_STEP2) {
                  calculateDerivatives(i,j,k, perBGrid, momentsGrid, dPerBGrid, dMomentsGrid, technicalGrid, sysBoundaries, RKCase);
               } else {
                  calculateDerivatives(i,j,k, perBDt2Grid, momentsDt2Grid, dPerBGrid, dMomentsGrid, technicalGrid, sysBoundaries, RKCase);
               }
            }
         }
      }
      phiprof::stop("FS derivatives compute cells");
   }
   //phiprof::stop(timer,N_cells,"Spatial Cells");
   
   phiprof::stop("Calculate face derivatives",N_cells,"Spatial Cells");   
}

/*! \brief Low-level spatial derivatives calculation.
 *
 * Calculate the spatial derivatives of BVOL or set them to zero.
 *
 * For sysBoundaryLayer 1 or 2, we are near a boundary, and we wish to use regular centered differences instead of slope limiter-adjusted values.
 * This is to minimize oscillations as a smooth behaviour is required near artificial boundaries,
 * unlike at boundaries and shocks inside the simulation domain.
 *
 * \param volGrid fsGrid holding the volume averaged fields
 * \param technicalGrid fsGrid holding technical information (such as boundary types)
 * \param i,j,k fsGrid cell coordinates for the current cell
 * \param sysBoundaries System boundary conditions existing
 *
 * \sa calculateDerivatives calculateBVOLDerivativesSimple calculateDerivativesSimple
 */

void calculateBVOLDerivatives(
   FsGrid< std::array<Real, fsgrids::volfields::N_VOL>, FS_STENCIL_WIDTH> & volGrid,
   FsGrid< fsgrids::technical, FS_STENCIL_WIDTH> & technicalGrid,
   cint i,
   cint j,
   cint k,
   SysBoundary& sysBoundaries
) {
   std::array<Real, fsgrids::volfields::N_VOL> * array = volGrid.get(i,j,k);
   
   std::array<Real, fsgrids::volfields::N_VOL> * left = NULL;
   std::array<Real, fsgrids::volfields::N_VOL> * rght = NULL;
   
   cuint sysBoundaryFlag = technicalGrid.get(i,j,k)->sysBoundaryFlag;
   cuint sysBoundaryLayer = technicalGrid.get(i,j,k)->sysBoundaryLayer;

   // Calculate x-derivatives (is not TVD for AMR mesh):
   if (sysBoundaryFlag == sysboundarytype::NOT_SYSBOUNDARY || sysBoundaryLayer == 1) {

      left = volGrid.get(i-1,j,k);
      rght = volGrid.get(i+1,j,k);
      
      if (sysBoundaryLayer == 1 || sysBoundaryLayer == 2) {
         array->at(fsgrids::volfields::dPERBXVOLdx) = (rght->at(fsgrids::volfields::PERBXVOL)-left->at(fsgrids::volfields::PERBXVOL))/2;
         array->at(fsgrids::volfields::dPERBYVOLdx) = (rght->at(fsgrids::volfields::PERBYVOL)-left->at(fsgrids::volfields::PERBYVOL))/2;
         array->at(fsgrids::volfields::dPERBZVOLdx) = (rght->at(fsgrids::volfields::PERBZVOL)-left->at(fsgrids::volfields::PERBZVOL))/2;
      } else {
         array->at(fsgrids::volfields::dPERBXVOLdx) = limiter(left->at(fsgrids::volfields::PERBXVOL),array->at(fsgrids::volfields::PERBXVOL),rght->at(fsgrids::volfields::PERBXVOL));
         array->at(fsgrids::volfields::dPERBYVOLdx) = limiter(left->at(fsgrids::volfields::PERBYVOL),array->at(fsgrids::volfields::PERBYVOL),rght->at(fsgrids::volfields::PERBYVOL));
         array->at(fsgrids::volfields::dPERBZVOLdx) = limiter(left->at(fsgrids::volfields::PERBZVOL),array->at(fsgrids::volfields::PERBZVOL),rght->at(fsgrids::volfields::PERBZVOL));
      }
   } else {
      SBC::SysBoundaryCondition::setCellBVOLDerivativesToZero(volGrid, i, j, k, 0);
   }
   
   // Calculate y-derivatives (is not TVD for AMR mesh):
   if (sysBoundaryFlag == sysboundarytype::NOT_SYSBOUNDARY || sysBoundaryLayer == 1) {
      left = volGrid.get(i,j-1,k);
      rght = volGrid.get(i,j+1,k);
      
      if (sysBoundaryLayer == 1 || sysBoundaryLayer == 2) {
         array->at(fsgrids::volfields::dPERBXVOLdy) = (rght->at(fsgrids::volfields::PERBXVOL)-left->at(fsgrids::volfields::PERBXVOL))/2;
         array->at(fsgrids::volfields::dPERBYVOLdy) = (rght->at(fsgrids::volfields::PERBYVOL)-left->at(fsgrids::volfields::PERBYVOL))/2;
         array->at(fsgrids::volfields::dPERBZVOLdy) = (rght->at(fsgrids::volfields::PERBZVOL)-left->at(fsgrids::volfields::PERBZVOL))/2;
      } else {
         array->at(fsgrids::volfields::dPERBXVOLdy) = limiter(left->at(fsgrids::volfields::PERBXVOL),array->at(fsgrids::volfields::PERBXVOL),rght->at(fsgrids::volfields::PERBXVOL));
         array->at(fsgrids::volfields::dPERBYVOLdy) = limiter(left->at(fsgrids::volfields::PERBYVOL),array->at(fsgrids::volfields::PERBYVOL),rght->at(fsgrids::volfields::PERBYVOL));
         array->at(fsgrids::volfields::dPERBZVOLdy) = limiter(left->at(fsgrids::volfields::PERBZVOL),array->at(fsgrids::volfields::PERBZVOL),rght->at(fsgrids::volfields::PERBZVOL));
      }
   } else {
      SBC::SysBoundaryCondition::setCellBVOLDerivativesToZero(volGrid, i, j, k, 1);
   }
   
   // Calculate z-derivatives (is not TVD for AMR mesh):
   if (sysBoundaryFlag == sysboundarytype::NOT_SYSBOUNDARY || sysBoundaryLayer == 1) {
      left = volGrid.get(i,j,k-1);
      rght = volGrid.get(i,j,k+1);
      
      if (sysBoundaryLayer == 1 || sysBoundaryLayer == 2) {
         array->at(fsgrids::volfields::dPERBXVOLdz) = (rght->at(fsgrids::volfields::PERBXVOL)-left->at(fsgrids::volfields::PERBXVOL))/2;
         array->at(fsgrids::volfields::dPERBYVOLdz) = (rght->at(fsgrids::volfields::PERBYVOL)-left->at(fsgrids::volfields::PERBYVOL))/2;
         array->at(fsgrids::volfields::dPERBZVOLdz) = (rght->at(fsgrids::volfields::PERBZVOL)-left->at(fsgrids::volfields::PERBZVOL))/2;
      } else {
         array->at(fsgrids::volfields::dPERBXVOLdz) = limiter(left->at(fsgrids::volfields::PERBXVOL),array->at(fsgrids::volfields::PERBXVOL),rght->at(fsgrids::volfields::PERBXVOL));
         array->at(fsgrids::volfields::dPERBYVOLdz) = limiter(left->at(fsgrids::volfields::PERBYVOL),array->at(fsgrids::volfields::PERBYVOL),rght->at(fsgrids::volfields::PERBYVOL));
         array->at(fsgrids::volfields::dPERBZVOLdz) = limiter(left->at(fsgrids::volfields::PERBZVOL),array->at(fsgrids::volfields::PERBZVOL),rght->at(fsgrids::volfields::PERBZVOL));
      }
   } else {
      SBC::SysBoundaryCondition::setCellBVOLDerivativesToZero(volGrid, i, j, k, 2);
   }
}

/*! \brief High-level derivative calculation wrapper function.
 * 
 * BVOL has been calculated locally by calculateVolumeAveragedFields but not communicated.
 * For the acceleration step one needs the cross-derivatives of BVOL
 * 
 * \param volGrid fsGrid holding the volume averaged fields
 * \param technicalGrid fsGrid holding technical information (such as boundary types)
 * \param sysBoundaries System boundary conditions existing
 * 
 * \sa calculateDerivatives calculateBVOLDerivatives calculateDerivativesSimple
 */
void calculateBVOLDerivativesSimple(
   FsGrid< std::array<Real, fsgrids::volfields::N_VOL>, FS_STENCIL_WIDTH> & volGrid,
   FsGrid< fsgrids::technical, FS_STENCIL_WIDTH> & technicalGrid,
   SysBoundary& sysBoundaries
) {
   int timer;
   //const std::array<int, 3> gridDims = technicalGrid.getLocalSize();
   const int* gridDims = &technicalGrid.getLocalSize()[0];
   const size_t N_cells = gridDims[0]*gridDims[1]*gridDims[2];
   
   phiprof::start("Calculate volume derivatives");
   
   timer=phiprof::initializeTimer("Start comm","MPI");
   phiprof::start(timer);
   volGrid.updateGhostCells();
   
   phiprof::stop(timer,N_cells,"Spatial Cells");
   
   
   // Calculate derivatives
   //timer=phiprof::initializeTimer("Compute cells");
   //phiprof::start(timer);
   
   #pragma omp parallel
   {
      phiprof::start("FS derivatives BVOL");
      #pragma omp for collapse(2)
      for (int k=0; k<gridDims[2]; k++) {
         for (int j=0; j<gridDims[1]; j++) {
            for (int i=0; i<gridDims[0]; i++) {
               if (technicalGrid.get(i,j,k)->sysBoundaryFlag == sysboundarytype::DO_NOT_COMPUTE) {
                  continue;
               }
               calculateBVOLDerivatives(volGrid,technicalGrid,i,j,k,sysBoundaries);
            }
         }
      }
      phiprof::stop("FS derivatives BVOL");
   }
   //phiprof::stop(timer,N_cells,"Spatial Cells");

   phiprof::stop("Calculate volume derivatives",N_cells,"Spatial Cells");
}

/*! \brief Low-level curvature calculation.
 * 
 * 
 * \param volGrid fsGrid holding the volume averaged fields
 * \param bgbGrid fsGrid holding the background fields
 * \param technicalGrid fsGrid holding technical information (such as boundary types)
 * \param i,j,k fsGrid cell coordinates for the current cell
 * \param sysBoundaries System boundary conditions existing
 *
 * http://fusionwiki.ciemat.es/wiki/Magnetic_curvature
 * 
 * \sa calculateDerivatives calculateBVOLDerivativesSimple calculateDerivativesSimple
 */

void calculateCurvature(
   FsGrid< std::array<Real, fsgrids::volfields::N_VOL>, FS_STENCIL_WIDTH> & volGrid,
   FsGrid< std::array<Real, fsgrids::bgbfield::N_BGB>, FS_STENCIL_WIDTH> & bgbGrid,
   FsGrid< fsgrids::technical, FS_STENCIL_WIDTH> & technicalGrid,
   cint i,
   cint j,
   cint k,
   SysBoundary& sysBoundaries
) {
   if (technicalGrid.get(i,j,k)->sysBoundaryFlag == sysboundarytype::NOT_SYSBOUNDARY && technicalGrid.get(i,j,k)->sysBoundaryLayer != 1 && technicalGrid.get(i,j,k)->sysBoundaryLayer != 2) {
      std::array<Real, fsgrids::volfields::N_VOL> * vol = volGrid.get(i,j,k);
      std::array<Real, fsgrids::bgbfield::N_BGB> * bg = bgbGrid.get(i,j,k);
      
      std::array<Real, fsgrids::volfields::N_VOL> * vol_left_x = volGrid.get(i-1,j,k);
      std::array<Real, fsgrids::volfields::N_VOL> * vol_rght_x = volGrid.get(i+1,j,k);
      std::array<Real, fsgrids::volfields::N_VOL> * vol_left_y = volGrid.get(i,j-1,k);
      std::array<Real, fsgrids::volfields::N_VOL> * vol_rght_y = volGrid.get(i,j+1,k);
      std::array<Real, fsgrids::volfields::N_VOL> * vol_left_z = volGrid.get(i,j,k-1);
      std::array<Real, fsgrids::volfields::N_VOL> * vol_rght_z = volGrid.get(i,j,k+1);
      std::array<Real, fsgrids::bgbfield::N_BGB> * bg_left_x = bgbGrid.get(i-1,j,k);
      std::array<Real, fsgrids::bgbfield::N_BGB> * bg_rght_x = bgbGrid.get(i+1,j,k);
      std::array<Real, fsgrids::bgbfield::N_BGB> * bg_left_y = bgbGrid.get(i,j-1,k);
      std::array<Real, fsgrids::bgbfield::N_BGB> * bg_rght_y = bgbGrid.get(i,j+1,k);
      std::array<Real, fsgrids::bgbfield::N_BGB> * bg_left_z = bgbGrid.get(i,j,k-1);
      std::array<Real, fsgrids::bgbfield::N_BGB> * bg_rght_z = bgbGrid.get(i,j,k+1);
      
      Real bx = bg->at(fsgrids::bgbfield::BGBXVOL) + vol->at(fsgrids::volfields::PERBXVOL);
      Real by = bg->at(fsgrids::bgbfield::BGBYVOL) + vol->at(fsgrids::volfields::PERBYVOL);
      Real bz = bg->at(fsgrids::bgbfield::BGBZVOL) + vol->at(fsgrids::volfields::PERBZVOL);
      creal bnorm = sqrt(bx*bx + by*by + bz*bz);
      bx /= bnorm;
      by /= bnorm;
      bz /= bnorm;
      Real left_x_bx = bg_left_x->at(fsgrids::bgbfield::BGBXVOL) + vol_left_x->at(fsgrids::volfields::PERBXVOL);
      Real left_x_by = bg_left_x->at(fsgrids::bgbfield::BGBYVOL) + vol_left_x->at(fsgrids::volfields::PERBYVOL);
      Real left_x_bz = bg_left_x->at(fsgrids::bgbfield::BGBZVOL) + vol_left_x->at(fsgrids::volfields::PERBZVOL);
      creal left_x_bnorm = sqrt(left_x_bx*left_x_bx + left_x_by*left_x_by + left_x_bz*left_x_bz);
      left_x_bx /= left_x_bnorm;
      left_x_by /= left_x_bnorm;
      left_x_bz /= left_x_bnorm;
      
      Real rght_x_bx = bg_rght_x->at(fsgrids::bgbfield::BGBXVOL) + vol_rght_x->at(fsgrids::volfields::PERBXVOL);
      Real rght_x_by = bg_rght_x->at(fsgrids::bgbfield::BGBYVOL) + vol_rght_x->at(fsgrids::volfields::PERBYVOL);
      Real rght_x_bz = bg_rght_x->at(fsgrids::bgbfield::BGBZVOL) + vol_rght_x->at(fsgrids::volfields::PERBZVOL);
      creal rght_x_bnorm = sqrt(rght_x_bx*rght_x_bx + rght_x_by*rght_x_by + rght_x_bz*rght_x_bz);
      rght_x_bx /= rght_x_bnorm;
      rght_x_by /= rght_x_bnorm;
      rght_x_bz /= rght_x_bnorm;
      
      Real left_y_bx = bg_left_y->at(fsgrids::bgbfield::BGBXVOL) + vol_left_y->at(fsgrids::volfields::PERBXVOL);
      Real left_y_by = bg_left_y->at(fsgrids::bgbfield::BGBYVOL) + vol_left_y->at(fsgrids::volfields::PERBYVOL);
      Real left_y_bz = bg_left_y->at(fsgrids::bgbfield::BGBZVOL) + vol_left_y->at(fsgrids::volfields::PERBZVOL);
      creal left_y_bnorm = sqrt(left_y_bx*left_y_bx + left_y_by*left_y_by + left_y_bz*left_y_bz);
      left_y_bx /= left_y_bnorm;
      left_y_by /= left_y_bnorm;
      left_y_bz /= left_y_bnorm;
      
      Real rght_y_bx = bg_rght_y->at(fsgrids::bgbfield::BGBXVOL) + vol_rght_y->at(fsgrids::volfields::PERBXVOL);
      Real rght_y_by = bg_rght_y->at(fsgrids::bgbfield::BGBYVOL) + vol_rght_y->at(fsgrids::volfields::PERBYVOL);
      Real rght_y_bz = bg_rght_y->at(fsgrids::bgbfield::BGBZVOL) + vol_rght_y->at(fsgrids::volfields::PERBZVOL);
      creal rght_y_bnorm = sqrt(rght_y_bx*rght_y_bx + rght_y_by*rght_y_by + rght_y_bz*rght_y_bz);
      rght_y_bx /= rght_y_bnorm;
      rght_y_by /= rght_y_bnorm;
      rght_y_bz /= rght_y_bnorm;
      
      Real left_z_bx = bg_left_z->at(fsgrids::bgbfield::BGBXVOL) + vol_left_z->at(fsgrids::volfields::PERBXVOL);
      Real left_z_by = bg_left_z->at(fsgrids::bgbfield::BGBYVOL) + vol_left_z->at(fsgrids::volfields::PERBYVOL);
      Real left_z_bz = bg_left_z->at(fsgrids::bgbfield::BGBZVOL) + vol_left_z->at(fsgrids::volfields::PERBZVOL);
      creal left_z_bnorm = sqrt(left_z_bx*left_z_bx + left_z_by*left_z_by + left_z_bz*left_z_bz);
      left_z_bx /= left_z_bnorm;
      left_z_by /= left_z_bnorm;
      left_z_bz /= left_z_bnorm;
      
      Real rght_z_bx = bg_rght_z->at(fsgrids::bgbfield::BGBXVOL) + vol_rght_z->at(fsgrids::volfields::PERBXVOL);
      Real rght_z_by = bg_rght_z->at(fsgrids::bgbfield::BGBYVOL) + vol_rght_z->at(fsgrids::volfields::PERBYVOL);
      Real rght_z_bz = bg_rght_z->at(fsgrids::bgbfield::BGBZVOL) + vol_rght_z->at(fsgrids::volfields::PERBZVOL);
      creal rght_z_bnorm = sqrt(rght_z_bx*rght_z_bx + rght_z_by*rght_z_by + rght_z_bz*rght_z_bz);
      rght_z_bx /= rght_z_bnorm;
      rght_z_by /= rght_z_bnorm;
      rght_z_bz /= rght_z_bnorm;
      
      vol->at(fsgrids::volfields::CURVATUREX) = bx * 0.5*(left_x_bx-rght_x_bx) / technicalGrid.DX + by * 0.5*(left_y_bx-rght_y_bx) / technicalGrid.DY + bz * 0.5*(left_z_bx-rght_z_bx) / technicalGrid.DZ;
      vol->at(fsgrids::volfields::CURVATUREY) = bx * 0.5*(left_x_by-rght_x_by) / technicalGrid.DX + by * 0.5*(left_y_by-rght_y_by) / technicalGrid.DY + bz * 0.5*(left_z_by-rght_z_by) / technicalGrid.DZ;
      vol->at(fsgrids::volfields::CURVATUREZ) = bx * 0.5*(left_x_bz-rght_x_bz) / technicalGrid.DX + by * 0.5*(left_y_bz-rght_y_bz) / technicalGrid.DY + bz * 0.5*(left_z_bz-rght_z_bz) / technicalGrid.DZ;
   }
}

/*! \brief High-level curvature calculation wrapper function.
 * 
 * \param volGrid fsGrid holding the volume averaged fields
 * \param bgbGrid fsGrid holding the background fields
 * \param technicalGrid fsGrid holding technical information (such as boundary types)
 * \param sysBoundaries System boundary conditions existing
 * 
 * \sa calculateDerivatives calculateBVOLDerivatives calculateDerivativesSimple
 */
void calculateCurvatureSimple(
   FsGrid< std::array<Real, fsgrids::volfields::N_VOL>, FS_STENCIL_WIDTH> & volGrid,
   FsGrid< std::array<Real, fsgrids::bgbfield::N_BGB>, FS_STENCIL_WIDTH> & bgbGrid,
   FsGrid< fsgrids::technical, FS_STENCIL_WIDTH> & technicalGrid,
   SysBoundary& sysBoundaries
) {
   int timer;
   //const std::array<int, 3> gridDims = technicalGrid.getLocalSize();
   const int* gridDims = &technicalGrid.getLocalSize()[0];
   const size_t N_cells = gridDims[0]*gridDims[1]*gridDims[2];
   
   phiprof::start("Calculate curvature");
   
   timer=phiprof::initializeTimer("Start comm","MPI");
   phiprof::start(timer);
   volGrid.updateGhostCells();
   phiprof::stop(timer,N_cells,"Spatial Cells");
   
   #pragma omp parallel
   { 
      phiprof::start("FS derivatives curvature");
      #pragma omp for collapse(2)
      for (int k=0; k<gridDims[2]; k++) {
         for (int j=0; j<gridDims[1]; j++) {
            for (int i=0; i<gridDims[0]; i++) {
               if (technicalGrid.get(i,j,k)->sysBoundaryFlag == sysboundarytype::DO_NOT_COMPUTE) {
                  continue;
               }
               calculateCurvature(volGrid,bgbGrid,technicalGrid,i,j,k,sysBoundaries);
            }
         }
      }
      phiprof::stop("FS derivatives curvature");
   } 
   phiprof::stop("Calculate curvature",N_cells,"Spatial Cells");
}

/*! \brief Returns perturbed volumetric B of cell
 *
 */
static std::array<Real, 3> getPerB(SpatialCell* cell)
{
   return std::array<Real, 3> { {cell->parameters[CellParams::PERBXVOL], cell->parameters[CellParams::PERBYVOL], cell->parameters[CellParams::PERBZVOL]} };
}

/*! \brief Calculates momentum density of cell
 *
 */
static std::array<Real, 3> getMomentumDensity(SpatialCell* cell)
{
   Real rho = cell->parameters[CellParams::RHOM];
   return std::array<Real, 3> { {rho * cell->parameters[CellParams::VX], rho * cell->parameters[CellParams::VY], rho * cell->parameters[CellParams::VZ]} };
}

/*! \brief Calculates energy density for spatial cell with only perturbated magnetic field
 *
 */
static Real calculateU1(SpatialCell* cell)
{
   std::array<Real, 3> p = getMomentumDensity(cell);
   std::array<Real, 3> B = getPerB(cell);
   return (pow(p[0], 2) + pow(p[1], 2) + pow(p[2], 2)) / (2.0 * cell->parameters[CellParams::RHOM]) + (pow(B[0], 2) + pow(B[1], 2) + pow(B[2], 2)) / (2.0 * physicalconstants::MU_0);
}

/*! \brief Low-level scaled gradients calculation
 * 
 * For the SpatialCell* cell and its neighbors, calculate scaled gradients and their maximum alpha
 * The gradients are the same as in the GUMICS simulation, see
 * Janhunen, P., Palmroth, M., Laitinen, T., Honkonen, I., Juusola, L., Facsko, G., & Pulkkinen, T. I. (2012). The GUMICS-4 global MHD magnetosphere-ionosphere coupling simulation. Journal of Atmospheric and Solar - Terrestrial Physics, 80, 48-59. https://doi.org/10.1016/j.jastp.2012.03.006
 *
 */
void calculateScaledDeltas(
   SpatialCell* cell,
   std::vector<SpatialCell*>& neighbors)
{
   Real dRho {0};
   Real dU {0};
   Real dPsq {0};
   Real dBsq {0};
   Real dB {0};

   Real myRho {cell->parameters[CellParams::RHOM]};
   Real myU {calculateU1(cell)};
   std::array<Real, 3> myP = getMomentumDensity(cell);
   std::array<Real, 3> myB = getPerB(cell);
   for (SpatialCell* neighbor : neighbors) {
      Real otherRho = neighbor->parameters[CellParams::RHOM];
      Real otherU = calculateU1(neighbor);
      std::array<Real, 3> otherP = getMomentumDensity(neighbor);
      std::array<Real, 3> otherB = getPerB(neighbor);
      Real deltaBsq = pow(myB[0] - otherB[0], 2) + pow(myB[1] - otherB[1], 2) + pow(myB[2] - otherB[2], 2);

      // Assignment intentional
      if (Real maxRho = std::max(myRho, otherRho)) {
         dRho = std::max(fabs(myRho - otherRho) / maxRho, dRho);
      }
      if (Real maxU = std::max(myU, otherU)) {
         dU = std::max(fabs(myU - otherU) / maxU, dU);
         dPsq = std::max((pow(myP[0] - otherP[0], 2) + pow(myP[1] - otherP[1], 2) + pow(myP[2] - otherP[2], 2)) / (2 * myRho * maxU), dPsq) / 4.0;
         dBsq = std::max(deltaBsq / (2 * physicalconstants::MU_0 * maxU), dBsq) / 4.0;
      }
      if(Real maxB = sqrt(std::max(pow(myB[0], 2) + pow(myB[1], 2) + pow(myB[2], 2), pow(otherB[0], 2) + pow(otherB[1], 2) + pow(otherB[2], 2)))) {
         dB = std::max(sqrt(deltaBsq) / maxB, dB) / 2.0;
      }
   }
   
   Real alpha = dRho;
   if (dU > alpha) {
      alpha = dU;
   }
   if (dPsq > alpha) {
      alpha = dPsq;
   }
   if (dBsq > alpha) {
      alpha = dBsq;
   }
   if (dB > alpha) {
      alpha = dB;
   }

   Real dBXdy {cell->derivativesBVOL[bvolderivatives::dPERBXVOLdy]};
   Real dBXdz {cell->derivativesBVOL[bvolderivatives::dPERBXVOLdz]};
   Real dBYdx {cell->derivativesBVOL[bvolderivatives::dPERBYVOLdx]};
   Real dBYdz {cell->derivativesBVOL[bvolderivatives::dPERBYVOLdz]};
   Real dBZdx {cell->derivativesBVOL[bvolderivatives::dPERBZVOLdx]};
   Real dBZdy {cell->derivativesBVOL[bvolderivatives::dPERBZVOLdy]};

   // Note missing factor of mu_0, since we want B and J in same units later
   std::array<Real, 3> myJ = {dBZdy - dBYdz, dBXdz - dBZdx, dBYdx - dBXdy};
   Real BdotJ {0.0};
   Real Bsq {0.0};
   for (int i = 0; i < 3; ++i) {
      BdotJ += myB[i] * myJ[i];
      Bsq += myB[i] * myB[i];
   }

   Real Bperp {0.0};
   Real J {0.0};
   for (int i = 0; i < 3; ++i) {
      Bperp += std::pow(myB[i] * (1 - BdotJ / Bsq), 2);
      J += myJ[i] * myJ[i];
   }
   Bperp = std::sqrt(Bperp);
   J = std::sqrt(J);

   cell->parameters[CellParams::AMR_DRHO] = dRho;
   cell->parameters[CellParams::AMR_DU] = dU;
   cell->parameters[CellParams::AMR_DPSQ] = dPsq;
   cell->parameters[CellParams::AMR_DBSQ] = dBsq;
   cell->parameters[CellParams::AMR_DB] = dB;
   cell->parameters[CellParams::AMR_ALPHA] = alpha;
   cell->parameters[CellParams::AMR_JPERB] = J / Bperp;
}

/*! \brief High-level scaled gradient calculation wrapper function.
 * 
 * Calculates gradients needed for alpha everywhere in the grid
 * 
 */

void calculateScaledDeltasSimple(dccrg::Dccrg<SpatialCell,dccrg::Cartesian_Geometry>& mpiGrid)
{
   const vector<CellID>& cells = getLocalCells();
   int N_cells = cells.size();
   int timer;
   phiprof::start("Calculate volume gradients");
   
   timer=phiprof::initializeTimer("Start comm","MPI");
   phiprof::start(timer);

   // We only need nearest neighbourhood and spatial data here
   SpatialCell::set_mpi_transfer_type(Transfer::ALL_SPATIAL_DATA);
   mpiGrid.update_copies_of_remote_neighbors(NEAREST_NEIGHBORHOOD_ID);
   
   phiprof::stop(timer,N_cells,"Spatial Cells");
   
   // Calculate derivatives
<<<<<<< HEAD
   // timer=phiprof::initializeTimer("Compute cells");
   // phiprof::start(timer);

   #pragma omp parallel
   {
      phiprof::start("FS derivatives scaled deltas");
      #pragma omp for
      for (uint i = 0; i < cells.size(); ++i) {
         //for (CellID id : cells) {
         CellID id = cells[i];
         SpatialCell* cell = mpiGrid[id];
         std::vector<SpatialCell*> neighbors;
         for (auto neighPair : mpiGrid.get_face_neighbors_of(id)) {
            neighbors.push_back(mpiGrid[neighPair.first]);
         }
         calculateScaledDeltas(cell, neighbors);
=======
   timer=phiprof::initializeTimer("Compute cells");
   phiprof::start(timer);

   #pragma omp parallel for
   for (uint i = 0; i < cells.size(); ++i) {
   //for (CellID id : cells) {
      CellID id = cells[i];
      SpatialCell* cell = mpiGrid[id];
      std::vector<SpatialCell*> neighbors;
      for (const auto& [neighbor, dir] : mpiGrid.get_face_neighbors_of(id)) {
         neighbors.push_back(mpiGrid[neighbor]);
>>>>>>> 80421347
      }
      phiprof::stop("FS derivatives scaled deltas");
   }
   //phiprof::stop(timer,N_cells,"Spatial Cells");

   phiprof::stop("Calculate volume gradients",N_cells,"Spatial Cells");
}<|MERGE_RESOLUTION|>--- conflicted
+++ resolved
@@ -821,40 +821,21 @@
    phiprof::stop(timer,N_cells,"Spatial Cells");
    
    // Calculate derivatives
-<<<<<<< HEAD
-   // timer=phiprof::initializeTimer("Compute cells");
-   // phiprof::start(timer);
-
    #pragma omp parallel
    {
       phiprof::start("FS derivatives scaled deltas");
       #pragma omp for
       for (uint i = 0; i < cells.size(); ++i) {
-         //for (CellID id : cells) {
          CellID id = cells[i];
          SpatialCell* cell = mpiGrid[id];
          std::vector<SpatialCell*> neighbors;
-         for (auto neighPair : mpiGrid.get_face_neighbors_of(id)) {
-            neighbors.push_back(mpiGrid[neighPair.first]);
+         for (const auto& [neighbor, dir] : mpiGrid.get_face_neighbors_of(id)) {
+            neighbors.push_back(mpiGrid[neighbor]);
          }
          calculateScaledDeltas(cell, neighbors);
-=======
-   timer=phiprof::initializeTimer("Compute cells");
-   phiprof::start(timer);
-
-   #pragma omp parallel for
-   for (uint i = 0; i < cells.size(); ++i) {
-   //for (CellID id : cells) {
-      CellID id = cells[i];
-      SpatialCell* cell = mpiGrid[id];
-      std::vector<SpatialCell*> neighbors;
-      for (const auto& [neighbor, dir] : mpiGrid.get_face_neighbors_of(id)) {
-         neighbors.push_back(mpiGrid[neighbor]);
->>>>>>> 80421347
       }
       phiprof::stop("FS derivatives scaled deltas");
    }
-   //phiprof::stop(timer,N_cells,"Spatial Cells");
 
    phiprof::stop("Calculate volume gradients",N_cells,"Spatial Cells");
 }