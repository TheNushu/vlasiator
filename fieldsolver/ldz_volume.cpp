--- conflicted
+++ resolved
@@ -41,50 +41,6 @@
    //const std::array<int, 3> gridDims = technicalGrid.getLocalSize();
    const int* gridDims = &technicalGrid.getLocalSize()[0];
    const size_t N_cells = gridDims[0]*gridDims[1]*gridDims[2];
-<<<<<<< HEAD
-   phiprof::start("Calculate volume averaged fields");
-   
-   #pragma omp parallel for collapse(3)
-   for (int k=0; k<gridDims[2]; k++) {
-      for (int j=0; j<gridDims[1]; j++) {
-         for (int i=0; i<gridDims[0]; i++) {
-            std::array<Real, Rec::N_REC_COEFFICIENTS> perturbedCoefficients;
-            std::array<Real, fsgrids::volfields::N_VOL> * volGrid0 = volGrid.get(i,j,k);
-            
-            // Calculate reconstruction coefficients for this cell:
-            // This handles domain edges so no need to skip DO_NOT_COMPUTE or OUTER_BOUNDARY_PADDING cells.
-            reconstructionCoefficients(
-               perBGrid,
-               dPerBGrid,
-               perturbedCoefficients,
-               i,
-               j,
-               k,
-               2
-            );
-            
-            // Calculate volume average of B:
-            volGrid0->at(fsgrids::volfields::PERBXVOL) = perturbedCoefficients[Rec::a_0];
-            volGrid0->at(fsgrids::volfields::PERBYVOL) = perturbedCoefficients[Rec::b_0];
-            volGrid0->at(fsgrids::volfields::PERBZVOL) = perturbedCoefficients[Rec::c_0];
-
-            // This avoids out of domain accesses below.
-            if(technicalGrid.get(i,j,k)->sysBoundaryFlag == sysboundarytype::DO_NOT_COMPUTE || technicalGrid.get(i,j,k)->sysBoundaryFlag == sysboundarytype::OUTER_BOUNDARY_PADDING) continue;
-            // Calculate volume average of E (FIXME NEEDS IMPROVEMENT):
-            std::array<Real, fsgrids::efield::N_EFIELD> * EGrid_i1j1k1 = EGrid.get(i,j,k);
-            if ( technicalGrid.get(i,j,k)->sysBoundaryFlag == sysboundarytype::NOT_SYSBOUNDARY ||
-                (technicalGrid.get(i,j,k)->sysBoundaryFlag != sysboundarytype::NOT_SYSBOUNDARY && technicalGrid.get(i,j,k)->sysBoundaryLayer == 1)
-            ) {
-               #ifdef DEBUG_FSOLVER
-               bool ok = true;
-               if (technicalGrid.get(i  ,j+1,k  ) == NULL) ok = false;
-               if (technicalGrid.get(i  ,j  ,k+1) == NULL) ok = false;
-               if (technicalGrid.get(i  ,j+1,k+1) == NULL) ok = false;
-               if (ok == false) {
-                  stringstream ss;
-                  ss << "ERROR, got NULL neighbor in " << __FILE__ << ":" << __LINE__ << endl;
-                  cerr << ss.str(); exit(1);
-=======
 
    phiprof::Timer timer {"Calculate volume averaged fields"};
    int parallelTimerId {phiprof::initializeTimer("volume averaged fields compute cells")};
@@ -95,12 +51,11 @@
       for (int k=0; k<gridDims[2]; k++) {
          for (int j=0; j<gridDims[1]; j++) {
             for (int i=0; i<gridDims[0]; i++) {
-               if(technicalGrid.get(i,j,k)->sysBoundaryFlag == sysboundarytype::DO_NOT_COMPUTE) continue;
-
                std::array<Real, Rec::N_REC_COEFFICIENTS> perturbedCoefficients;
                std::array<Real, fsgrids::volfields::N_VOL> * volGrid0 = volGrid.get(i,j,k);
 
                // Calculate reconstruction coefficients for this cell:
+               // This handles domain edges so no need to skip DO_NOT_COMPUTE or OUTER_BOUNDARY_PADDING cells.
                reconstructionCoefficients(
                   perBGrid,
                   dPerBGrid,
@@ -109,13 +64,15 @@
                   j,
                   k,
                   2
-                  );
+               );
 
                // Calculate volume average of B:
                volGrid0->at(fsgrids::volfields::PERBXVOL) = perturbedCoefficients[Rec::a_0];
                volGrid0->at(fsgrids::volfields::PERBYVOL) = perturbedCoefficients[Rec::b_0];
                volGrid0->at(fsgrids::volfields::PERBZVOL) = perturbedCoefficients[Rec::c_0];
 
+               // This avoids out of domain accesses below.
+               if(technicalGrid.get(i,j,k)->sysBoundaryFlag == sysboundarytype::DO_NOT_COMPUTE || technicalGrid.get(i,j,k)->sysBoundaryFlag == sysboundarytype::OUTER_BOUNDARY_PADDING) continue;
                // Calculate volume average of E (FIXME NEEDS IMPROVEMENT):
                std::array<Real, fsgrids::efield::N_EFIELD> * EGrid_i1j1k1 = EGrid.get(i,j,k);
                if ( technicalGrid.get(i,j,k)->sysBoundaryFlag == sysboundarytype::NOT_SYSBOUNDARY ||
@@ -145,7 +102,6 @@
                   CHECK_FLOAT(volGrid0->at(fsgrids::volfields::EXVOL));
                } else {
                   volGrid0->at(fsgrids::volfields::EXVOL) = 0.0;
->>>>>>> 6bf18b89
                }
 
                if ( technicalGrid.get(i,j,k)->sysBoundaryFlag == sysboundarytype::NOT_SYSBOUNDARY ||
