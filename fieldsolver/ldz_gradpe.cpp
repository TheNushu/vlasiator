--- conflicted
+++ resolved
@@ -185,11 +185,8 @@
    cint k
 ) {
    #warning Particles (charge) assumed to be protons here
-<<<<<<< HEAD
    Real hallRho = 0.0;
-=======
-   Real hallRho, rho;
->>>>>>> f0d84545
+   Real rho = 0.0;
    switch (Parameters::ohmGradPeTerm) {
       case 0:
          cerr << __FILE__ << __LINE__ << "You shouldn't be in a electron pressure gradient term function if Parameters::ohmGradPeTerm == 0." << endl;
@@ -216,11 +213,8 @@
    cint k
 ) {
    #warning Particles (charge) assumed to be protons here
-<<<<<<< HEAD
    Real hallRho = 0.0;
-=======
-   Real hallRho, rho;
->>>>>>> f0d84545
+   Real rho = 0.0;
    switch (Parameters::ohmGradPeTerm) {
       case 0:
          cerr << __FILE__ << __LINE__ << "You shouldn't be in a electron pressure gradient term function if Parameters::ohmGradPeTerm == 0." << endl;
@@ -247,11 +241,8 @@
    cint k
 ) {
   #warning Particles (charge) assumed to be protons here
-<<<<<<< HEAD
    Real hallRho = 0.0;
-=======
-   Real hallRho, rho;
->>>>>>> f0d84545
+   Real rho = 0.0;
    switch (Parameters::ohmGradPeTerm) {
       case 0:
          cerr << __FILE__ << __LINE__ << "You shouldn't be in a electron pressure gradient term function if Parameters::ohmGradPeTerm == 0." << endl;
