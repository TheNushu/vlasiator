/*
This file is part of Vlasiator.

Copyright 2010, 2011, 2012 Finnish Meteorological Institute

Vlasiator is free software: you can redistribute it and/or modify
it under the terms of the GNU General Public License version 3
as published by the Free Software Foundation.

Vlasiator is distributed in the hope that it will be useful,
but WITHOUT ANY WARRANTY; without even the implied warranty of
MERCHANTABILITY or FITNESS FOR A PARTICULAR PURPOSE. See the
GNU General Public License for more details.

You should have received a copy of the GNU General Public License
along with this program. If not, see <http://www.gnu.org/licenses/>.
*/


/*! \file vlsvreader2.h
 * \brief Classes for reading in vlsv files
 */


#ifndef VLSVREADER2_H
#define VLSVREADER2_H

#ifndef TOOL_NOT_PARALLEL
   #include <mpi.h>
#endif
#include <stdint.h>
#include <list>
#include <fstream>
#include "muxml.h"
#include "vlscommon.h"


/*!
\brief A serial non-MPI class for reading in vlsv files.

*/
class VLSVReader {
 public:
   VLSVReader();
   virtual ~VLSVReader();
   /*!
     \brief Close file
     \return Returns true for success, and false for error
   */ 
   virtual bool close();
   /*!
     \brief Get information on array identified by its tag and name 
     \param[in] tagName Name of tag
     \param[in] arrayName Name of array (attribute name)
     \param[out] arraySize Number of vector elements in the array
     \param[out] vectorSize Number of scalar elements in each vector element 
     \param[out] dataType Datatype of each scalar element in the vectors ("int","uint", or "float")
     \param[out] byteSize The size of each scalar element in bytes.
     \return Returns true for success, and false for error
   */   
   virtual bool getArrayInfo(const std::string& tagName,const std::string& arrayName,uint64_t& arraySize,
			     uint64_t& vectorSize,VLSV::datatype& dataType,uint64_t& byteSize) const;
   /*!
     \brief Get information on array ientified by its tag, name meshName
     \param[in] tagName Name of tag
     \param[in] arrayName Name of array (attribute "name")
     \param[in] meshName Name of mesh on which the data is defind (attribute "mesh" )
     \param[out] arraySize Number of vector elements in the array
     \param[out] vectorSize Number of scalar elements in each vector element 
     \param[out] dataType Datatype of each scalar element in the vectors ("int","uint", or "float")
     \param[out] byteSize The size of each scalar element in bytes.
     \return Returns true for success, and false for error
   */
   virtual bool getArrayInfo(const std::string& tagName,const std::string& arrayName,const std::string& meshName,
			     uint64_t& arraySize,uint64_t& vectorSize,VLSV::datatype& dataType,uint64_t& byteSize) const;

   /*!
     \brief Get information on array identified by attributes
     \param[in] tagName Name of tag
     \param[in] attribs List of attribute pairs. Key can be, e.g., "name" and "mesh.
     \param[out] arraySize Number of vector elements in the array
     \param[out] vectorSize Number of scalar elements in each vector element 
     \param[out] dataType Datatype of each scalar element in the vectors ("int","uint", or "float")
     \param[out] byteSize The size of each scalar element in bytes.
     \return Returns true for success, and false for error
   */
   virtual bool getArrayInfo(const std::string& tagName,const std::list<std::pair<std::string,std::string> >& attribs,
			     uint64_t& arraySize,uint64_t& vectorSize,VLSV::datatype& dataType,uint64_t& byteSize) const;


   /*!
     \brief Get the name of all arrays with a "MESH" tag
     \param[out] meshNames List of values for "name" attributes for all "MESH" tags
     \return Returns true for success, and false for error
   */
   virtual bool getMeshNames(std::list<std::string>& meshNames) const;
   /*!
     \brief Get the name of all arrays with a "VARIABLE" tag and a specified "mesh" attribute
     \param[in] meshNames "mesh" atribute value
     \param[out] varNames List of values for "name" attributes for all matching arrays
     \return Returns true for success, and false for error
   */
   virtual bool getVariableNames(const std::string& meshName,std::list<std::string>& varNames) const;
   /*!
     \brief Get the name of all arrays with a "BLOCKVARIABLE" tag and a specified "mesh" attribute
     \param[in] meshNames "mesh" atribute value
     \param[out] varNames List of values for "name" attributes for all matching arrays
     \return Returns true for success, and false for error
   */

   virtual bool getBlockVariableNames(const std::string& meshName,std::list<std::string>& varNames) const;
/*!     
    \brief Open file      
    \param[in] fname Name of file that is to be opened
     \return Returns true for success, and false for error
  */
   virtual bool open(const std::string& fname);


   /*!
     \brief Read array
     \param[in] tagName Name of tag
     \param[in] arrayName Name of array (value of "name" attrib).
     \param[in] begin Location in array where read is to begin, in units of array vectors.
     \param[in] amount Number of vectors that is read
     \param[out] Pointer to array where the read data is placed
     \return Returns true for success, and false for error 
   */
   virtual bool readArray(const std::string& tagName,const std::string& arrayName,const uint64_t& begin,
                          const uint64_t& amount,char* buffer);
   /*!
     \brief Read array
     \param[in] tagName Name of tag
     \param[in] attribs List of attribute pairs. Key can be, e.g., "mesh".
     \param[in] begin Location in array where read is to begin, in units of array vectors.
     \param[in] amount Number of vectors that is read
     \param[out] Pointer to array where the read data is placed
     \return Returns true for success, and false for error 
   */
   virtual bool readArray(const std::string& tagName,const std::list<std::pair<std::string,std::string> >& attribs,
			  const uint64_t& begin,const uint64_t& amount,char* buffer);

   /*!
     \brief Read array
     \param[in] tagName Name of tag
     \param[in] arrayName Name of array (value of "name" attrib).
     \param[in] attribs List of attribute pairs. Key can be, e.g., "mesh".
     \param[in] begin Location in array where read is to begin, in units of array vectors.
     \param[in] amount Number of vectors that is read
     \param[out] Pointer to array where the read data is placed
     \return Returns true for success, and false for error 
   */
   virtual bool readArray(const std::string& tagName,const std::string& arrayName,
                          const std::list<std::pair<std::string,std::string> >& attribs,
			  const uint64_t& begin,const uint64_t& amount,char* buffer);
   
 protected:
<<<<<<< HEAD
   unsigned char endiannessFile;   /**< Endianness in VLSV file.*/
   unsigned char endiannessReader; /**< Endianness of computer which reads the data.*/
   std::fstream filein;            /**< Input file stream.*/
   std::string fileName;           /**< Name of the input file.*/
   bool fileOpen;                  /**< If true, a file is currently open.*/
   bool swapIntEndianness;         /**< If true, endianness should be swapped on read data (not implemented yet).*/
   MuXML xmlReader;                /**< XML reader used to parse VLSV footer.*/
=======
   unsigned char endiannessFile;   /*!< Endianness in VLSV file.*/
   unsigned char endiannessReader; /*!< Endianness of computer which reads the data.*/
   std::fstream filein;            /*!< Input file stream.*/
   std::string fileName;           /*!< Name of the input file.*/
   bool fileOpen;                  /*!< If true, a file is currently open.*/
   bool swapIntEndianness;         /*!< If true, endianness should be swapped on read data (not implemented yet).*/
   MuXML xmlReader;                /*!< XML reader used to parse VLSV footer.*/
>>>>>>> 48426a6e


   
   virtual bool loadArray(const std::string& tagName,const std::list<std::pair<std::string,std::string> >& attribs);
   
   /*! Struct used to store information on the currently open array.*/
   struct ArrayOpen {
      std::streamoff offset;
      std::string tagName;
      std::string arrayName;
      VLSV::datatype dataType;
      uint64_t arraySize;
      uint64_t vectorSize;
      uint64_t dataSize;
   } arrayOpen;
};

<<<<<<< HEAD
#ifndef TOOL_NOT_PARALLEL
=======

>>>>>>> 48426a6e
/*!
\brief A parallel MPI class for reading in vlsv files.

*/
class VLSVParReader: public VLSVReader {
 public:
   VLSVParReader();
   ~VLSVParReader();
   
   bool close();
   bool getArrayInfo(const std::string& tagName,const std::list<std::pair<std::string,std::string> >& attribs,
		     uint64_t& arraySize,uint64_t& vectorSize,VLSV::datatype& dataType,uint64_t& byteSize);
   bool getArrayInfoMaster(const std::string& tagName,const std::list<std::pair<std::string,std::string> >& attribs,
			   uint64_t& arraySize,uint64_t& vectorSize,VLSV::datatype& dataType,uint64_t& dataSize);
   bool multiReadStart(const std::string& tagName,const std::list<std::pair<std::string,std::string> >& attribs);
   bool multiReadAddUnit(const uint64_t& amount,char* buffer);
   bool multiReadEnd(const uint64_t& offset);
   bool open(const std::string& fname,MPI_Comm comm,const int& masterRank,MPI_Info mpiInfo);
   bool readArrayMaster(const std::string& tagName,const std::list<std::pair<std::string,std::string> >& attribs,
			const uint64_t& begin,const uint64_t& amount,char* buffer);
   bool readArray(const std::string& tagName,const std::list<std::pair<std::string,std::string> >& attribs,
		  const uint64_t& begin,const uint64_t& amount,char* buffer);
   
 private:
   MPI_Comm comm;                  /*!< MPI communicator used to read the file.*/
   MPI_File filePtr;               /*!< MPI file pointer to input file.*/
   int masterRank;                 /*!< MPI rank of master process.*/
   int myRank;                     /*!< MPI rank of this process in communicator comm.*/
   int processes;                  /*!< Number of MPI processes in communicator comm.*/
   
   bool getArrayInfo(const std::string& tagName,const std::list<std::pair<std::string,std::string> >& attribs);
   
   MPI_Datatype multiReadVectorType;
   MPI_Datatype multiReadArrayType;
   std::map<char*,uint64_t> multiReadUnits; // buffer,begin,amount
};
#endif // #ifndef TOOL_NOT_PARALLEL
#endif // #ifndef VLSVREADER2_H<|MERGE_RESOLUTION|>--- conflicted
+++ resolved
@@ -155,15 +155,6 @@
 			  const uint64_t& begin,const uint64_t& amount,char* buffer);
    
  protected:
-<<<<<<< HEAD
-   unsigned char endiannessFile;   /**< Endianness in VLSV file.*/
-   unsigned char endiannessReader; /**< Endianness of computer which reads the data.*/
-   std::fstream filein;            /**< Input file stream.*/
-   std::string fileName;           /**< Name of the input file.*/
-   bool fileOpen;                  /**< If true, a file is currently open.*/
-   bool swapIntEndianness;         /**< If true, endianness should be swapped on read data (not implemented yet).*/
-   MuXML xmlReader;                /**< XML reader used to parse VLSV footer.*/
-=======
    unsigned char endiannessFile;   /*!< Endianness in VLSV file.*/
    unsigned char endiannessReader; /*!< Endianness of computer which reads the data.*/
    std::fstream filein;            /*!< Input file stream.*/
@@ -171,7 +162,8 @@
    bool fileOpen;                  /*!< If true, a file is currently open.*/
    bool swapIntEndianness;         /*!< If true, endianness should be swapped on read data (not implemented yet).*/
    MuXML xmlReader;                /*!< XML reader used to parse VLSV footer.*/
->>>>>>> 48426a6e
+
+
 
 
    
@@ -189,15 +181,13 @@
    } arrayOpen;
 };
 
-<<<<<<< HEAD
+
 #ifndef TOOL_NOT_PARALLEL
-=======
-
->>>>>>> 48426a6e
 /*!
 \brief A parallel MPI class for reading in vlsv files.
 
 */
+
 class VLSVParReader: public VLSVReader {
  public:
    VLSVParReader();
