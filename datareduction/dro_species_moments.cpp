--- conflicted
+++ resolved
@@ -81,11 +81,7 @@
       size_t N_cells = 0;
       size_t thread_N_cells = 0;
 
-<<<<<<< HEAD
-      for (unsigned int popID=0; popID<getObjectWrapper().particleSpecies.size(); ++popID) {
-=======
       for (uint popID=0; popID<getObjectWrapper().particleSpecies.size(); ++popID) {
->>>>>>> 159c23b9
          #pragma omp parallel for reduction(+:thread_N_cells)
          for (size_t c=0; c<cells.size(); ++c) {
             Real array[4];
