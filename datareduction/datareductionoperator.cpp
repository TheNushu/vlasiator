/*
 * This file is part of Vlasiator.
 * Copyright 2010-2016 Finnish Meteorological Institute
 *
 * For details of usage, see the COPYING file and read the "Rules of the Road"
 * at http://vlasiator.fmi.fi/
 *
 * This program is free software; you can redistribute it and/or modify
 * it under the terms of the GNU General Public License as published by
 * the Free Software Foundation; either version 2 of the License, or
 * (at your option) any later version.
 *
 * This program is distributed in the hope that it will be useful,
 * but WITHOUT ANY WARRANTY; without even the implied warranty of
 * MERCHANTABILITY or FITNESS FOR A PARTICULAR PURPOSE.  See the
 * GNU General Public License for more details.
 *
 * You should have received a copy of the GNU General Public License along
 * with this program; if not, write to the Free Software Foundation, Inc.,
 * 51 Franklin Street, Fifth Floor, Boston, MA 02110-1301 USA.
 */

#include <cstdlib>
#include <mpi.h>
#include <iostream>
#include <limits>
#include <array>
#include "datareductionoperator.h"
#include "../object_wrapper.h"

using namespace std;

typedef Parameters P;

namespace DRO {
   
   // ************************************************************
   // ***** DEFINITIONS FOR DATAREDUCTIONOPERATOR BASE CLASS *****
   // ************************************************************
   
   /** DataReductionOperator base class constructor. The constructor is empty.*/
   DataReductionOperator::DataReductionOperator() { }
   
   /** DataReductionOperator base class virtual destructor. The destructor is empty.*/
   DataReductionOperator::~DataReductionOperator() { }
   
   /** Get info on the data the DataReductionOperator writes on disk. A DataReductionOperator writes 
    * an array on disk. Each element of the array is a vector with n elements. Finally, each 
    * vector element has a byte size, as given by the sizeof function.
    * @param dataType Basic datatype, must be int, uint, float
    * @param dataSize Byte size of written datatype, for example double-precision floating points
    * have byte size of sizeof(double).
    * @param vectorSize How many elements are in the vector returned by the DataReductionOperator.
    * @return If true, DataReductionOperator returned sensible values.
    */
   bool DataReductionOperator::getDataVectorInfo(std::string& dataType,unsigned int& dataSize,unsigned int& vectorSize) const {
      cerr << "ERROR: DataReductionOperator::getDataVectorInfo called insted of derived class function!" << endl;
      return false;
   }
   
   /** Get the name of the reduced data variable. The name is written to the disk as-is 
    * and is used in visualization.
    * @return The name of the data. The base class function returns an empty string.
    */
   std::string DataReductionOperator::getName() const {
      cerr << "ERROR: DataReductionOperator::getName called instead of derived class function!" << endl;
      return string("");
   }
   
   /** Check if this DataReductionOperator wants to take care of writing the 
    * data to the output file instead of letting it be handled in iowrite.cpp, 
    * i.e., one should call the writeData function.
    * @return If true, then this DRO wants to write the data to file.
    * @see DataReductionOperator::writeData.*/
   bool DataReductionOperator::handlesWriting() const {return false;}
   
   // TODO update this documentation snippet.
   /** Reduce the data and write the data vector to the given buffer.
    * @param N_blocks Number of velocity blocks in array avgs.
    * @param avgs Array containing distribution function values for each velocity block.
    * @param blockParams Array containing the parameters of each velocity block.
    * @param buffer Buffer in which the reduced data is written.
    * @return If true, DataReductionOperator reduced data successfully.
    */
   bool DataReductionOperator::reduceData(const SpatialCell* cell,char* buffer) {
      cerr << "ERROR: DataReductionOperator::reduceData called instead of derived class function!" << endl;
      return false;
   }
   
   // TODO update this documentation snippet.
   /** Reduce the data and write the data vector to the given variable.
    * @param N_blocks Number of velocity blocks in array avgs.
    * @param avgs Array containing distribution function values for each velocity block.
    * @param blockParams Array containing the parameters of each velocity block.
    * @param result Real variable in which the reduced data is written.
    * @return If true, DataReductionOperator reduced data successfully.
    */
   bool DataReductionOperator::reduceData(const SpatialCell* cell,Real* result) {
      cerr << "ERROR: DataReductionOperator::reduceData called instead of derived class function!" << endl;
      return false;
   }
   
   /** Set the SpatialCell whose data is going to be reduced by subsequent calls to 
    * DRO::DataReductionOperator::reduceData. This function is provided so that 
    * variables stored per SpatialCell can be accessed.
    * 
    * Spatial cell variables are stored in array SpatialCell::cpu_cellParams. 
    * The contents of array elements are stored in namespace CellParams. For example, 
    * cell.cpu_cellParams[%CellParams::EX] contains the electric field.
    * @param cell The SpatialCell whose data is to be reduced next.
    * @return If true, the SpatialCell was set correctly.
    */
   bool DataReductionOperator::setSpatialCell(const SpatialCell* cell) {
      cerr << "ERROR: DataReductionOperator::setSpatialCell called instead of derived class function!" << endl;
      return false;
   }
   
   /** Request the DataReductionOperator to write all its data to the output file.
    * This function should only be called if handlesWriting function returned true.
    * @param mpiGrid Parallel grid.
    * @param cells List of spatial cells (ordered).
    * @param meshName Name of the spatial mesh.
    * @param vlsvWriter Output file writer.
    * @return If true, then output data was written successfully.*/
   bool DataReductionOperator::writeData(const dccrg::Dccrg<spatial_cell::SpatialCell,dccrg::Cartesian_Geometry>& mpiGrid,
                             const std::vector<CellID>& cells,const std::string& meshName,
                             vlsv::Writer& vlsvWriter) {
      cerr << "ERROR: DataReductionOperator::writeData called instead of derived class function!" << endl;
      return false;
   }
   
   
   
   DataReductionOperatorCellParams::DataReductionOperatorCellParams(const std::string& name,const unsigned int parameterIndex,const unsigned int vectorSize):
   DataReductionOperator() {
      _vectorSize=vectorSize;
      _name=name;
      _parameterIndex=parameterIndex;
   }
   DataReductionOperatorCellParams::~DataReductionOperatorCellParams() { }
   
   bool DataReductionOperatorCellParams::getDataVectorInfo(std::string& dataType,unsigned int& dataSize,unsigned int& vectorSize) const {
      dataType = "float";
      dataSize =  sizeof(Real);
      vectorSize = _vectorSize;
      return true;
   }
   
   std::string DataReductionOperatorCellParams::getName() const {return _name;}
   
   bool DataReductionOperatorCellParams::reduceData(const SpatialCell* cell,char* buffer) {
      const char* ptr = reinterpret_cast<const char*>(_data);
      for (uint i = 0; i < _vectorSize*sizeof(Real); ++i){
         buffer[i] = ptr[i];
      }
      return true;
   }
   
   bool DataReductionOperatorCellParams::reduceData(const SpatialCell* cell,Real* buffer){
      //If _vectorSize is >1 it still works, we just give the first value and no other ones..
      *buffer=_data[0];
      return true;
   }
   bool DataReductionOperatorCellParams::setSpatialCell(const SpatialCell* cell) {
      if(std::isinf(cell->parameters[_parameterIndex]) || std::isnan(cell->parameters[_parameterIndex])) {
         string message = "The DataReductionOperator " + this->getName() + " returned a nan or an inf.";
         bailout(true, message, __FILE__, __LINE__);
      }
      _data  = &(cell->parameters[_parameterIndex]);
      return true;
   }




   
   DataReductionOperatorDerivatives::DataReductionOperatorDerivatives(const std::string& name,const unsigned int parameterIndex,const unsigned int vectorSize):
   DataReductionOperatorCellParams(name,parameterIndex,vectorSize) {

   }
   //a version with derivatives, this is the only function that is different
   bool DataReductionOperatorDerivatives::setSpatialCell(const SpatialCell* cell) {
      _data  = &(cell->derivatives[_parameterIndex]);
      return true;
   }


   DataReductionOperatorBVOLDerivatives::DataReductionOperatorBVOLDerivatives(const std::string& name,const unsigned int parameterIndex,const unsigned int vectorSize):
   DataReductionOperatorCellParams(name,parameterIndex,vectorSize) {
      
   }
   //a version with derivatives, this is the only function that is different
   bool DataReductionOperatorBVOLDerivatives::setSpatialCell(const SpatialCell* cell) {
      _data  = &(cell->derivativesBVOL[_parameterIndex]);
      return true;
   }
   
   
   
   //------------------ total BVOL --------------------------------------- 
   VariableBVol::VariableBVol(): DataReductionOperator() { }
   VariableBVol::~VariableBVol() { }
   
   bool VariableBVol::getDataVectorInfo(std::string& dataType,unsigned int& dataSize,unsigned int& vectorSize) const {
      dataType = "float";
      dataSize =  sizeof(Real);
      vectorSize = 3;
      return true;
   }
   
   std::string VariableBVol::getName() const {return "B_vol";}
   
   bool VariableBVol::reduceData(const SpatialCell* cell,char* buffer) {
      const char* ptr = reinterpret_cast<const char*>(B);
      for (uint i = 0; i < 3*sizeof(Real); ++i) buffer[i] = ptr[i];
      return true;
   }
   
   bool VariableBVol::setSpatialCell(const SpatialCell* cell) {
      B[0] = cell->parameters[CellParams::PERBXVOL] +  cell->parameters[CellParams::BGBXVOL];
      B[1] = cell->parameters[CellParams::PERBYVOL] +  cell->parameters[CellParams::BGBYVOL];
      B[2] = cell->parameters[CellParams::PERBZVOL] +  cell->parameters[CellParams::BGBZVOL];
      if(std::isinf(B[0]) || std::isnan(B[0]) ||
         std::isinf(B[1]) || std::isnan(B[1]) ||
         std::isinf(B[2]) || std::isnan(B[2])
      ) {
         string message = "The DataReductionOperator " + this->getName() + " returned a nan or an inf.";
         bailout(true, message, __FILE__, __LINE__);
      }
      return true;
   }




   //------------------ total B --------------------------------------- 
   VariableB::VariableB(): DataReductionOperator() { }
   VariableB::~VariableB() { }
   
   bool VariableB::getDataVectorInfo(std::string& dataType,unsigned int& dataSize,unsigned int& vectorSize) const {
      dataType = "float";
      dataSize =  sizeof(Real);
      vectorSize = 3;
      return true;
   }
   
   std::string VariableB::getName() const {return "B";}
   
   bool VariableB::reduceData(const SpatialCell* cell,char* buffer) {
      const char* ptr = reinterpret_cast<const char*>(B);
      for (uint i = 0; i < 3*sizeof(Real); ++i) buffer[i] = ptr[i];
      return true;
   }
   
   bool VariableB::setSpatialCell(const SpatialCell* cell) {
      B[0] = cell->parameters[CellParams::PERBX] +  cell->parameters[CellParams::BGBX];
      B[1] = cell->parameters[CellParams::PERBY] +  cell->parameters[CellParams::BGBY];
      B[2] = cell->parameters[CellParams::PERBZ] +  cell->parameters[CellParams::BGBZ];
      if(std::isinf(B[0]) || std::isnan(B[0]) ||
         std::isinf(B[1]) || std::isnan(B[1]) ||
         std::isinf(B[2]) || std::isnan(B[2])
      ) {
         string message = "The DataReductionOperator " + this->getName() + " returned a nan or an inf.";
         bailout(true, message, __FILE__, __LINE__);
      }
      return true;
   }
   
   
   //MPI rank
   MPIrank::MPIrank(): DataReductionOperator() { }
   MPIrank::~MPIrank() { }
   
   bool MPIrank::getDataVectorInfo(std::string& dataType,unsigned int& dataSize,unsigned int& vectorSize) const {
      dataType = "int";
      dataSize = 4;
      vectorSize = 1;
      return true;
   }
   
   std::string MPIrank::getName() const {return "MPI_rank";}
   
   bool MPIrank::reduceData(const SpatialCell* cell,char* buffer) {
      const char* ptr = reinterpret_cast<const char*>(&mpiRank);
      for (uint i = 0; i < sizeof(int); ++i) buffer[i] = ptr[i];
      return true;
   }
   
   bool MPIrank::setSpatialCell(const SpatialCell* cell) {
      int intRank;
      MPI_Comm_rank(MPI_COMM_WORLD,&intRank);
      rank = 1.0*intRank;
      mpiRank = intRank;
      return true;
   }
   
   //FsGrid cartcomm mpi rank
   FsGridRank::FsGridRank(): DataReductionOperator() { }
   FsGridRank::~FsGridRank() { }
   
   bool FsGridRank::getDataVectorInfo(std::string& dataType,unsigned int& dataSize,unsigned int& vectorSize) const {
      dataType = "int";
      dataSize = 4;
      vectorSize = 1;
      return true;
   }
   
   std::string FsGridRank::getName() const {return "FSgrid_rank";}
   
   bool FsGridRank::reduceData(const SpatialCell* cell,char* buffer) {
      const char* ptr = reinterpret_cast<const char*>(&fsgridRank);
      for (uint i=0; i<sizeof(int); ++i) buffer[i] = ptr[i];
      return true;
   }
   
   bool FsGridRank::setSpatialCell(const SpatialCell* cell) {
      fsgridRank = cell->get_cell_parameters()[CellParams::FSGRID_RANK];
      return true;
   }

   //FsGrids idea of what the boundaryType ist
   FsGridBoundaryType::FsGridBoundaryType(): DataReductionOperator() { }
   FsGridBoundaryType::~FsGridBoundaryType() { }
   
   bool FsGridBoundaryType::getDataVectorInfo(std::string& dataType,unsigned int& dataSize,unsigned int& vectorSize) const {
      dataType = "int";
      dataSize = 4;
      vectorSize = 1;
      return true;
   }
   
   std::string FsGridBoundaryType::getName() const {return "FSgrid_boundaryType";}
   
   bool FsGridBoundaryType::reduceData(const SpatialCell* cell,char* buffer) {
      const char* ptr = reinterpret_cast<const char*>(&fsgridBoundaryType);
      for (uint i=0; i<sizeof(int); ++i) buffer[i] = ptr[i];
      return true;
   }
   
   bool FsGridBoundaryType::setSpatialCell(const SpatialCell* cell) {
      fsgridBoundaryType = cell->get_cell_parameters()[CellParams::FSGRID_BOUNDARYTYPE];
      return true;
   }

   // BoundaryType
   BoundaryType::BoundaryType(): DataReductionOperator() { }
   BoundaryType::~BoundaryType() { }
   
   bool BoundaryType::getDataVectorInfo(std::string& dataType,unsigned int& dataSize,unsigned int& vectorSize) const {
      dataType = "int";
      dataSize = sizeof(int);
      vectorSize = 1;
      return true;
   }
   
   std::string BoundaryType::getName() const {return "Boundary_type";}
   
   bool BoundaryType::reduceData(const SpatialCell* cell,char* buffer) {
      const char* ptr = reinterpret_cast<const char*>(&boundaryType);
      for (uint i = 0; i < sizeof(int); ++i) buffer[i] = ptr[i];
      return true;
   }
   
   bool BoundaryType::setSpatialCell(const SpatialCell* cell) {
      boundaryType = (int)cell->sysBoundaryFlag;
      return true;
   }


      // BoundaryLayer
   BoundaryLayer::BoundaryLayer(): DataReductionOperator() { }
   BoundaryLayer::~BoundaryLayer() { }
   
   bool BoundaryLayer::getDataVectorInfo(std::string& dataType,unsigned int& dataSize,unsigned int& vectorSize) const {
      dataType = "int";
      dataSize = sizeof(int);
      vectorSize = 1;
      return true;
   }
   
   std::string BoundaryLayer::getName() const {return "Boundary_layer";}
   
   bool BoundaryLayer::reduceData(const SpatialCell* cell,char* buffer) {
      const char* ptr = reinterpret_cast<const char*>(&boundaryLayer);
      for (uint i = 0; i < sizeof(int); ++i) buffer[i] = ptr[i];
      return true;
   }
   
   bool BoundaryLayer::setSpatialCell(const SpatialCell* cell) {
      boundaryLayer = (int)cell->sysBoundaryLayer;
      return true;
   }
   
   BoundaryLayerNew::BoundaryLayerNew(): DataReductionOperator() { }
   BoundaryLayerNew::~BoundaryLayerNew() { }
   
   bool BoundaryLayerNew::getDataVectorInfo(std::string& dataType,unsigned int& dataSize,unsigned int& vectorSize) const {
      dataType = "int";
      dataSize = sizeof(int);
      vectorSize = 1;
      return true;
   }
   
   std::string BoundaryLayerNew::getName() const {return "Boundary_layer_new";}
   
   bool BoundaryLayerNew::reduceData(const SpatialCell* cell,char* buffer) {
      const char* ptr = reinterpret_cast<const char*>(&boundaryLayer);
      for (uint i = 0; i < sizeof(int); ++i) buffer[i] = ptr[i];
      return true;
   }
   
   bool BoundaryLayerNew::setSpatialCell(const SpatialCell* cell) {
      boundaryLayer = cell->sysBoundaryLayerNew;
      return true;
   }

   // Blocks
   Blocks::Blocks(cuint popID): DataReductionOperator() {
      _name=getObjectWrapper().particleSpecies[popID].name;
      _popID=popID;
   }
   Blocks::~Blocks() { }
   
   bool Blocks::getDataVectorInfo(std::string& dataType,unsigned int& dataSize,unsigned int& vectorSize) const {
      dataType = "uint";
      dataSize = 4;
      vectorSize = 1;
      return true;
   }
   
   std::string Blocks::getName() const {return _name + "/Blocks";}
   
   bool Blocks::reduceData(const SpatialCell* cell,char* buffer) {
      const char* ptr = reinterpret_cast<const char*>(&_nBlocks);
      for (uint i = 0; i < sizeof(int); ++i) buffer[i] = ptr[i];
      return true;
   }
   
   bool Blocks::reduceData(const SpatialCell* cell,Real* buffer) {
      *buffer = 1.0 * _nBlocks;
      return true;
   }
  
   bool Blocks::setSpatialCell(const SpatialCell* cell) {
      _nBlocks = cell->get_number_of_velocity_blocks(_popID);
      return true;
   }

   // Scalar pressure 
   VariablePressure::VariablePressure(): DataReductionOperator() { }
   VariablePressure::~VariablePressure() { }
   
   std::string VariablePressure::getName() const {return "Pressure";}
   
   bool VariablePressure::getDataVectorInfo(std::string& dataType,unsigned int& dataSize,unsigned int& vectorSize) const {
      dataType = "float";
      dataSize =  sizeof(Real);
      vectorSize = 1;
      return true;
   }
   
   // Adding pressure calculations to Vlasiator.
   // p = m/3 * integral((v - <V>)^2 * f(r,v) dV), doing the sum of the x, y and z components.
   bool VariablePressure::reduceData(const SpatialCell* cell,char* buffer) {
      const Real HALF = 0.5;
      const Real THIRD = 1.0/3.0;
      
      Real thread_nvx2_sum = 0.0;
      Real thread_nvy2_sum = 0.0;
      Real thread_nvz2_sum = 0.0;

      # pragma omp parallel reduction(+:thread_nvx2_sum,thread_nvy2_sum,thread_nvz2_sum)
      {
<<<<<<< HEAD
         for (unsigned int popID=0; popID<getObjectWrapper().particleSpecies.size(); ++popID) {
=======
         for (uint popID=0; popID<getObjectWrapper().particleSpecies.size(); ++popID) {
>>>>>>> 159c23b9
            // Get velocity block parameters and distribution function of active population
            const Real*  parameters = cell->get_block_parameters(popID);
            const Realf* block_data = cell->get_data(popID);

            Real pop_nvx2_sum = 0.0;
            Real pop_nvy2_sum = 0.0;
            Real pop_nvz2_sum = 0.0;
            
            #pragma omp for
            for (vmesh::LocalID n=0; n<cell->get_number_of_velocity_blocks(popID); n++) {
               for (uint k = 0; k < WID; ++k)
                  for (uint j = 0; j < WID; ++j)
                     for (uint i = 0; i < WID; ++i) {
                        const Real VX 
                           =          parameters[n * BlockParams::N_VELOCITY_BLOCK_PARAMS + BlockParams::VXCRD] 
                           + (i + HALF)*parameters[n * BlockParams::N_VELOCITY_BLOCK_PARAMS + BlockParams::DVX];
                        const Real VY 
                           =          parameters[n * BlockParams::N_VELOCITY_BLOCK_PARAMS + BlockParams::VYCRD] 
                           + (j + HALF)*parameters[n * BlockParams::N_VELOCITY_BLOCK_PARAMS + BlockParams::DVY];
                        const Real VZ 
                           =          parameters[n * BlockParams::N_VELOCITY_BLOCK_PARAMS + BlockParams::VZCRD] 
                           + (k + HALF)*parameters[n * BlockParams::N_VELOCITY_BLOCK_PARAMS + BlockParams::DVZ];
                        const Real DV3 
                           = parameters[n * BlockParams::N_VELOCITY_BLOCK_PARAMS + BlockParams::DVX]
                           * parameters[n * BlockParams::N_VELOCITY_BLOCK_PARAMS + BlockParams::DVY] 
                           * parameters[n * BlockParams::N_VELOCITY_BLOCK_PARAMS + BlockParams::DVZ];
                        pop_nvx2_sum += block_data[n * SIZE_VELBLOCK+cellIndex(i,j,k)] * (VX - averageVX) * (VX - averageVX) * DV3;
                        pop_nvy2_sum += block_data[n * SIZE_VELBLOCK+cellIndex(i,j,k)] * (VY - averageVY) * (VY - averageVY) * DV3;
                        pop_nvz2_sum += block_data[n * SIZE_VELBLOCK+cellIndex(i,j,k)] * (VZ - averageVZ) * (VZ - averageVZ) * DV3;
               }
            }
            const Real mass = getObjectWrapper().particleSpecies[popID].mass;
            thread_nvx2_sum += mass*pop_nvx2_sum;
            thread_nvy2_sum += mass*pop_nvy2_sum;
            thread_nvz2_sum += mass*pop_nvz2_sum;
         }
      }
      Pressure = THIRD*(thread_nvx2_sum + thread_nvy2_sum + thread_nvz2_sum);
      const char* ptr = reinterpret_cast<const char*>(&Pressure);
      for (uint i = 0; i < sizeof(Real); ++i) buffer[i] = ptr[i];
      return true;
   }

  bool VariablePressure::reduceData(const SpatialCell* cell,Real* buffer) {
    reduceData(cell,(char*)buffer);
    return true;
  }
   
   bool VariablePressure::setSpatialCell(const SpatialCell* cell) {
      if(cell-> parameters[CellParams::RHOM] != 0.0) {
         averageVX = cell-> parameters[CellParams::VX];
         averageVY = cell-> parameters[CellParams::VY];
         averageVZ = cell-> parameters[CellParams::VZ];
      } else {
         averageVX = 0.0;
         averageVY = 0.0;
         averageVZ = 0.0;
      }
      Pressure = 0.0;
      return true;
   }
   
   // Scalar pressure from the solvers
   VariablePressureSolver::VariablePressureSolver(): DataReductionOperator() { }
   VariablePressureSolver::~VariablePressureSolver() { }
   
   std::string VariablePressureSolver::getName() const {return "Pressure";}
   
   bool VariablePressureSolver::getDataVectorInfo(std::string& dataType,unsigned int& dataSize,unsigned int& vectorSize) const {
      dataType = "float";
      dataSize =  sizeof(Real);
      vectorSize = 1;
      return true;
   }
   
   bool VariablePressureSolver::reduceData(const SpatialCell* cell,char* buffer) {
      const char* ptr = reinterpret_cast<const char*>(&Pressure);
      for (uint i = 0; i < sizeof(Real); ++i) buffer[i] = ptr[i];
      return true;
   }
   
   bool VariablePressureSolver::setSpatialCell(const SpatialCell* cell) {
      Pressure = 1.0/3.0 * (cell->parameters[CellParams::P_11] + cell->parameters[CellParams::P_22] + cell->parameters[CellParams::P_33]);
      return true;
   }
   
   // Scalar pressure per population
   VariablePressurePopulation::VariablePressurePopulation(cuint popID): DataReductionOperator() {
      _name=getObjectWrapper().particleSpecies[popID].name;
      _popID=popID;
   }
   VariablePressurePopulation::~VariablePressurePopulation() { }
   
   std::string VariablePressurePopulation::getName() const {return _name + "/Pressure";}
   
   bool VariablePressurePopulation::getDataVectorInfo(std::string& dataType,unsigned int& dataSize,unsigned int& vectorSize) const {
      dataType = "float";
      dataSize =  sizeof(Real);
      vectorSize = 1;
      return true;
   }
   
   bool VariablePressurePopulation::reduceData(const SpatialCell* cell,char* buffer) {
      const char* ptr = reinterpret_cast<const char*>(&_Pressure);
      for (uint i = 0; i < sizeof(Real); ++i) buffer[i] = ptr[i];
      return true;
   }
   
   bool VariablePressurePopulation::setSpatialCell(const SpatialCell* cell) {
      _Pressure = 1.0/3.0 * (cell->get_population(_popID).P[0] + cell->get_population(_popID).P[1] + cell->get_population(_popID).P[2]);
      return true;
   }
   
   
   // YK Adding pressure calculations to Vlasiator.
   // p_ij = m/3 * integral((v - <V>)_i(v - <V>)_j * f(r,v) dV)
   
   // Pressure tensor 6 components (11, 22, 33, 23, 13, 12) added by YK
   // Split into VariablePTensorDiagonal (11, 22, 33)
   // and VariablePTensorOffDiagonal (23, 13, 12)
   VariablePTensorDiagonal::VariablePTensorDiagonal(cuint popID): DataReductionOperator() {
      _popID = popID;
      _name = getObjectWrapper().particleSpecies[_popID].name;
   }
   VariablePTensorDiagonal::~VariablePTensorDiagonal() { }
   
   std::string VariablePTensorDiagonal::getName() const {return _name + "/PTensorDiagonal";}
   
   bool VariablePTensorDiagonal::getDataVectorInfo(std::string& dataType,unsigned int& dataSize,unsigned int& vectorSize) const {
      dataType = "float";
      dataSize =  sizeof(Real);
      vectorSize = 3;
      return true;
   }
   
   bool VariablePTensorDiagonal::reduceData(const SpatialCell* cell,char* buffer) {
      const Real HALF = 0.5;
      # pragma omp parallel
      {
         Real thread_nvxvx_sum = 0.0;
         Real thread_nvyvy_sum = 0.0;
         Real thread_nvzvz_sum = 0.0;
         
<<<<<<< HEAD
         for (unsigned int popID=0; popID<getObjectWrapper().particleSpecies.size(); ++popID) {
            const Real* parameters  = cell->get_block_parameters(popID);
            const Realf* block_data = cell->get_data(popID);
            
            Real pop_nvxvx_sum = 0;
            Real pop_nvyvy_sum = 0;
            Real pop_nvzvz_sum = 0;
            
            # pragma omp for
            for (vmesh::LocalID n=0; n<cell->get_number_of_velocity_blocks(popID); n++) {
               for (uint k = 0; k < WID; ++k)
                  for (uint j = 0; j < WID; ++j)
                     for (uint i = 0; i < WID; ++i) {
                        const Real VX 
                        =          parameters[n * BlockParams::N_VELOCITY_BLOCK_PARAMS + BlockParams::VXCRD] 
                        + (i + HALF)*parameters[n * BlockParams::N_VELOCITY_BLOCK_PARAMS + BlockParams::DVX];
                        const Real VY 
                        =          parameters[n * BlockParams::N_VELOCITY_BLOCK_PARAMS + BlockParams::VYCRD] 
                        + (j + HALF)*parameters[n * BlockParams::N_VELOCITY_BLOCK_PARAMS + BlockParams::DVY];
                        const Real VZ 
                        =          parameters[n * BlockParams::N_VELOCITY_BLOCK_PARAMS + BlockParams::VZCRD] 
                        + (k + HALF)*parameters[n * BlockParams::N_VELOCITY_BLOCK_PARAMS + BlockParams::DVZ];
                        const Real DV3 
                        = parameters[n * BlockParams::N_VELOCITY_BLOCK_PARAMS + BlockParams::DVX]
                        * parameters[n * BlockParams::N_VELOCITY_BLOCK_PARAMS + BlockParams::DVY] 
                        * parameters[n * BlockParams::N_VELOCITY_BLOCK_PARAMS + BlockParams::DVZ];
                        
                        pop_nvxvx_sum += block_data[n * SIZE_VELBLOCK+cellIndex(i,j,k)] * (VX - averageVX) * (VX - averageVX) * DV3;
                        pop_nvyvy_sum += block_data[n * SIZE_VELBLOCK+cellIndex(i,j,k)] * (VY - averageVY) * (VY - averageVY) * DV3;
                        pop_nvzvz_sum += block_data[n * SIZE_VELBLOCK+cellIndex(i,j,k)] * (VZ - averageVZ) * (VZ - averageVZ) * DV3;
               }
=======
         
         const Real* parameters  = cell->get_block_parameters(_popID);
         const Realf* block_data = cell->get_data(_popID);
         
         Real pop_nvxvx_sum = 0;
         Real pop_nvyvy_sum = 0;
         Real pop_nvzvz_sum = 0;
         
         # pragma omp for
         for (vmesh::LocalID n=0; n<cell->get_number_of_velocity_blocks(_popID); n++) {
            for (uint k = 0; k < WID; ++k)
               for (uint j = 0; j < WID; ++j)
                  for (uint i = 0; i < WID; ++i) {
                     const Real VX 
                     =          parameters[n * BlockParams::N_VELOCITY_BLOCK_PARAMS + BlockParams::VXCRD] 
                     + (i + HALF)*parameters[n * BlockParams::N_VELOCITY_BLOCK_PARAMS + BlockParams::DVX];
                     const Real VY 
                     =          parameters[n * BlockParams::N_VELOCITY_BLOCK_PARAMS + BlockParams::VYCRD] 
                     + (j + HALF)*parameters[n * BlockParams::N_VELOCITY_BLOCK_PARAMS + BlockParams::DVY];
                     const Real VZ 
                     =          parameters[n * BlockParams::N_VELOCITY_BLOCK_PARAMS + BlockParams::VZCRD] 
                     + (k + HALF)*parameters[n * BlockParams::N_VELOCITY_BLOCK_PARAMS + BlockParams::DVZ];
                     const Real DV3 
                     = parameters[n * BlockParams::N_VELOCITY_BLOCK_PARAMS + BlockParams::DVX]
                     * parameters[n * BlockParams::N_VELOCITY_BLOCK_PARAMS + BlockParams::DVY] 
                     * parameters[n * BlockParams::N_VELOCITY_BLOCK_PARAMS + BlockParams::DVZ];
                     
                     pop_nvxvx_sum += block_data[n * SIZE_VELBLOCK+cellIndex(i,j,k)] * (VX - averageVX) * (VX - averageVX) * DV3;
                     pop_nvyvy_sum += block_data[n * SIZE_VELBLOCK+cellIndex(i,j,k)] * (VY - averageVY) * (VY - averageVY) * DV3;
                     pop_nvzvz_sum += block_data[n * SIZE_VELBLOCK+cellIndex(i,j,k)] * (VZ - averageVZ) * (VZ - averageVZ) * DV3;
>>>>>>> 159c23b9
            }
         }
         thread_nvxvx_sum += pop_nvxvx_sum * getObjectWrapper().particleSpecies[_popID].mass;
         thread_nvyvy_sum += pop_nvyvy_sum * getObjectWrapper().particleSpecies[_popID].mass;
         thread_nvzvz_sum += pop_nvzvz_sum * getObjectWrapper().particleSpecies[_popID].mass;
         

         // Accumulate contributions coming from this velocity block to the 
         // spatial cell velocity moments. If multithreading / OpenMP is used, 
         // these updates need to be atomic:
         # pragma omp critical
         {
            PTensor[0] += thread_nvxvx_sum;
            PTensor[1] += thread_nvyvy_sum;
            PTensor[2] += thread_nvzvz_sum;
         }
      }
      const char* ptr = reinterpret_cast<const char*>(&PTensor);
      for (uint i = 0; i < 3*sizeof(Real); ++i) buffer[i] = ptr[i];
      return true;
   }
   
   bool VariablePTensorDiagonal::setSpatialCell(const SpatialCell* cell) {
      averageVX = cell-> parameters[CellParams::VX];
      averageVY = cell-> parameters[CellParams::VY];
      averageVZ = cell-> parameters[CellParams::VZ];
      for(int i = 0; i < 3; i++) PTensor[i] = 0.0;
      return true;
   }
   
   VariablePTensorOffDiagonal::VariablePTensorOffDiagonal(cuint popID): DataReductionOperator() {
      _popID = popID;
      _name = getObjectWrapper().particleSpecies[_popID].name;
   }
   VariablePTensorOffDiagonal::~VariablePTensorOffDiagonal() { }
   
   std::string VariablePTensorOffDiagonal::getName() const {return _name + "/PTensorOffDiagonal";}
   
   bool VariablePTensorOffDiagonal::getDataVectorInfo(std::string& dataType,unsigned int& dataSize,unsigned int& vectorSize) const {
      dataType = "float";
      dataSize =  sizeof(Real);
      vectorSize = 3;
      return true;
   }
   
   bool VariablePTensorOffDiagonal::reduceData(const SpatialCell* cell,char* buffer) {
      const Real HALF = 0.5;
      # pragma omp parallel
      {
         Real thread_nvxvy_sum = 0.0;
         Real thread_nvzvx_sum = 0.0;
         Real thread_nvyvz_sum = 0.0;
         
<<<<<<< HEAD
         for (unsigned int popID=0; popID<getObjectWrapper().particleSpecies.size(); ++popID) {
            const Real* parameters = cell->get_block_parameters(popID);
            const Realf* block_data = cell->get_data(popID);
            
            Real pop_nvxvy_sum = 0.0;
            Real pop_nvzvx_sum = 0.0;
            Real pop_nvyvz_sum = 0.0;
            
            # pragma omp for
            for (vmesh::LocalID n=0; n<cell->get_number_of_velocity_blocks(popID); n++) {               
               for (uint k = 0; k < WID; ++k)
                  for (uint j = 0; j < WID; ++j)
                     for (uint i = 0; i < WID; ++i) {
                        const Real VX 
                        =          parameters[n * BlockParams::N_VELOCITY_BLOCK_PARAMS + BlockParams::VXCRD] 
                        + (i + HALF)*parameters[n * BlockParams::N_VELOCITY_BLOCK_PARAMS + BlockParams::DVX];
                        const Real VY 
                        =          parameters[n * BlockParams::N_VELOCITY_BLOCK_PARAMS + BlockParams::VYCRD] 
                        + (j + HALF)*parameters[n * BlockParams::N_VELOCITY_BLOCK_PARAMS + BlockParams::DVY];
                        const Real VZ 
                        =          parameters[n * BlockParams::N_VELOCITY_BLOCK_PARAMS + BlockParams::VZCRD] 
                        + (k + HALF)*parameters[n * BlockParams::N_VELOCITY_BLOCK_PARAMS + BlockParams::DVZ];
                        const Real DV3 
                        = parameters[n * BlockParams::N_VELOCITY_BLOCK_PARAMS + BlockParams::DVX]
                        * parameters[n * BlockParams::N_VELOCITY_BLOCK_PARAMS + BlockParams::DVY] 
                        * parameters[n * BlockParams::N_VELOCITY_BLOCK_PARAMS + BlockParams::DVZ];
                        
                        pop_nvxvy_sum += block_data[n * SIZE_VELBLOCK+cellIndex(i,j,k)] * (VX - averageVX) * (VY - averageVY) * DV3;
                        pop_nvzvx_sum += block_data[n * SIZE_VELBLOCK+cellIndex(i,j,k)] * (VZ - averageVZ) * (VX - averageVX) * DV3;
                        pop_nvyvz_sum += block_data[n * SIZE_VELBLOCK+cellIndex(i,j,k)] * (VY - averageVY) * (VZ - averageVZ) * DV3;
               }
=======
         const Real* parameters = cell->get_block_parameters(_popID);
         const Realf* block_data = cell->get_data(_popID);
         
         Real pop_nvxvy_sum = 0.0;
         Real pop_nvzvx_sum = 0.0;
         Real pop_nvyvz_sum = 0.0;
         
         # pragma omp for
         for (vmesh::LocalID n=0; n<cell->get_number_of_velocity_blocks(_popID); n++) {               
            for (uint k = 0; k < WID; ++k)
               for (uint j = 0; j < WID; ++j)
                  for (uint i = 0; i < WID; ++i) {
                     const Real VX 
                     =          parameters[n * BlockParams::N_VELOCITY_BLOCK_PARAMS + BlockParams::VXCRD] 
                     + (i + HALF)*parameters[n * BlockParams::N_VELOCITY_BLOCK_PARAMS + BlockParams::DVX];
                     const Real VY 
                     =          parameters[n * BlockParams::N_VELOCITY_BLOCK_PARAMS + BlockParams::VYCRD] 
                     + (j + HALF)*parameters[n * BlockParams::N_VELOCITY_BLOCK_PARAMS + BlockParams::DVY];
                     const Real VZ 
                     =          parameters[n * BlockParams::N_VELOCITY_BLOCK_PARAMS + BlockParams::VZCRD] 
                     + (k + HALF)*parameters[n * BlockParams::N_VELOCITY_BLOCK_PARAMS + BlockParams::DVZ];
                     const Real DV3 
                     = parameters[n * BlockParams::N_VELOCITY_BLOCK_PARAMS + BlockParams::DVX]
                     * parameters[n * BlockParams::N_VELOCITY_BLOCK_PARAMS + BlockParams::DVY] 
                     * parameters[n * BlockParams::N_VELOCITY_BLOCK_PARAMS + BlockParams::DVZ];
                     
                     pop_nvxvy_sum += block_data[n * SIZE_VELBLOCK+cellIndex(i,j,k)] * (VX - averageVX) * (VY - averageVY) * DV3;
                     pop_nvzvx_sum += block_data[n * SIZE_VELBLOCK+cellIndex(i,j,k)] * (VZ - averageVZ) * (VX - averageVX) * DV3;
                     pop_nvyvz_sum += block_data[n * SIZE_VELBLOCK+cellIndex(i,j,k)] * (VY - averageVY) * (VZ - averageVZ) * DV3;
>>>>>>> 159c23b9
            }
         }
         thread_nvxvy_sum += pop_nvxvy_sum * getObjectWrapper().particleSpecies[_popID].mass;
         thread_nvzvx_sum += pop_nvzvx_sum * getObjectWrapper().particleSpecies[_popID].mass;
         thread_nvyvz_sum += pop_nvyvz_sum * getObjectWrapper().particleSpecies[_popID].mass;
         
         // Accumulate contributions coming from this velocity block to the 
         // spatial cell velocity moments. If multithreading / OpenMP is used, 
         // these updates need to be atomic:
         # pragma omp critical
         {
            PTensor[0] += thread_nvyvz_sum;
            PTensor[1] += thread_nvzvx_sum;
            PTensor[2] += thread_nvxvy_sum;
         }
      }
      const char* ptr = reinterpret_cast<const char*>(&PTensor);
      for (uint i = 0; i < 3*sizeof(Real); ++i) buffer[i] = ptr[i];
      return true;
   }
   
   bool VariablePTensorOffDiagonal::setSpatialCell(const SpatialCell* cell) {
      averageVX = cell-> parameters[CellParams::VX];
      averageVY = cell-> parameters[CellParams::VY];
      averageVZ = cell-> parameters[CellParams::VZ];
      for(int i = 0; i < 3; i++) PTensor[i] = 0.0;
      return true;
   }
   
   // Integrated divergence of magnetic field
   // Integral of div B over the simulation volume =
   // Integral of flux of B on simulation volume surface
   DiagnosticFluxB::DiagnosticFluxB(): DataReductionOperator() { }
   DiagnosticFluxB::~DiagnosticFluxB() { }
   
   std::string DiagnosticFluxB::getName() const {return "FluxB";}
   
   bool DiagnosticFluxB::getDataVectorInfo(std::string& dataType,unsigned int& dataSize,unsigned int& vectorSize) const {
      dataType = "float";
      dataSize =  sizeof(Real);
      vectorSize = 1;
      return true;
   }
   
   bool DiagnosticFluxB::reduceData(const SpatialCell* cell,Real * result) {
      creal x = cell->parameters[CellParams::XCRD];
      creal dx = cell->parameters[CellParams::DX];
      creal y = cell->parameters[CellParams::YCRD];
      creal dy = cell->parameters[CellParams::DY];
      creal z = cell->parameters[CellParams::ZCRD];
      creal dz = cell->parameters[CellParams::DZ];
      creal cx = x + 0.5 * dx;
      creal cy = y + 0.5 * dy;
      creal cz = z + 0.5 * dz;
      
      Real value = 0.0;
      if(cx > Parameters::xmax - 2.0 * dx && cx < Parameters::xmax - dx) {
         value += cell->parameters[CellParams::PERBX];
      } else if (cx < Parameters::xmin + 2.0 * dx && cx > Parameters::xmin + dx) {
         value += -1.0*cell->parameters[CellParams::PERBX];
      }
      if(cy > Parameters::ymax - 2.0 * dy && cy < Parameters::ymax - dy) {
         value += cell->parameters[CellParams::PERBY];
      } else if (cy < Parameters::ymin + 2.0 * dy && cy > Parameters::ymin + dy) {
         value += -1.0*cell->parameters[CellParams::PERBY];
      }
      if(cz > Parameters::zmax - 2.0 * dz && cz < Parameters::zmax - dz) {
         value += cell->parameters[CellParams::PERBZ];
      } else if (cz < Parameters::zmin + 2.0 * dz && cz > Parameters::zmin + dz) {
         value += -1.0*cell->parameters[CellParams::PERBZ];
      }
      *result = value;
      
      return true;
   }
   
   bool DiagnosticFluxB::setSpatialCell(const SpatialCell* cell) {return true;}
   
   
   
   // YK Integrated divergence of electric field
   // Integral of div E over the simulation volume =
   // Integral of flux of E on simulation volume surface
   DiagnosticFluxE::DiagnosticFluxE(): DataReductionOperator() { }
   DiagnosticFluxE::~DiagnosticFluxE() { }
   
   std::string DiagnosticFluxE::getName() const {return "FluxE";}
   
   bool DiagnosticFluxE::getDataVectorInfo(std::string& dataType,unsigned int& dataSize,unsigned int& vectorSize) const {
      dataType = "float";
      dataSize =  sizeof(Real);
      vectorSize = 1;
      return true;
   }
   
   bool DiagnosticFluxE::reduceData(const SpatialCell* cell,Real * result) {
      creal x = cell->parameters[CellParams::XCRD];
      creal dx = cell->parameters[CellParams::DX];
      creal y = cell->parameters[CellParams::YCRD];
      creal dy = cell->parameters[CellParams::DY];
      creal z = cell->parameters[CellParams::ZCRD];
      creal dz = cell->parameters[CellParams::DZ];
      creal cx = x + 0.5 * dx;
      creal cy = y + 0.5 * dy;
      creal cz = z + 0.5 * dz;
      
      Real value = 0.0;
      if(cx > Parameters::xmax - 2.0 * dx && cx < Parameters::xmax - dx) {
         value += cell->parameters[CellParams::EX];
      } else if (cx < Parameters::xmin + 2.0 * dx && cx > Parameters::xmin + dx) {
         value += -1.0*cell->parameters[CellParams::EX];
      }
      if(cy > Parameters::ymax - 2.0 * dy && cy < Parameters::ymax - dy) {
         value += cell->parameters[CellParams::EY];
      } else if (cy < Parameters::ymin + 2.0 * dy && cy > Parameters::ymin + dy) {
         value += -1.0*cell->parameters[CellParams::EY];
      }
      if(cz > Parameters::zmax - 2.0 * dz && cz < Parameters::zmax - dz) {
         value += cell->parameters[CellParams::EZ];
      } else if (cz < Parameters::zmin + 2.0 * dz && cz > Parameters::zmin + dz) {
         value += -1.0*cell->parameters[CellParams::EZ];
      }
      *result = value;
      
      return true;
   }
   
   bool DiagnosticFluxE::setSpatialCell(const SpatialCell* cell) {return true;}
   
   // YK maximum value of the distribution function
   MaxDistributionFunction::MaxDistributionFunction(): DataReductionOperator() { }
   MaxDistributionFunction::~MaxDistributionFunction() { }
   
   std::string MaxDistributionFunction::getName() const {return "MaximumDistributionFunctionValue";}
   
   bool MaxDistributionFunction::getDataVectorInfo(std::string& dataType,unsigned int& dataSize,unsigned int& vectorSize) const {
      dataType = "float";
      dataSize =  sizeof(Real);
      vectorSize = 1;
      return true;
   }
   
   
   bool MaxDistributionFunction::reduceData(const SpatialCell* cell,Real* buffer) {
      const Real HALF = 0.5;
      
      #pragma omp parallel 
      {
         Real threadMax = std::numeric_limits<Real>::min();
         
<<<<<<< HEAD
         for (unsigned int popID=0; popID<getObjectWrapper().particleSpecies.size(); ++popID) {
=======
         for (uint popID=0; popID<getObjectWrapper().particleSpecies.size(); ++popID) {
>>>>>>> 159c23b9
            const Realf* block_data = cell->get_data(popID);
            
            #pragma omp for
            for (vmesh::LocalID n=0; n<cell->get_number_of_velocity_blocks(popID); ++n) {
               for (uint k = 0; k < WID; ++k)
                  for (uint j = 0; j < WID; ++j)
                     for (uint i = 0; i < WID; ++i) {
                        const int celli=k*WID*WID+j*WID+i;
                        threadMax = max((Real)(block_data[n * SIZE_VELBLOCK+celli]), threadMax);
               }
            }
         }

         #pragma omp critical
         {
            maxF = max(threadMax, maxF);
         }
      }
      
      *buffer = maxF;
      return true;
   }
   
   bool MaxDistributionFunction::reduceData(const SpatialCell* cell,char* buffer) {
      Real dummy;
      reduceData(cell,&dummy);
      const char* ptr = reinterpret_cast<const char*>(&dummy);
      for (uint i = 0; i < sizeof(Real); ++i) buffer[i] = ptr[i];
      return true;
   }
   
   bool MaxDistributionFunction::setSpatialCell(const SpatialCell* cell) {
      return true;
   }
   
   
   // YK minimum value of the distribution function
   MinDistributionFunction::MinDistributionFunction(): DataReductionOperator() { }
   MinDistributionFunction::~MinDistributionFunction() { }
   
   std::string MinDistributionFunction::getName() const {return "MinimumDistributionFunctionValue";}
   
   bool MinDistributionFunction::getDataVectorInfo(std::string& dataType,unsigned int& dataSize,unsigned int& vectorSize) const {
      dataType = "float";
      dataSize =  sizeof(Real);
      vectorSize = 1;
      return true;
   }
   
   
   bool MinDistributionFunction::reduceData(const SpatialCell* cell,Real* buffer) {
      const Real HALF = 0.5;
      
      #pragma omp parallel 
      {
         Real threadMin = std::numeric_limits<Real>::max();
         
<<<<<<< HEAD
         for (unsigned int popID=0; popID<getObjectWrapper().particleSpecies.size(); ++popID) {
=======
         for (uint popID=0; popID<getObjectWrapper().particleSpecies.size(); ++popID) {
>>>>>>> 159c23b9
            const Realf* block_data = cell->get_data(popID);

            #pragma omp for
            for (vmesh::LocalID n=0; n<cell->get_number_of_velocity_blocks(popID); ++n) {               
               for (uint k = 0; k < WID; ++k)
                  for (uint j = 0; j < WID; ++j)
                     for (uint i = 0; i < WID; ++i) {
                        const int celli=k*WID*WID+j*WID+i;
                        threadMin = min((Real)(block_data[n * SIZE_VELBLOCK+celli]), threadMin);
               }
            }
         
         }
         #pragma omp critical
         {
            minF = min(threadMin, minF);
         }
      }
      
      *buffer = minF;
      return true;
   }
   
   bool MinDistributionFunction::reduceData(const SpatialCell* cell,char* buffer) {
      Real dummy;
      reduceData(cell,&dummy);
      const char* ptr = reinterpret_cast<const char*>(&dummy);
      for (uint i = 0; i < sizeof(Real); ++i) buffer[i] = ptr[i];
      return true;
   }
   
   bool MinDistributionFunction::setSpatialCell(const SpatialCell* cell) {
      return true;
   }

   //Helper function for getting the velocity cell ids that are a part of the backstream population:
   static void getBackstreamVelocityCells(const Real* block_parameters, vector<uint64_t> & vCellIds ) {
      const Real HALF = 0.5;
      // Go through every velocity cell (i, j, k are indices)
      for (uint k = 0; k < WID; ++k) for (uint j = 0; j < WID; ++j) for (uint i = 0; i < WID; ++i) {
         // Get the vx, vy, vz coordinates of the velocity cell
         const Real VX = block_parameters[BlockParams::VXCRD] + (i + HALF) * block_parameters[BlockParams::DVX];
         const Real VY = block_parameters[BlockParams::VYCRD] + (j + HALF) * block_parameters[BlockParams::DVY];
         const Real VZ = block_parameters[BlockParams::VZCRD] + (k + HALF) * block_parameters[BlockParams::DVZ];
         // Compare the distance of the velocity cell from the center of the maxwellian distribution to the radius of the maxwellian distribution
         if( ( (P::backstreamvx - VX) * (P::backstreamvx - VX)
             + (P::backstreamvy - VY) * (P::backstreamvy - VY)
             + (P::backstreamvz - VZ) * (P::backstreamvz - VZ) )
             >
             P::backstreamradius*P::backstreamradius ) {
             //The velocity cell is a part of the backstream population:
             vCellIds.push_back(cellIndex(i,j,k));
          }
      }
   }
   //Helper function for getting the velocity cell ids that are a part of the backstream population:
   static void getNonBackstreamVelocityCells(const Real* block_parameters, vector<uint64_t> & vCellIds ) {
      const Real HALF = 0.5;
      for (uint k = 0; k < WID; ++k) for (uint j = 0; j < WID; ++j) for (uint i = 0; i < WID; ++i) {
         const Real VX = block_parameters[BlockParams::VXCRD] + (i + HALF) * block_parameters[BlockParams::DVX];
         const Real VY = block_parameters[BlockParams::VYCRD] + (j + HALF) * block_parameters[BlockParams::DVY];
         const Real VZ = block_parameters[BlockParams::VZCRD] + (k + HALF) * block_parameters[BlockParams::DVZ];
         if( ( (P::backstreamvx - VX) * (P::backstreamvx - VX)
             + (P::backstreamvy - VY) * (P::backstreamvy - VY)
             + (P::backstreamvz - VZ) * (P::backstreamvz - VZ) )
             <=
             P::backstreamradius*P::backstreamradius ) {
             //The velocity cell is a part of the backstream population:
             vCellIds.push_back(cellIndex(i,j,k));
          }
      }
   }
   //Helper function for getting the velocity cell indices that are a part of the backstream population:
   static void getBackstreamVelocityCellIndices(
      const Real* block_parameters,
      vector<array<uint, 3>> & vCellIndices
   ) {
      const Real HALF = 0.5;
      // Go through a block's every velocity cell
      for (uint k = 0; k < WID; ++k) for (uint j = 0; j < WID; ++j) for (uint i = 0; i < WID; ++i) {
         // Get the coordinates of the velocity cell (e.g. VX = block_vx_min_coordinates + (velocity_cell_indice_x+0.5)*length_of_velocity_cell_in_x_direction
         const Real VX = block_parameters[BlockParams::VXCRD] + (i + HALF) * block_parameters[BlockParams::DVX];
         const Real VY = block_parameters[BlockParams::VYCRD] + (j + HALF) * block_parameters[BlockParams::DVY];
         const Real VZ = block_parameters[BlockParams::VZCRD] + (k + HALF) * block_parameters[BlockParams::DVZ];
         // Calculate the distance of the velocity cell from the center of the maxwellian distribution and compare it to the approximate radius of the maxwellian distribution
         if( ( (P::backstreamvx - VX) * (P::backstreamvx - VX)
             + (P::backstreamvy - VY) * (P::backstreamvy - VY)
             + (P::backstreamvz - VZ) * (P::backstreamvz - VZ) )
             >
             P::backstreamradius*P::backstreamradius ) {
             //The velocity cell is a part of the backstream population because it is not within the radius:
             const array<uint, 3> indices{{i, j, k}};
             vCellIndices.push_back( indices );
          }
      }
   }
   //Helper function for getting the velocity cell indices that are not a part of the backstream population:
   static void getNonBackstreamVelocityCellIndices(const Real* block_parameters,
                                                 vector<array<uint, 3>> & vCellIndices ) {
      const Real HALF = 0.5;
      // Go through a block's every velocity cell
      for (uint k = 0; k < WID; ++k) for (uint j = 0; j < WID; ++j) for (uint i = 0; i < WID; ++i) {
         // Get the coordinates of the velocity cell (e.g. VX = block_vx_min_coordinates + (velocity_cell_indice_x+0.5)*length_of_velocity_cell_in_x_direction
         const Real VX = block_parameters[BlockParams::VXCRD] + (i + HALF) * block_parameters[BlockParams::DVX];
         const Real VY = block_parameters[BlockParams::VYCRD] + (j + HALF) * block_parameters[BlockParams::DVY];
         const Real VZ = block_parameters[BlockParams::VZCRD] + (k + HALF) * block_parameters[BlockParams::DVZ];
         // Calculate the distance of the velocity cell from the center of the maxwellian distribution and compare it to the approximate radius of the maxwellian distribution
         if( ( (P::backstreamvx - VX) * (P::backstreamvx - VX)
             + (P::backstreamvy - VY) * (P::backstreamvy - VY)
             + (P::backstreamvz - VZ) * (P::backstreamvz - VZ) )
             <=
             P::backstreamradius*P::backstreamradius ) {
             //The velocity cell is a part of the backstream population because it is within the radius:
             const array<uint, 3> indices{{i, j, k}};
             vCellIndices.push_back( indices );
          }
      }
   }

   //Calculates rho backstream or rho non backstream
   static void rhoBackstreamCalculation( const SpatialCell * cell, const bool calculateBackstream, cuint popID, Real & rho ) {
      const Real HALF = 0.5;
      # pragma omp parallel
      {
         Real thread_n_sum = 0.0;
         
<<<<<<< HEAD
         for (unsigned int popID=0; popID<getObjectWrapper().particleSpecies.size(); ++popID) {
            const Real* parameters = cell->get_block_parameters(popID);
            const Realf* block_data = cell->get_data(popID);
            
            # pragma omp for
            for (vmesh::LocalID n=0; n<cell->get_number_of_velocity_blocks(popID); ++n) {
               const Real DV3
               = parameters[n * BlockParams::N_VELOCITY_BLOCK_PARAMS + BlockParams::DVX]
               * parameters[n * BlockParams::N_VELOCITY_BLOCK_PARAMS + BlockParams::DVY]
               * parameters[n * BlockParams::N_VELOCITY_BLOCK_PARAMS + BlockParams::DVZ];
               vector< uint64_t > vCells; //Velocity cell ids
               vCells.clear();
               if ( calculateBackstream == true ) {
                  getBackstreamVelocityCells(&parameters[n * BlockParams::N_VELOCITY_BLOCK_PARAMS], vCells);
               } else {
                  getNonBackstreamVelocityCells(&parameters[n * BlockParams::N_VELOCITY_BLOCK_PARAMS], vCells);
               }
               for( vector< uint64_t >::const_iterator it = vCells.begin(); it != vCells.end(); ++it ) {
                  //velocity cell id = *it
                  thread_n_sum += block_data[n * SIZE_VELBLOCK + (*it)] * DV3;
               }
=======
         const Real* parameters = cell->get_block_parameters(popID);
         const Realf* block_data = cell->get_data(popID);
         
         # pragma omp for
         for (vmesh::LocalID n=0; n<cell->get_number_of_velocity_blocks(popID); ++n) {
            const Real DV3
            = parameters[n * BlockParams::N_VELOCITY_BLOCK_PARAMS + BlockParams::DVX]
            * parameters[n * BlockParams::N_VELOCITY_BLOCK_PARAMS + BlockParams::DVY]
            * parameters[n * BlockParams::N_VELOCITY_BLOCK_PARAMS + BlockParams::DVZ];
            vector< uint64_t > vCells; //Velocity cell ids
            vCells.clear();
            if ( calculateBackstream == true ) {
               getBackstreamVelocityCells(&parameters[n * BlockParams::N_VELOCITY_BLOCK_PARAMS], vCells);
            } else {
               getNonBackstreamVelocityCells(&parameters[n * BlockParams::N_VELOCITY_BLOCK_PARAMS], vCells);
            }
            for( vector< uint64_t >::const_iterator it = vCells.begin(); it != vCells.end(); ++it ) {
               //velocity cell id = *it
               thread_n_sum += block_data[n * SIZE_VELBLOCK + (*it)] * DV3;
>>>>>>> 159c23b9
            }
         }
         
         // Accumulate contributions coming from this velocity block
         // If multithreading / OpenMP is used, 
         // these updates need to be atomic:
         // todo: use omp reduction
         # pragma omp critical
         {
            rho += thread_n_sum;
         }
      }
      return;
   }

   static void VBackstreamCalculation( const SpatialCell * cell, const bool calculateBackstream, cuint popID, Real * V ) {
      const Real HALF = 0.5;
      // Make sure V is initialized
      V[0] = 0;
      V[1] = 0;
      V[2] = 0;
      # pragma omp parallel
      {
         Real thread_nvx_sum = 0.0;
         Real thread_nvy_sum = 0.0;
         Real thread_nvz_sum = 0.0;
         Real thread_n_sum = 0.0;
         
<<<<<<< HEAD
         for (unsigned int popID=0; popID<getObjectWrapper().particleSpecies.size(); ++popID) {
            const Real* parameters = cell->get_block_parameters(popID);
            const Realf* block_data = cell->get_data(popID);
            
            # pragma omp for
            for (vmesh::LocalID n=0; n<cell->get_number_of_velocity_blocks(popID); ++n) {
               // Get the volume of a velocity cell
               const Real DV3
               = parameters[n * BlockParams::N_VELOCITY_BLOCK_PARAMS + BlockParams::DVX]
               * parameters[n * BlockParams::N_VELOCITY_BLOCK_PARAMS + BlockParams::DVY]
               * parameters[n * BlockParams::N_VELOCITY_BLOCK_PARAMS + BlockParams::DVZ];
               // Get the velocity cell indices of the cells that are a part of the backstream population
               vector< array<uint, 3> > vCellIndices;
               vCellIndices.clear();
               // Save indices to the std::vector
               if( calculateBackstream == true ) {
                  getBackstreamVelocityCellIndices(&parameters[n * BlockParams::N_VELOCITY_BLOCK_PARAMS], vCellIndices);
               } else {
                  getNonBackstreamVelocityCellIndices(&parameters[n * BlockParams::N_VELOCITY_BLOCK_PARAMS], vCellIndices);
               }
               // We have now fethced all of the needed velocity cell indices, so now go through them:
               for( vector< array<uint, 3> >::const_iterator it = vCellIndices.begin(); it != vCellIndices.end(); ++it ) {
                  // Get the indices of the current iterated velocity cell
                  const array<uint, 3> indices = *it;
                  const uint i = indices[0];
                  const uint j = indices[1];
                  const uint k = indices[2];
                  // Get the coordinates of the velocity cell (e.g. VX = block_vx_min_coordinates + (velocity_cell_indice_x+0.5)*length_of_velocity_cell_in_x_direction)
                  const Real VX = parameters[n * BlockParams::N_VELOCITY_BLOCK_PARAMS + BlockParams::VXCRD] + (i + HALF) * parameters[n * BlockParams::N_VELOCITY_BLOCK_PARAMS + BlockParams::DVX];
                  const Real VY = parameters[n * BlockParams::N_VELOCITY_BLOCK_PARAMS + BlockParams::VYCRD] + (j + HALF) * parameters[n * BlockParams::N_VELOCITY_BLOCK_PARAMS + BlockParams::DVY];
                  const Real VZ = parameters[n * BlockParams::N_VELOCITY_BLOCK_PARAMS + BlockParams::VZCRD] + (k + HALF) * parameters[n * BlockParams::N_VELOCITY_BLOCK_PARAMS + BlockParams::DVZ];
                  // Add the value of the coordinates and multiply by the AVGS value of the velocity cell and the volume of the velocity cell
                  thread_nvx_sum += block_data[n * SIZE_VELBLOCK + cellIndex(i,j,k)]*VX*DV3;
                  thread_nvy_sum += block_data[n * SIZE_VELBLOCK + cellIndex(i,j,k)]*VY*DV3;
                  thread_nvz_sum += block_data[n * SIZE_VELBLOCK + cellIndex(i,j,k)]*VZ*DV3;
               }
            } // for-loop over velocity blocks
         } // for-loop over populations
=======
         const Real* parameters = cell->get_block_parameters(popID);
         const Realf* block_data = cell->get_data(popID);
         
         # pragma omp for
         for (vmesh::LocalID n=0; n<cell->get_number_of_velocity_blocks(popID); ++n) {
            // Get the volume of a velocity cell
            const Real DV3
            = parameters[n * BlockParams::N_VELOCITY_BLOCK_PARAMS + BlockParams::DVX]
            * parameters[n * BlockParams::N_VELOCITY_BLOCK_PARAMS + BlockParams::DVY]
            * parameters[n * BlockParams::N_VELOCITY_BLOCK_PARAMS + BlockParams::DVZ];
            // Get the velocity cell indices of the cells that are a part of the backstream population
            vector< array<uint, 3> > vCellIndices;
            vCellIndices.clear();
            // Save indices to the std::vector
            if( calculateBackstream == true ) {
               getBackstreamVelocityCellIndices(&parameters[n * BlockParams::N_VELOCITY_BLOCK_PARAMS], vCellIndices);
            } else {
               getNonBackstreamVelocityCellIndices(&parameters[n * BlockParams::N_VELOCITY_BLOCK_PARAMS], vCellIndices);
            }
            // We have now fethced all of the needed velocity cell indices, so now go through them:
            for( vector< array<uint, 3> >::const_iterator it = vCellIndices.begin(); it != vCellIndices.end(); ++it ) {
               // Get the indices of the current iterated velocity cell
               const array<uint, 3> indices = *it;
               const uint i = indices[0];
               const uint j = indices[1];
               const uint k = indices[2];
               // Get the coordinates of the velocity cell (e.g. VX = block_vx_min_coordinates + (velocity_cell_indice_x+0.5)*length_of_velocity_cell_in_x_direction)
               const Real VX = parameters[n * BlockParams::N_VELOCITY_BLOCK_PARAMS + BlockParams::VXCRD] + (i + HALF) * parameters[n * BlockParams::N_VELOCITY_BLOCK_PARAMS + BlockParams::DVX];
               const Real VY = parameters[n * BlockParams::N_VELOCITY_BLOCK_PARAMS + BlockParams::VYCRD] + (j + HALF) * parameters[n * BlockParams::N_VELOCITY_BLOCK_PARAMS + BlockParams::DVY];
               const Real VZ = parameters[n * BlockParams::N_VELOCITY_BLOCK_PARAMS + BlockParams::VZCRD] + (k + HALF) * parameters[n * BlockParams::N_VELOCITY_BLOCK_PARAMS + BlockParams::DVZ];
               // Add the value of the coordinates and multiply by the AVGS value of the velocity cell and the volume of the velocity cell
               thread_nvx_sum += block_data[n * SIZE_VELBLOCK + cellIndex(i,j,k)]*VX*DV3;
               thread_nvy_sum += block_data[n * SIZE_VELBLOCK + cellIndex(i,j,k)]*VY*DV3;
               thread_nvz_sum += block_data[n * SIZE_VELBLOCK + cellIndex(i,j,k)]*VZ*DV3;
               thread_n_sum   += block_data[n * SIZE_VELBLOCK + cellIndex(i,j,k)]*DV3;
            }
         } // for-loop over velocity blocks
>>>>>>> 159c23b9

         // Accumulate contributions coming from this velocity block
         // If multithreading / OpenMP is used, 
         // these updates need to be atomic:
         # pragma omp critical
         {
            V[0] += thread_nvx_sum / thread_n_sum;
            V[1] += thread_nvy_sum / thread_n_sum;
            V[2] += thread_nvz_sum / thread_n_sum;
         }
      }
      return;
   }

   static void pressureBackstreamCalculations( const SpatialCell * cell, 
                                               const bool calculateBackstream, 
                                               const Real averageVX,
                                               const Real averageVY,
                                               const Real averageVZ,
                                               cuint popID,
                                               Real & Pressure ) {
      const Real HALF = 0.5;
      const Real THIRD = 1.0/3.0;
      Pressure = 0;
      # pragma omp parallel
      {
         Real thread_nvx2_sum = 0.0;
         Real thread_nvy2_sum = 0.0;
         Real thread_nvz2_sum = 0.0;
         
<<<<<<< HEAD
         for (unsigned int popID=0; popID<getObjectWrapper().particleSpecies.size(); ++popID) {
            const Real* parameters = cell->get_block_parameters(popID);
            const Realf* block_data = cell->get_data(popID);

            Real pop_nvx2_sum = 0.0;
            Real pop_nvy2_sum = 0.0;
            Real pop_nvz2_sum = 0.0;

            # pragma omp for
            for (vmesh::LocalID n=0; n<cell->get_number_of_velocity_blocks(popID); ++n) {
               const Real DV3
               = parameters[n * BlockParams::N_VELOCITY_BLOCK_PARAMS + BlockParams::DVX]
               * parameters[n * BlockParams::N_VELOCITY_BLOCK_PARAMS + BlockParams::DVY]
               * parameters[n * BlockParams::N_VELOCITY_BLOCK_PARAMS + BlockParams::DVZ];
               vector< array<uint, 3> > vCellIndices;
               vCellIndices.clear();
               //Note: Could use function pointers
               if( calculateBackstream == true ) {
                  getBackstreamVelocityCellIndices(&parameters[n * BlockParams::N_VELOCITY_BLOCK_PARAMS], vCellIndices);
               } else {
                  getNonBackstreamVelocityCellIndices(&parameters[n * BlockParams::N_VELOCITY_BLOCK_PARAMS], vCellIndices);
               }
               for( vector< array<uint, 3> >::const_iterator it = vCellIndices.begin(); it != vCellIndices.end(); ++it ) {
                  //Go through every velocity cell:
                  const array<uint, 3> indices = *it;
                  const uint i = indices[0];
                  const uint j = indices[1];
                  const uint k = indices[2];
                  const Real VX = parameters[n * BlockParams::N_VELOCITY_BLOCK_PARAMS + BlockParams::VXCRD] + (i + HALF) * parameters[n * BlockParams::N_VELOCITY_BLOCK_PARAMS + BlockParams::DVX];
                  const Real VY = parameters[n * BlockParams::N_VELOCITY_BLOCK_PARAMS + BlockParams::VYCRD] + (j + HALF) * parameters[n * BlockParams::N_VELOCITY_BLOCK_PARAMS + BlockParams::DVY];
                  const Real VZ = parameters[n * BlockParams::N_VELOCITY_BLOCK_PARAMS + BlockParams::VZCRD] + (k + HALF) * parameters[n * BlockParams::N_VELOCITY_BLOCK_PARAMS + BlockParams::DVZ];
                  pop_nvx2_sum += block_data[n * SIZE_VELBLOCK + cellIndex(i,j,k)] * (VX - averageVX) * (VX - averageVX) * DV3;
                  pop_nvy2_sum += block_data[n * SIZE_VELBLOCK + cellIndex(i,j,k)] * (VY - averageVY) * (VY - averageVY) * DV3;
                  pop_nvz2_sum += block_data[n * SIZE_VELBLOCK + cellIndex(i,j,k)] * (VZ - averageVZ) * (VZ - averageVZ) * DV3;
               }
=======
         const Real* parameters = cell->get_block_parameters(popID);
         const Realf* block_data = cell->get_data(popID);

         Real pop_nvx2_sum = 0.0;
         Real pop_nvy2_sum = 0.0;
         Real pop_nvz2_sum = 0.0;

         # pragma omp for
         for (vmesh::LocalID n=0; n<cell->get_number_of_velocity_blocks(popID); ++n) {
            const Real DV3
            = parameters[n * BlockParams::N_VELOCITY_BLOCK_PARAMS + BlockParams::DVX]
            * parameters[n * BlockParams::N_VELOCITY_BLOCK_PARAMS + BlockParams::DVY]
            * parameters[n * BlockParams::N_VELOCITY_BLOCK_PARAMS + BlockParams::DVZ];
            vector< array<uint, 3> > vCellIndices;
            vCellIndices.clear();
            //Note: Could use function pointers
            if( calculateBackstream == true ) {
               getBackstreamVelocityCellIndices(&parameters[n * BlockParams::N_VELOCITY_BLOCK_PARAMS], vCellIndices);
            } else {
               getNonBackstreamVelocityCellIndices(&parameters[n * BlockParams::N_VELOCITY_BLOCK_PARAMS], vCellIndices);
            }
            for( vector< array<uint, 3> >::const_iterator it = vCellIndices.begin(); it != vCellIndices.end(); ++it ) {
               //Go through every velocity cell:
               const array<uint, 3> indices = *it;
               const uint i = indices[0];
               const uint j = indices[1];
               const uint k = indices[2];
               const Real VX = parameters[n * BlockParams::N_VELOCITY_BLOCK_PARAMS + BlockParams::VXCRD] + (i + HALF) * parameters[n * BlockParams::N_VELOCITY_BLOCK_PARAMS + BlockParams::DVX];
               const Real VY = parameters[n * BlockParams::N_VELOCITY_BLOCK_PARAMS + BlockParams::VYCRD] + (j + HALF) * parameters[n * BlockParams::N_VELOCITY_BLOCK_PARAMS + BlockParams::DVY];
               const Real VZ = parameters[n * BlockParams::N_VELOCITY_BLOCK_PARAMS + BlockParams::VZCRD] + (k + HALF) * parameters[n * BlockParams::N_VELOCITY_BLOCK_PARAMS + BlockParams::DVZ];
               pop_nvx2_sum += block_data[n * SIZE_VELBLOCK + cellIndex(i,j,k)] * (VX - averageVX) * (VX - averageVX) * DV3;
               pop_nvy2_sum += block_data[n * SIZE_VELBLOCK + cellIndex(i,j,k)] * (VY - averageVY) * (VY - averageVY) * DV3;
               pop_nvz2_sum += block_data[n * SIZE_VELBLOCK + cellIndex(i,j,k)] * (VZ - averageVZ) * (VZ - averageVZ) * DV3;
>>>>>>> 159c23b9
            }
         }
         thread_nvx2_sum += pop_nvx2_sum * getObjectWrapper().particleSpecies[popID].mass;
         thread_nvy2_sum += pop_nvy2_sum * getObjectWrapper().particleSpecies[popID].mass;
         thread_nvz2_sum += pop_nvz2_sum * getObjectWrapper().particleSpecies[popID].mass;

         // Accumulate contributions coming from this velocity block to the 
         // spatial cell velocity moments. If multithreading / OpenMP is used, 
         // these updates need to be atomic:
         # pragma omp critical
         {
            Pressure += THIRD * (thread_nvx2_sum + thread_nvy2_sum + thread_nvz2_sum);
         }
      }
   }

   static void PTensorDiagonalBackstreamCalculations( const SpatialCell * cell,
                                                      const bool calculateBackstream,
                                                      const Real averageVX,
                                                      const Real averageVY,
                                                      const Real averageVZ,
                                                      cuint popID,
                                                      Real * PTensor ) {
      const Real HALF = 0.5;
      # pragma omp parallel
      {
         Real thread_nvxvx_sum = 0.0;
         Real thread_nvyvy_sum = 0.0;
         Real thread_nvzvz_sum = 0.0;
         
<<<<<<< HEAD
         for (unsigned int popID=0; popID<getObjectWrapper().particleSpecies.size(); ++popID) {
            const Real* parameters = cell->get_block_parameters(popID);
            const Realf* block_data = cell->get_data(popID);
=======
         const Real* parameters = cell->get_block_parameters(popID);
         const Realf* block_data = cell->get_data(popID);
      
         Real pop_nvxvx_sum = 0.0;
         Real pop_nvyvy_sum = 0.0;
         Real pop_nvzvz_sum = 0.0;
>>>>>>> 159c23b9
         
         # pragma omp for
         for (vmesh::LocalID n=0; n<cell->get_number_of_velocity_blocks(popID); ++n) {
            const Real DV3
            = parameters[n * BlockParams::N_VELOCITY_BLOCK_PARAMS + BlockParams::DVX]
            * parameters[n * BlockParams::N_VELOCITY_BLOCK_PARAMS + BlockParams::DVY]
            * parameters[n * BlockParams::N_VELOCITY_BLOCK_PARAMS + BlockParams::DVZ];
            vector< array<uint, 3> > vCellIndices;
            vCellIndices.clear();
            if( calculateBackstream == true ) {
               getBackstreamVelocityCellIndices(&parameters[n * BlockParams::N_VELOCITY_BLOCK_PARAMS], vCellIndices);
            } else {
               getNonBackstreamVelocityCellIndices(&parameters[n * BlockParams::N_VELOCITY_BLOCK_PARAMS], vCellIndices);
            }
            for( vector< array<uint, 3> >::const_iterator it = vCellIndices.begin(); it != vCellIndices.end(); ++it ) {
               //Go through every velocity cell:
               const array<uint, 3> indices = *it;
               const uint i = indices[0];
               const uint j = indices[1];
               const uint k = indices[2];
               const Real VX = parameters[n * BlockParams::N_VELOCITY_BLOCK_PARAMS + BlockParams::VXCRD] + (i + HALF) * parameters[n * BlockParams::N_VELOCITY_BLOCK_PARAMS + BlockParams::DVX];
               const Real VY = parameters[n * BlockParams::N_VELOCITY_BLOCK_PARAMS + BlockParams::VYCRD] + (j + HALF) * parameters[n * BlockParams::N_VELOCITY_BLOCK_PARAMS + BlockParams::DVY];
               const Real VZ = parameters[n * BlockParams::N_VELOCITY_BLOCK_PARAMS + BlockParams::VZCRD] + (k + HALF) * parameters[n * BlockParams::N_VELOCITY_BLOCK_PARAMS + BlockParams::DVZ];
               pop_nvxvx_sum += block_data[n * SIZE_VELBLOCK + cellIndex(i,j,k)] * (VX - averageVX) * (VX - averageVX) * DV3;
               pop_nvyvy_sum += block_data[n * SIZE_VELBLOCK + cellIndex(i,j,k)] * (VY - averageVY) * (VY - averageVY) * DV3;
               pop_nvzvz_sum += block_data[n * SIZE_VELBLOCK + cellIndex(i,j,k)] * (VZ - averageVZ) * (VZ - averageVZ) * DV3;
            }
         }
         thread_nvxvx_sum += pop_nvxvx_sum * getObjectWrapper().particleSpecies[popID].mass;
         thread_nvyvy_sum += pop_nvyvy_sum * getObjectWrapper().particleSpecies[popID].mass;
         thread_nvzvz_sum += pop_nvzvz_sum * getObjectWrapper().particleSpecies[popID].mass;

         // Accumulate contributions coming from this velocity block to the 
         // spatial cell velocity moments. If multithreading / OpenMP is used, 
         // these updates need to be atomic:
         # pragma omp critical
         {
            PTensor[0] += thread_nvxvx_sum;
            PTensor[1] += thread_nvyvy_sum;
            PTensor[2] += thread_nvzvz_sum;
         }
      }
      return;
   }

   static void PTensorOffDiagonalBackstreamCalculations( const SpatialCell * cell,
                                                         const bool calculateBackstream,
                                                         const Real averageVX,
                                                         const Real averageVY,
                                                         const Real averageVZ,
                                                         cuint popID,
                                                         Real * PTensor ) {
      const Real HALF = 0.5;
      # pragma omp parallel
      {
         Real thread_nvxvy_sum = 0.0;
         Real thread_nvzvx_sum = 0.0;
         Real thread_nvyvz_sum = 0.0;
         
<<<<<<< HEAD
         for (unsigned int popID=0; popID<getObjectWrapper().particleSpecies.size(); ++popID) {
            const Real* parameters = cell->get_block_parameters(popID);
            const Realf* block_data = cell->get_data(popID);
=======
         const Real* parameters = cell->get_block_parameters(popID);
         const Realf* block_data = cell->get_data(popID);
      
         Real pop_nvxvy_sum = 0.0;
         Real pop_nvzvx_sum = 0.0;
         Real pop_nvyvz_sum = 0.0;
>>>>>>> 159c23b9
         
         # pragma omp for
         for (vmesh::LocalID n=0; n<cell->get_number_of_velocity_blocks(popID); ++n) {
            const Real DV3
            = parameters[n * BlockParams::N_VELOCITY_BLOCK_PARAMS + BlockParams::DVX]
            * parameters[n * BlockParams::N_VELOCITY_BLOCK_PARAMS + BlockParams::DVY]
            * parameters[n * BlockParams::N_VELOCITY_BLOCK_PARAMS + BlockParams::DVZ];
            vector< array<uint, 3> > vCellIndices;
            if( calculateBackstream == true ) {
               getBackstreamVelocityCellIndices(&parameters[n * BlockParams::N_VELOCITY_BLOCK_PARAMS], vCellIndices);
            } else {
               getNonBackstreamVelocityCellIndices(&parameters[n * BlockParams::N_VELOCITY_BLOCK_PARAMS], vCellIndices);
            }
            for( vector< array<uint, 3> >::const_iterator it = vCellIndices.begin(); it != vCellIndices.end(); ++it ) {
               //Go through every velocity cell:
               const array<uint, 3> indices = *it;
               const uint i = indices[0];
               const uint j = indices[1];
               const uint k = indices[2];
               const Real VX = parameters[n * BlockParams::N_VELOCITY_BLOCK_PARAMS + BlockParams::VXCRD] + (i + HALF) * parameters[n * BlockParams::N_VELOCITY_BLOCK_PARAMS + BlockParams::DVX];
               const Real VY = parameters[n * BlockParams::N_VELOCITY_BLOCK_PARAMS + BlockParams::VYCRD] + (j + HALF) * parameters[n * BlockParams::N_VELOCITY_BLOCK_PARAMS + BlockParams::DVY];
               const Real VZ = parameters[n * BlockParams::N_VELOCITY_BLOCK_PARAMS + BlockParams::VZCRD] + (k + HALF) * parameters[n * BlockParams::N_VELOCITY_BLOCK_PARAMS + BlockParams::DVZ];
               pop_nvxvy_sum += block_data[n * SIZE_VELBLOCK + cellIndex(i,j,k)] * (VX - averageVX) * (VY - averageVY) * DV3;
               pop_nvzvx_sum += block_data[n * SIZE_VELBLOCK + cellIndex(i,j,k)] * (VZ - averageVZ) * (VX - averageVX) * DV3;
               pop_nvyvz_sum += block_data[n * SIZE_VELBLOCK + cellIndex(i,j,k)] * (VY - averageVY) * (VZ - averageVZ) * DV3;
            }
         }
         thread_nvxvy_sum += pop_nvxvy_sum * getObjectWrapper().particleSpecies[popID].mass;
         thread_nvzvx_sum += pop_nvzvx_sum * getObjectWrapper().particleSpecies[popID].mass;
         thread_nvyvz_sum += pop_nvyvz_sum * getObjectWrapper().particleSpecies[popID].mass;
         
         // Accumulate contributions coming from this velocity block to the 
         // spatial cell velocity moments. If multithreading / OpenMP is used, 
         // these updates need to be atomic:
         # pragma omp critical
         {
            PTensor[0] += thread_nvyvz_sum;
            PTensor[1] += thread_nvzvx_sum;
            PTensor[2] += thread_nvxvy_sum;
         }
      }
   }

   VariableMeshData::VariableMeshData(): DataReductionOperator() { }
   VariableMeshData::~VariableMeshData() { }
   
   std::string VariableMeshData::getName() const {return "MeshData";}
   
   bool VariableMeshData::getDataVectorInfo(std::string& dataType,unsigned int& dataSize,unsigned int& vectorSize) const {
      return true;
   }
   
   bool VariableMeshData::handlesWriting() const {return true;}
   
   bool VariableMeshData::setSpatialCell(const SpatialCell* cell) {return true;}
   
   bool VariableMeshData::writeData(const dccrg::Dccrg<spatial_cell::SpatialCell,dccrg::Cartesian_Geometry>& mpiGrid,
                                    const std::vector<CellID>& cells,const std::string& meshName,
                                    vlsv::Writer& vlsvWriter) {
      bool success = true;
      for (size_t i = 0; i < getObjectWrapper().meshData.size(); ++i) {
         const string dataName = getObjectWrapper().meshData.getName(i);
         
         // If dataName equals "" then something is wrong, skip array
         if (dataName.size() == 0) continue;
         
         size_t dataSize = getObjectWrapper().meshData.getDataSize(i);
         const std::string dataType = getObjectWrapper().meshData.getDataType(i);
         size_t vectorSize = getObjectWrapper().meshData.getVectorSize(i);
         size_t arraySize = getObjectWrapper().meshData.getMeshSize();
         char* pointer = getObjectWrapper().meshData.getData<char>(i);

         if (vectorSize == 0 || vectorSize > 3) continue;
         
         map<string,string> attribs;
         attribs["mesh"] = meshName;
         attribs["name"] = dataName;
         
         if (vlsvWriter.writeArray("VARIABLE",attribs,dataType,arraySize,vectorSize,dataSize,pointer) == false) {
            cerr << "write failed!" << endl;
            success = false;
         }
      }
      return success;
   }
   
   // Rho backstream:
   VariableRhoBackstream::VariableRhoBackstream(cuint popID): DataReductionOperator() {
      _popID = popID;
      _name = getObjectWrapper().particleSpecies[_popID].name;
   }
   VariableRhoBackstream::~VariableRhoBackstream() { }
   
   std::string VariableRhoBackstream::getName() const {return _name + "/RhoBackstream";}
   
   bool VariableRhoBackstream::getDataVectorInfo(std::string& dataType,unsigned int& dataSize,unsigned int& vectorSize) const {
      dataType = "float";
      dataSize =  sizeof(Real);
      vectorSize = 1;
      return true;
   }
   
   // Adding rho backstream calculations to Vlasiator.
   bool VariableRhoBackstream::reduceData(const SpatialCell* cell,char* buffer) {
      const bool calculateBackstream = true;
      rhoBackstreamCalculation( cell, calculateBackstream, _popID, RhoBackstream );
      const char* ptr = reinterpret_cast<const char*>(&RhoBackstream);
      for (uint i = 0; i < sizeof(Real); ++i) buffer[i] = ptr[i];
      return true;
   }
   
   bool VariableRhoBackstream::setSpatialCell(const SpatialCell* cell) {
      RhoBackstream = 0.0;
      return true;
   }


   // Rho non backstream:
   VariableRhoNonBackstream::VariableRhoNonBackstream(cuint popID): DataReductionOperator() {
      _popID = popID;
      _name = getObjectWrapper().particleSpecies[_popID].name;
   }
   VariableRhoNonBackstream::~VariableRhoNonBackstream() { }
   
   std::string VariableRhoNonBackstream::getName() const {return _name + "/RhoNonBackstream";}
   
   bool VariableRhoNonBackstream::getDataVectorInfo(std::string& dataType,unsigned int& dataSize,unsigned int& vectorSize) const {
      dataType = "float";
      dataSize =  sizeof(Real);
      vectorSize = 1;
      return true;
   }
   
   // Adding rho non backstream calculations to Vlasiator.
   bool VariableRhoNonBackstream::reduceData(const SpatialCell* cell,char* buffer) {
      const bool calculateBackstream = false; //We don't want backstream
      rhoBackstreamCalculation( cell, calculateBackstream, _popID, Rho );
      const char* ptr = reinterpret_cast<const char*>(&Rho);
      for (uint i = 0; i < sizeof(Real); ++i) buffer[i] = ptr[i];
      return true;
   }
   
   bool VariableRhoNonBackstream::setSpatialCell(const SpatialCell* cell) {
      Rho = 0.0;
      return true;
   }

   //Rho v backstream:
   VariableVBackstream::VariableVBackstream(cuint popID): DataReductionOperator() {
      _popID = popID;
      _name = getObjectWrapper().particleSpecies[_popID].name;
   }
   VariableVBackstream::~VariableVBackstream() { }
   
   std::string VariableVBackstream::getName() const {return _name + "/VBackstream";}
   
   bool VariableVBackstream::getDataVectorInfo(std::string& dataType,unsigned int& dataSize,unsigned int& vectorSize) const {
      dataType = "float";
      dataSize =  sizeof(Real);
      vectorSize = 3;
      return true;
   }

   // Adding v backstream calculations to Vlasiator.
   bool VariableVBackstream::reduceData(const SpatialCell* cell,char* buffer) {
      const bool calculateBackstream = true;
      //Calculate v backstream
      VBackstreamCalculation( cell, calculateBackstream, _popID, VBackstream );
      const uint VBackstreamSize = 3;
      const char* ptr = reinterpret_cast<const char*>(&VBackstream);
      for (uint i = 0; i < VBackstreamSize*sizeof(Real); ++i) buffer[i] = ptr[i];
      return true;
   }
   
   bool VariableVBackstream::setSpatialCell(const SpatialCell* cell) {
      // Initialize values
      for( uint i = 0; i < 3; ++i ) {
         VBackstream[i] = 0.0;
      }
      return true;
   }

   //v non backstream:
   VariableVNonBackstream::VariableVNonBackstream(cuint popID): DataReductionOperator() {
      _popID = popID;
      _name = getObjectWrapper().particleSpecies[_popID].name;
   }
   VariableVNonBackstream::~VariableVNonBackstream() { }
   
   std::string VariableVNonBackstream::getName() const {return _name + "/VNonBackstream";}
   
   bool VariableVNonBackstream::getDataVectorInfo(std::string& dataType,unsigned int& dataSize,unsigned int& vectorSize) const {
      dataType = "float";
      dataSize =  sizeof(Real);
      vectorSize = 3;
      return true;
   }

   // Adding v non backstream calculations to Vlasiator.
   bool VariableVNonBackstream::reduceData(const SpatialCell* cell,char* buffer) {
      const bool calculateBackstream = false;
      //Calculate v backstream
      VBackstreamCalculation( cell, calculateBackstream, _popID, V );
      const uint vectorSize = 3;
      const char* ptr = reinterpret_cast<const char*>(&V);
      for (uint i = 0; i < vectorSize*sizeof(Real); ++i) buffer[i] = ptr[i];
      return true;
   }
   
   bool VariableVNonBackstream::setSpatialCell(const SpatialCell* cell) {
      // Initialize values
      for( uint i = 0; i < 3; ++i ) {
         V[i] = 0.0;
      }
      return true;
   }

   // Scalar pressure of backstream
   VariablePressureBackstream::VariablePressureBackstream(cuint popID): DataReductionOperator() {
      _popID = popID;
      _name = getObjectWrapper().particleSpecies[_popID].name;
   }
   VariablePressureBackstream::~VariablePressureBackstream() { }
   
   std::string VariablePressureBackstream::getName() const {return _name + "/PressureBackstream";}
   
   bool VariablePressureBackstream::getDataVectorInfo(std::string& dataType,unsigned int& dataSize,unsigned int& vectorSize) const {
      dataType = "float";
      dataSize =  sizeof(Real);
      vectorSize = 1;
      return true;
   }
   
   // Adding pressure backstream calculations to Vlasiator.
   // p = m/3 * integral((v - <V>)^2 * f(r,v) dV), doing the sum of the x, y and z components.
   bool VariablePressureBackstream::reduceData(const SpatialCell* cell,char* buffer) {
      const bool calculateBackstream = true;
      pressureBackstreamCalculations( cell, calculateBackstream, averageVX, averageVY, averageVZ, _popID, Pressure );
      const char* ptr = reinterpret_cast<const char*>(&Pressure);
      for (uint i = 0; i < sizeof(Real); ++i) buffer[i] = ptr[i];
      return true;
   }
   
   bool VariablePressureBackstream::setSpatialCell(const SpatialCell* cell) {
      //Get v of the backstream:
      Real V[3] = {0};
      const bool calculateBackstream = true;
      VBackstreamCalculation( cell, calculateBackstream, _popID, V );
      //Set the average velocities:
      averageVX = V[0];
      averageVY = V[1];
      averageVZ = V[2];
      Pressure = 0.0;
      return true;
   }

   // Scalar pressure of non backstream
   VariablePressureNonBackstream::VariablePressureNonBackstream(cuint popID): DataReductionOperator() {
      _popID = popID;
      _name = getObjectWrapper().particleSpecies[_popID].name;
   }
   VariablePressureNonBackstream::~VariablePressureNonBackstream() { }
   
   std::string VariablePressureNonBackstream::getName() const {return _name + "/PressureNonBackstream";}
   
   bool VariablePressureNonBackstream::getDataVectorInfo(std::string& dataType,unsigned int& dataSize,unsigned int& vectorSize) const {
      dataType = "float";
      dataSize =  sizeof(Real);
      vectorSize = 1;
      return true;
   }
   
   // Adding pressure backstream calculations to Vlasiator.
   // p = m/3 * integral((v - <V>)^2 * f(r,v) dV), doing the sum of the x, y and z components.
   bool VariablePressureNonBackstream::reduceData(const SpatialCell* cell,char* buffer) {
      const bool calculateBackstream = false;
      pressureBackstreamCalculations( cell, calculateBackstream, averageVX, averageVY, averageVZ, _popID, Pressure );
      const char* ptr = reinterpret_cast<const char*>(&Pressure);
      for (uint i = 0; i < sizeof(Real); ++i) buffer[i] = ptr[i];
      return true;
   }
   
   bool VariablePressureNonBackstream::setSpatialCell(const SpatialCell* cell) {
      //Get v of the backstream:
      Real V[3] = {0};
      const bool calculateBackstream = false;
      VBackstreamCalculation( cell, calculateBackstream, _popID, V );
      //Set the average velocities:
      averageVX = V[0];
      averageVY = V[1];
      averageVZ = V[2];
      Pressure = 0.0;
      return true;
   }


   // Adding pressure calculations for backstream population to Vlasiator.
   // p_ij = m/3 * integral((v - <V>)_i(v - <V>)_j * f(r,v) dV)
   
   // Pressure tensor 6 components (11, 22, 33, 23, 13, 12) added by YK
   // Split into VariablePTensorBackstreamDiagonal (11, 22, 33)
   // and VariablePTensorOffDiagonal (23, 13, 12)
   VariablePTensorBackstreamDiagonal::VariablePTensorBackstreamDiagonal(cuint popID): DataReductionOperator() {
      _popID = popID;
      _name = getObjectWrapper().particleSpecies[_popID].name;
   }
   VariablePTensorBackstreamDiagonal::~VariablePTensorBackstreamDiagonal() { }
   
   std::string VariablePTensorBackstreamDiagonal::getName() const {return _name + "/PTensorBackstreamDiagonal";}
   
   bool VariablePTensorBackstreamDiagonal::getDataVectorInfo(std::string& dataType,unsigned int& dataSize,unsigned int& vectorSize) const {
      dataType = "float";
      dataSize =  sizeof(Real);
      vectorSize = 3;
      return true;
   }
   
   bool VariablePTensorBackstreamDiagonal::reduceData(const SpatialCell* cell,char* buffer) {
      const bool calculateBackstream = true;
      //Calculate PTensor and save it in PTensorArray:
      PTensorDiagonalBackstreamCalculations( cell, calculateBackstream, averageVX, averageVY, averageVZ, _popID, PTensor );
      const uint vectorSize = 3;
      //Save the data into buffer:
      const char* ptr = reinterpret_cast<const char*>(&PTensor);
      for (uint i = 0; i < vectorSize*sizeof(Real); ++i) buffer[i] = ptr[i];
      return true;
   }
   
   bool VariablePTensorBackstreamDiagonal::setSpatialCell(const SpatialCell* cell) {
      //Get v of the backstream:
      Real V[3] = {0};
      const bool calculateBackstream = true; //We are calculating backstream
      VBackstreamCalculation( cell, calculateBackstream, _popID, V );
      //Set the average velocities:
      averageVX = V[0];
      averageVY = V[1];
      averageVZ = V[2];
      const uint vectorSize = 3;
      for(uint i = 0; i < vectorSize; i++) PTensor[i] = 0.0;
      return true;
   }

   // Adding pressure calculations for backstream population to Vlasiator.
   // p_ij = m/3 * integral((v - <V>)_i(v - <V>)_j * f(r,v) dV)
   
   // Pressure tensor 6 components (11, 22, 33, 23, 13, 12) added by YK
   // Split into VariablePTensorNonBackstreamDiagonal (11, 22, 33)
   // and VariablePTensorOffDiagonal (23, 13, 12)
   VariablePTensorNonBackstreamDiagonal::VariablePTensorNonBackstreamDiagonal(cuint popID): DataReductionOperator() {
      _popID = popID;
      _name = getObjectWrapper().particleSpecies[_popID].name;
   }
   VariablePTensorNonBackstreamDiagonal::~VariablePTensorNonBackstreamDiagonal() { }
   
   std::string VariablePTensorNonBackstreamDiagonal::getName() const {return _name + "/PTensorNonBackstreamDiagonal";}
   
   bool VariablePTensorNonBackstreamDiagonal::getDataVectorInfo(std::string& dataType,unsigned int& dataSize,unsigned int& vectorSize) const {
      dataType = "float";
      dataSize =  sizeof(Real);
      vectorSize = 3;
      return true;
   }
   
   bool VariablePTensorNonBackstreamDiagonal::reduceData(const SpatialCell* cell,char* buffer) {
      const bool calculateBackstream = false;
      //Calculate PTensor and save it in PTensorArray:
      PTensorDiagonalBackstreamCalculations( cell, calculateBackstream, averageVX, averageVY, averageVZ, _popID, PTensor );
      const uint vectorSize = 3;
      //Save the data into buffer:
      const char* ptr = reinterpret_cast<const char*>(&PTensor);
      for (uint i = 0; i < vectorSize*sizeof(Real); ++i) buffer[i] = ptr[i];
      return true;
   }
   
   bool VariablePTensorNonBackstreamDiagonal::setSpatialCell(const SpatialCell* cell) {
      //Get v of the backstream:
      Real V[3] = {0};
      const bool calculateBackstream = false; //We are not calculating backstream
      VBackstreamCalculation( cell, calculateBackstream, _popID, V );
      //Set the average velocities:
      averageVX = V[0];
      averageVY = V[1];
      averageVZ = V[2];
      const uint vectorSize = 3;
      for(uint i = 0; i < vectorSize; i++) PTensor[i] = 0.0;
      return true;
   }

   VariablePTensorBackstreamOffDiagonal::VariablePTensorBackstreamOffDiagonal(cuint popID): DataReductionOperator() {
      _popID = popID;
      _name = getObjectWrapper().particleSpecies[_popID].name;
   }
   VariablePTensorBackstreamOffDiagonal::~VariablePTensorBackstreamOffDiagonal() { }
   
   std::string VariablePTensorBackstreamOffDiagonal::getName() const {return _name + "/PTensorBackstreamOffDiagonal";}
   
   bool VariablePTensorBackstreamOffDiagonal::getDataVectorInfo(std::string& dataType,unsigned int& dataSize,unsigned int& vectorSize) const {
      dataType = "float";
      dataSize =  sizeof(Real);
      vectorSize = 3;
      return true;
   }
   
   bool VariablePTensorBackstreamOffDiagonal::reduceData(const SpatialCell* cell,char* buffer) {
      //Calculate PTensor for PTensorArray:
      const bool calculateBackstream = true;
      //Calculate and save:
      PTensorOffDiagonalBackstreamCalculations( cell, calculateBackstream, averageVX, averageVY, averageVZ, _popID, PTensor );
      const uint vectorSize = 3;
      //Input data into buffer
      const char* ptr = reinterpret_cast<const char*>(&PTensor);
      for (uint i = 0; i < 3*sizeof(Real); ++i) buffer[i] = ptr[i];
      return true;
   }
   
   bool VariablePTensorBackstreamOffDiagonal::setSpatialCell(const SpatialCell* cell) {
      //Get v of the backstream:
      Real V[3] = {0};
      const bool calculateBackstream = true; //We are calculating backstream
      VBackstreamCalculation( cell, calculateBackstream, _popID, V );
      //Set the average velocities:
      averageVX = V[0];
      averageVY = V[1];
      averageVZ = V[2];
      for(int i = 0; i < 3; i++) PTensor[i] = 0.0;
      return true;
   }

   VariablePTensorNonBackstreamOffDiagonal::VariablePTensorNonBackstreamOffDiagonal(cuint popID): DataReductionOperator() {
      _popID = popID;
      _name = getObjectWrapper().particleSpecies[_popID].name;
   }
   VariablePTensorNonBackstreamOffDiagonal::~VariablePTensorNonBackstreamOffDiagonal() { }
   
   std::string VariablePTensorNonBackstreamOffDiagonal::getName() const {return _name + "/PTensorNonBackstreamOffDiagonal";}
   
   bool VariablePTensorNonBackstreamOffDiagonal::getDataVectorInfo(std::string& dataType,unsigned int& dataSize,unsigned int& vectorSize) const {
      dataType = "float";
      dataSize =  sizeof(Real);
      vectorSize = 3;
      return true;
   }
   
   bool VariablePTensorNonBackstreamOffDiagonal::reduceData(const SpatialCell* cell,char* buffer) {
      //Calculate PTensor for PTensorArray:
      const bool calculateBackstream = false;
      //Calculate and save:
      PTensorOffDiagonalBackstreamCalculations( cell, calculateBackstream, averageVX, averageVY, averageVZ, _popID, PTensor );
      const uint vectorSize = 3;
      //Input data into buffer
      const char* ptr = reinterpret_cast<const char*>(&PTensor);
      for (uint i = 0; i < 3*sizeof(Real); ++i) buffer[i] = ptr[i];
      return true;
   }
   
   bool VariablePTensorNonBackstreamOffDiagonal::setSpatialCell(const SpatialCell* cell) {
      //Get v of the backstream:
      Real V[3] = {0};
      const bool calculateBackstream = false; //We are not calculating backstream
      VBackstreamCalculation( cell, calculateBackstream, _popID, V );
      //Set the average velocities:
      averageVX = V[0];
      averageVY = V[1];
      averageVZ = V[2];
      for(int i = 0; i < 3; i++) PTensor[i] = 0.0;
      return true;
   }

   // Adding pressure calculations for backstream population to Vlasiator.
   // p_ij = m/3 * integral((v - <V>)_i(v - <V>)_j * f(r,v) dV)
   
   // Pressure tensor 6 Xcomponents (11, 22, 33, 23, 13, 12) added by YK
   // Split into VariablePTensorBackstreamDiagonal (11, 22, 33)
   // and VariablePTensorOffDiagonal (23, 13, 12)

   VariableMinValue::VariableMinValue(): DataReductionOperator() { }
   VariableMinValue::~VariableMinValue() { }

   bool VariableMinValue::getDataVectorInfo(std::string& dataType,unsigned int& dataSize,unsigned int& vectorSize) const {
      dataType = "float";
      dataSize =  sizeof(Real);
      vectorSize = 1;
      return true;
   }

   std::string VariableMinValue::getName() const {return "MinValue";}
   
   bool VariableMinValue::handlesWriting() const {return true;}

   bool VariableMinValue::reduceData(const spatial_cell::SpatialCell* cell,char* buffer) {
      return false;
   }

   bool VariableMinValue::reduceData(const spatial_cell::SpatialCell* cell,Real* result) {
      return false;
   }

   bool VariableMinValue::setSpatialCell(const spatial_cell::SpatialCell* cell) {
      return true;
   }

   bool VariableMinValue::writeData(const dccrg::Dccrg<spatial_cell::SpatialCell,dccrg::Cartesian_Geometry>& mpiGrid,
                                    const std::vector<CellID>& cells,
                                    const std::string& meshName,
                                    vlsv::Writer& vlsvWriter) {
      bool success = true;
      Real* buffer = new Real[cells.size()];
      
<<<<<<< HEAD
      for (unsigned int popID=0; popID<getObjectWrapper().particleSpecies.size(); ++popID) {
=======
      for (uint popID=0; popID<getObjectWrapper().particleSpecies.size(); ++popID) {
>>>>>>> 159c23b9
         #pragma omp parallel for
         for (size_t c=0; c<cells.size(); ++c) {
            buffer[c] = mpiGrid[cells[c]]->getVelocityBlockMinValue(popID);
         }
         
         map<string,string> attribs;
         attribs["mesh"] = meshName;
         attribs["name"] = getObjectWrapper().particleSpecies[popID].name + "/" + "MinValue";
         if (vlsvWriter.writeArray("VARIABLE",attribs,cells.size(),1,buffer) == false) success = false;
      }

      delete [] buffer; buffer = NULL;
      return success;
   }

} // namespace DRO<|MERGE_RESOLUTION|>--- conflicted
+++ resolved
@@ -471,11 +471,7 @@
 
       # pragma omp parallel reduction(+:thread_nvx2_sum,thread_nvy2_sum,thread_nvz2_sum)
       {
-<<<<<<< HEAD
-         for (unsigned int popID=0; popID<getObjectWrapper().particleSpecies.size(); ++popID) {
-=======
          for (uint popID=0; popID<getObjectWrapper().particleSpecies.size(); ++popID) {
->>>>>>> 159c23b9
             // Get velocity block parameters and distribution function of active population
             const Real*  parameters = cell->get_block_parameters(popID);
             const Realf* block_data = cell->get_data(popID);
@@ -619,72 +615,38 @@
          Real thread_nvyvy_sum = 0.0;
          Real thread_nvzvz_sum = 0.0;
          
-<<<<<<< HEAD
-         for (unsigned int popID=0; popID<getObjectWrapper().particleSpecies.size(); ++popID) {
-            const Real* parameters  = cell->get_block_parameters(popID);
-            const Realf* block_data = cell->get_data(popID);
-            
-            Real pop_nvxvx_sum = 0;
-            Real pop_nvyvy_sum = 0;
-            Real pop_nvzvz_sum = 0;
-            
-            # pragma omp for
-            for (vmesh::LocalID n=0; n<cell->get_number_of_velocity_blocks(popID); n++) {
-               for (uint k = 0; k < WID; ++k)
-                  for (uint j = 0; j < WID; ++j)
-                     for (uint i = 0; i < WID; ++i) {
-                        const Real VX 
-                        =          parameters[n * BlockParams::N_VELOCITY_BLOCK_PARAMS + BlockParams::VXCRD] 
-                        + (i + HALF)*parameters[n * BlockParams::N_VELOCITY_BLOCK_PARAMS + BlockParams::DVX];
-                        const Real VY 
-                        =          parameters[n * BlockParams::N_VELOCITY_BLOCK_PARAMS + BlockParams::VYCRD] 
-                        + (j + HALF)*parameters[n * BlockParams::N_VELOCITY_BLOCK_PARAMS + BlockParams::DVY];
-                        const Real VZ 
-                        =          parameters[n * BlockParams::N_VELOCITY_BLOCK_PARAMS + BlockParams::VZCRD] 
-                        + (k + HALF)*parameters[n * BlockParams::N_VELOCITY_BLOCK_PARAMS + BlockParams::DVZ];
-                        const Real DV3 
-                        = parameters[n * BlockParams::N_VELOCITY_BLOCK_PARAMS + BlockParams::DVX]
-                        * parameters[n * BlockParams::N_VELOCITY_BLOCK_PARAMS + BlockParams::DVY] 
-                        * parameters[n * BlockParams::N_VELOCITY_BLOCK_PARAMS + BlockParams::DVZ];
-                        
-                        pop_nvxvx_sum += block_data[n * SIZE_VELBLOCK+cellIndex(i,j,k)] * (VX - averageVX) * (VX - averageVX) * DV3;
-                        pop_nvyvy_sum += block_data[n * SIZE_VELBLOCK+cellIndex(i,j,k)] * (VY - averageVY) * (VY - averageVY) * DV3;
-                        pop_nvzvz_sum += block_data[n * SIZE_VELBLOCK+cellIndex(i,j,k)] * (VZ - averageVZ) * (VZ - averageVZ) * DV3;
-               }
-=======
-         
          const Real* parameters  = cell->get_block_parameters(_popID);
          const Realf* block_data = cell->get_data(_popID);
          
          Real pop_nvxvx_sum = 0;
          Real pop_nvyvy_sum = 0;
          Real pop_nvzvz_sum = 0;
-         
+            
          # pragma omp for
          for (vmesh::LocalID n=0; n<cell->get_number_of_velocity_blocks(_popID); n++) {
             for (uint k = 0; k < WID; ++k)
                for (uint j = 0; j < WID; ++j)
                   for (uint i = 0; i < WID; ++i) {
                      const Real VX 
-                     =          parameters[n * BlockParams::N_VELOCITY_BLOCK_PARAMS + BlockParams::VXCRD] 
-                     + (i + HALF)*parameters[n * BlockParams::N_VELOCITY_BLOCK_PARAMS + BlockParams::DVX];
+                        =          parameters[n * BlockParams::N_VELOCITY_BLOCK_PARAMS + BlockParams::VXCRD] 
+                        + (i + HALF)*parameters[n * BlockParams::N_VELOCITY_BLOCK_PARAMS + BlockParams::DVX];
                      const Real VY 
-                     =          parameters[n * BlockParams::N_VELOCITY_BLOCK_PARAMS + BlockParams::VYCRD] 
-                     + (j + HALF)*parameters[n * BlockParams::N_VELOCITY_BLOCK_PARAMS + BlockParams::DVY];
+                        =          parameters[n * BlockParams::N_VELOCITY_BLOCK_PARAMS + BlockParams::VYCRD] 
+                        + (j + HALF)*parameters[n * BlockParams::N_VELOCITY_BLOCK_PARAMS + BlockParams::DVY];
                      const Real VZ 
-                     =          parameters[n * BlockParams::N_VELOCITY_BLOCK_PARAMS + BlockParams::VZCRD] 
-                     + (k + HALF)*parameters[n * BlockParams::N_VELOCITY_BLOCK_PARAMS + BlockParams::DVZ];
+                        =          parameters[n * BlockParams::N_VELOCITY_BLOCK_PARAMS + BlockParams::VZCRD] 
+                        + (k + HALF)*parameters[n * BlockParams::N_VELOCITY_BLOCK_PARAMS + BlockParams::DVZ];
                      const Real DV3 
-                     = parameters[n * BlockParams::N_VELOCITY_BLOCK_PARAMS + BlockParams::DVX]
-                     * parameters[n * BlockParams::N_VELOCITY_BLOCK_PARAMS + BlockParams::DVY] 
-                     * parameters[n * BlockParams::N_VELOCITY_BLOCK_PARAMS + BlockParams::DVZ];
-                     
+                        = parameters[n * BlockParams::N_VELOCITY_BLOCK_PARAMS + BlockParams::DVX]
+                        * parameters[n * BlockParams::N_VELOCITY_BLOCK_PARAMS + BlockParams::DVY] 
+                        * parameters[n * BlockParams::N_VELOCITY_BLOCK_PARAMS + BlockParams::DVZ];
+                        
                      pop_nvxvx_sum += block_data[n * SIZE_VELBLOCK+cellIndex(i,j,k)] * (VX - averageVX) * (VX - averageVX) * DV3;
                      pop_nvyvy_sum += block_data[n * SIZE_VELBLOCK+cellIndex(i,j,k)] * (VY - averageVY) * (VY - averageVY) * DV3;
                      pop_nvzvz_sum += block_data[n * SIZE_VELBLOCK+cellIndex(i,j,k)] * (VZ - averageVZ) * (VZ - averageVZ) * DV3;
->>>>>>> 159c23b9
-            }
-         }
+                  }
+         }
+
          thread_nvxvx_sum += pop_nvxvx_sum * getObjectWrapper().particleSpecies[_popID].mass;
          thread_nvyvy_sum += pop_nvyvy_sum * getObjectWrapper().particleSpecies[_popID].mass;
          thread_nvzvz_sum += pop_nvzvz_sum * getObjectWrapper().particleSpecies[_popID].mass;
@@ -736,71 +698,38 @@
          Real thread_nvzvx_sum = 0.0;
          Real thread_nvyvz_sum = 0.0;
          
-<<<<<<< HEAD
-         for (unsigned int popID=0; popID<getObjectWrapper().particleSpecies.size(); ++popID) {
-            const Real* parameters = cell->get_block_parameters(popID);
-            const Realf* block_data = cell->get_data(popID);
-            
-            Real pop_nvxvy_sum = 0.0;
-            Real pop_nvzvx_sum = 0.0;
-            Real pop_nvyvz_sum = 0.0;
-            
-            # pragma omp for
-            for (vmesh::LocalID n=0; n<cell->get_number_of_velocity_blocks(popID); n++) {               
-               for (uint k = 0; k < WID; ++k)
-                  for (uint j = 0; j < WID; ++j)
-                     for (uint i = 0; i < WID; ++i) {
-                        const Real VX 
-                        =          parameters[n * BlockParams::N_VELOCITY_BLOCK_PARAMS + BlockParams::VXCRD] 
-                        + (i + HALF)*parameters[n * BlockParams::N_VELOCITY_BLOCK_PARAMS + BlockParams::DVX];
-                        const Real VY 
-                        =          parameters[n * BlockParams::N_VELOCITY_BLOCK_PARAMS + BlockParams::VYCRD] 
-                        + (j + HALF)*parameters[n * BlockParams::N_VELOCITY_BLOCK_PARAMS + BlockParams::DVY];
-                        const Real VZ 
-                        =          parameters[n * BlockParams::N_VELOCITY_BLOCK_PARAMS + BlockParams::VZCRD] 
-                        + (k + HALF)*parameters[n * BlockParams::N_VELOCITY_BLOCK_PARAMS + BlockParams::DVZ];
-                        const Real DV3 
-                        = parameters[n * BlockParams::N_VELOCITY_BLOCK_PARAMS + BlockParams::DVX]
-                        * parameters[n * BlockParams::N_VELOCITY_BLOCK_PARAMS + BlockParams::DVY] 
-                        * parameters[n * BlockParams::N_VELOCITY_BLOCK_PARAMS + BlockParams::DVZ];
-                        
-                        pop_nvxvy_sum += block_data[n * SIZE_VELBLOCK+cellIndex(i,j,k)] * (VX - averageVX) * (VY - averageVY) * DV3;
-                        pop_nvzvx_sum += block_data[n * SIZE_VELBLOCK+cellIndex(i,j,k)] * (VZ - averageVZ) * (VX - averageVX) * DV3;
-                        pop_nvyvz_sum += block_data[n * SIZE_VELBLOCK+cellIndex(i,j,k)] * (VY - averageVY) * (VZ - averageVZ) * DV3;
-               }
-=======
          const Real* parameters = cell->get_block_parameters(_popID);
          const Realf* block_data = cell->get_data(_popID);
          
          Real pop_nvxvy_sum = 0.0;
          Real pop_nvzvx_sum = 0.0;
          Real pop_nvyvz_sum = 0.0;
-         
+
          # pragma omp for
          for (vmesh::LocalID n=0; n<cell->get_number_of_velocity_blocks(_popID); n++) {               
             for (uint k = 0; k < WID; ++k)
                for (uint j = 0; j < WID; ++j)
                   for (uint i = 0; i < WID; ++i) {
                      const Real VX 
-                     =          parameters[n * BlockParams::N_VELOCITY_BLOCK_PARAMS + BlockParams::VXCRD] 
-                     + (i + HALF)*parameters[n * BlockParams::N_VELOCITY_BLOCK_PARAMS + BlockParams::DVX];
+                        =          parameters[n * BlockParams::N_VELOCITY_BLOCK_PARAMS + BlockParams::VXCRD] 
+                        + (i + HALF)*parameters[n * BlockParams::N_VELOCITY_BLOCK_PARAMS + BlockParams::DVX];
                      const Real VY 
-                     =          parameters[n * BlockParams::N_VELOCITY_BLOCK_PARAMS + BlockParams::VYCRD] 
-                     + (j + HALF)*parameters[n * BlockParams::N_VELOCITY_BLOCK_PARAMS + BlockParams::DVY];
+                        =          parameters[n * BlockParams::N_VELOCITY_BLOCK_PARAMS + BlockParams::VYCRD] 
+                        + (j + HALF)*parameters[n * BlockParams::N_VELOCITY_BLOCK_PARAMS + BlockParams::DVY];
                      const Real VZ 
-                     =          parameters[n * BlockParams::N_VELOCITY_BLOCK_PARAMS + BlockParams::VZCRD] 
-                     + (k + HALF)*parameters[n * BlockParams::N_VELOCITY_BLOCK_PARAMS + BlockParams::DVZ];
+                        =          parameters[n * BlockParams::N_VELOCITY_BLOCK_PARAMS + BlockParams::VZCRD] 
+                        + (k + HALF)*parameters[n * BlockParams::N_VELOCITY_BLOCK_PARAMS + BlockParams::DVZ];
                      const Real DV3 
-                     = parameters[n * BlockParams::N_VELOCITY_BLOCK_PARAMS + BlockParams::DVX]
-                     * parameters[n * BlockParams::N_VELOCITY_BLOCK_PARAMS + BlockParams::DVY] 
-                     * parameters[n * BlockParams::N_VELOCITY_BLOCK_PARAMS + BlockParams::DVZ];
-                     
+                        = parameters[n * BlockParams::N_VELOCITY_BLOCK_PARAMS + BlockParams::DVX]
+                        * parameters[n * BlockParams::N_VELOCITY_BLOCK_PARAMS + BlockParams::DVY] 
+                        * parameters[n * BlockParams::N_VELOCITY_BLOCK_PARAMS + BlockParams::DVZ];
+
                      pop_nvxvy_sum += block_data[n * SIZE_VELBLOCK+cellIndex(i,j,k)] * (VX - averageVX) * (VY - averageVY) * DV3;
                      pop_nvzvx_sum += block_data[n * SIZE_VELBLOCK+cellIndex(i,j,k)] * (VZ - averageVZ) * (VX - averageVX) * DV3;
                      pop_nvyvz_sum += block_data[n * SIZE_VELBLOCK+cellIndex(i,j,k)] * (VY - averageVY) * (VZ - averageVZ) * DV3;
->>>>>>> 159c23b9
-            }
-         }
+                  }
+         }
+
          thread_nvxvy_sum += pop_nvxvy_sum * getObjectWrapper().particleSpecies[_popID].mass;
          thread_nvzvx_sum += pop_nvzvx_sum * getObjectWrapper().particleSpecies[_popID].mass;
          thread_nvyvz_sum += pop_nvyvz_sum * getObjectWrapper().particleSpecies[_popID].mass;
@@ -949,11 +878,7 @@
       {
          Real threadMax = std::numeric_limits<Real>::min();
          
-<<<<<<< HEAD
-         for (unsigned int popID=0; popID<getObjectWrapper().particleSpecies.size(); ++popID) {
-=======
          for (uint popID=0; popID<getObjectWrapper().particleSpecies.size(); ++popID) {
->>>>>>> 159c23b9
             const Realf* block_data = cell->get_data(popID);
             
             #pragma omp for
@@ -1011,11 +936,7 @@
       {
          Real threadMin = std::numeric_limits<Real>::max();
          
-<<<<<<< HEAD
-         for (unsigned int popID=0; popID<getObjectWrapper().particleSpecies.size(); ++popID) {
-=======
          for (uint popID=0; popID<getObjectWrapper().particleSpecies.size(); ++popID) {
->>>>>>> 159c23b9
             const Realf* block_data = cell->get_data(popID);
 
             #pragma omp for
@@ -1142,29 +1063,6 @@
       {
          Real thread_n_sum = 0.0;
          
-<<<<<<< HEAD
-         for (unsigned int popID=0; popID<getObjectWrapper().particleSpecies.size(); ++popID) {
-            const Real* parameters = cell->get_block_parameters(popID);
-            const Realf* block_data = cell->get_data(popID);
-            
-            # pragma omp for
-            for (vmesh::LocalID n=0; n<cell->get_number_of_velocity_blocks(popID); ++n) {
-               const Real DV3
-               = parameters[n * BlockParams::N_VELOCITY_BLOCK_PARAMS + BlockParams::DVX]
-               * parameters[n * BlockParams::N_VELOCITY_BLOCK_PARAMS + BlockParams::DVY]
-               * parameters[n * BlockParams::N_VELOCITY_BLOCK_PARAMS + BlockParams::DVZ];
-               vector< uint64_t > vCells; //Velocity cell ids
-               vCells.clear();
-               if ( calculateBackstream == true ) {
-                  getBackstreamVelocityCells(&parameters[n * BlockParams::N_VELOCITY_BLOCK_PARAMS], vCells);
-               } else {
-                  getNonBackstreamVelocityCells(&parameters[n * BlockParams::N_VELOCITY_BLOCK_PARAMS], vCells);
-               }
-               for( vector< uint64_t >::const_iterator it = vCells.begin(); it != vCells.end(); ++it ) {
-                  //velocity cell id = *it
-                  thread_n_sum += block_data[n * SIZE_VELBLOCK + (*it)] * DV3;
-               }
-=======
          const Real* parameters = cell->get_block_parameters(popID);
          const Realf* block_data = cell->get_data(popID);
          
@@ -1184,7 +1082,6 @@
             for( vector< uint64_t >::const_iterator it = vCells.begin(); it != vCells.end(); ++it ) {
                //velocity cell id = *it
                thread_n_sum += block_data[n * SIZE_VELBLOCK + (*it)] * DV3;
->>>>>>> 159c23b9
             }
          }
          
@@ -1213,46 +1110,6 @@
          Real thread_nvz_sum = 0.0;
          Real thread_n_sum = 0.0;
          
-<<<<<<< HEAD
-         for (unsigned int popID=0; popID<getObjectWrapper().particleSpecies.size(); ++popID) {
-            const Real* parameters = cell->get_block_parameters(popID);
-            const Realf* block_data = cell->get_data(popID);
-            
-            # pragma omp for
-            for (vmesh::LocalID n=0; n<cell->get_number_of_velocity_blocks(popID); ++n) {
-               // Get the volume of a velocity cell
-               const Real DV3
-               = parameters[n * BlockParams::N_VELOCITY_BLOCK_PARAMS + BlockParams::DVX]
-               * parameters[n * BlockParams::N_VELOCITY_BLOCK_PARAMS + BlockParams::DVY]
-               * parameters[n * BlockParams::N_VELOCITY_BLOCK_PARAMS + BlockParams::DVZ];
-               // Get the velocity cell indices of the cells that are a part of the backstream population
-               vector< array<uint, 3> > vCellIndices;
-               vCellIndices.clear();
-               // Save indices to the std::vector
-               if( calculateBackstream == true ) {
-                  getBackstreamVelocityCellIndices(&parameters[n * BlockParams::N_VELOCITY_BLOCK_PARAMS], vCellIndices);
-               } else {
-                  getNonBackstreamVelocityCellIndices(&parameters[n * BlockParams::N_VELOCITY_BLOCK_PARAMS], vCellIndices);
-               }
-               // We have now fethced all of the needed velocity cell indices, so now go through them:
-               for( vector< array<uint, 3> >::const_iterator it = vCellIndices.begin(); it != vCellIndices.end(); ++it ) {
-                  // Get the indices of the current iterated velocity cell
-                  const array<uint, 3> indices = *it;
-                  const uint i = indices[0];
-                  const uint j = indices[1];
-                  const uint k = indices[2];
-                  // Get the coordinates of the velocity cell (e.g. VX = block_vx_min_coordinates + (velocity_cell_indice_x+0.5)*length_of_velocity_cell_in_x_direction)
-                  const Real VX = parameters[n * BlockParams::N_VELOCITY_BLOCK_PARAMS + BlockParams::VXCRD] + (i + HALF) * parameters[n * BlockParams::N_VELOCITY_BLOCK_PARAMS + BlockParams::DVX];
-                  const Real VY = parameters[n * BlockParams::N_VELOCITY_BLOCK_PARAMS + BlockParams::VYCRD] + (j + HALF) * parameters[n * BlockParams::N_VELOCITY_BLOCK_PARAMS + BlockParams::DVY];
-                  const Real VZ = parameters[n * BlockParams::N_VELOCITY_BLOCK_PARAMS + BlockParams::VZCRD] + (k + HALF) * parameters[n * BlockParams::N_VELOCITY_BLOCK_PARAMS + BlockParams::DVZ];
-                  // Add the value of the coordinates and multiply by the AVGS value of the velocity cell and the volume of the velocity cell
-                  thread_nvx_sum += block_data[n * SIZE_VELBLOCK + cellIndex(i,j,k)]*VX*DV3;
-                  thread_nvy_sum += block_data[n * SIZE_VELBLOCK + cellIndex(i,j,k)]*VY*DV3;
-                  thread_nvz_sum += block_data[n * SIZE_VELBLOCK + cellIndex(i,j,k)]*VZ*DV3;
-               }
-            } // for-loop over velocity blocks
-         } // for-loop over populations
-=======
          const Real* parameters = cell->get_block_parameters(popID);
          const Realf* block_data = cell->get_data(popID);
          
@@ -1290,7 +1147,6 @@
                thread_n_sum   += block_data[n * SIZE_VELBLOCK + cellIndex(i,j,k)]*DV3;
             }
          } // for-loop over velocity blocks
->>>>>>> 159c23b9
 
          // Accumulate contributions coming from this velocity block
          // If multithreading / OpenMP is used, 
@@ -1321,43 +1177,6 @@
          Real thread_nvy2_sum = 0.0;
          Real thread_nvz2_sum = 0.0;
          
-<<<<<<< HEAD
-         for (unsigned int popID=0; popID<getObjectWrapper().particleSpecies.size(); ++popID) {
-            const Real* parameters = cell->get_block_parameters(popID);
-            const Realf* block_data = cell->get_data(popID);
-
-            Real pop_nvx2_sum = 0.0;
-            Real pop_nvy2_sum = 0.0;
-            Real pop_nvz2_sum = 0.0;
-
-            # pragma omp for
-            for (vmesh::LocalID n=0; n<cell->get_number_of_velocity_blocks(popID); ++n) {
-               const Real DV3
-               = parameters[n * BlockParams::N_VELOCITY_BLOCK_PARAMS + BlockParams::DVX]
-               * parameters[n * BlockParams::N_VELOCITY_BLOCK_PARAMS + BlockParams::DVY]
-               * parameters[n * BlockParams::N_VELOCITY_BLOCK_PARAMS + BlockParams::DVZ];
-               vector< array<uint, 3> > vCellIndices;
-               vCellIndices.clear();
-               //Note: Could use function pointers
-               if( calculateBackstream == true ) {
-                  getBackstreamVelocityCellIndices(&parameters[n * BlockParams::N_VELOCITY_BLOCK_PARAMS], vCellIndices);
-               } else {
-                  getNonBackstreamVelocityCellIndices(&parameters[n * BlockParams::N_VELOCITY_BLOCK_PARAMS], vCellIndices);
-               }
-               for( vector< array<uint, 3> >::const_iterator it = vCellIndices.begin(); it != vCellIndices.end(); ++it ) {
-                  //Go through every velocity cell:
-                  const array<uint, 3> indices = *it;
-                  const uint i = indices[0];
-                  const uint j = indices[1];
-                  const uint k = indices[2];
-                  const Real VX = parameters[n * BlockParams::N_VELOCITY_BLOCK_PARAMS + BlockParams::VXCRD] + (i + HALF) * parameters[n * BlockParams::N_VELOCITY_BLOCK_PARAMS + BlockParams::DVX];
-                  const Real VY = parameters[n * BlockParams::N_VELOCITY_BLOCK_PARAMS + BlockParams::VYCRD] + (j + HALF) * parameters[n * BlockParams::N_VELOCITY_BLOCK_PARAMS + BlockParams::DVY];
-                  const Real VZ = parameters[n * BlockParams::N_VELOCITY_BLOCK_PARAMS + BlockParams::VZCRD] + (k + HALF) * parameters[n * BlockParams::N_VELOCITY_BLOCK_PARAMS + BlockParams::DVZ];
-                  pop_nvx2_sum += block_data[n * SIZE_VELBLOCK + cellIndex(i,j,k)] * (VX - averageVX) * (VX - averageVX) * DV3;
-                  pop_nvy2_sum += block_data[n * SIZE_VELBLOCK + cellIndex(i,j,k)] * (VY - averageVY) * (VY - averageVY) * DV3;
-                  pop_nvz2_sum += block_data[n * SIZE_VELBLOCK + cellIndex(i,j,k)] * (VZ - averageVZ) * (VZ - averageVZ) * DV3;
-               }
-=======
          const Real* parameters = cell->get_block_parameters(popID);
          const Realf* block_data = cell->get_data(popID);
 
@@ -1391,7 +1210,6 @@
                pop_nvx2_sum += block_data[n * SIZE_VELBLOCK + cellIndex(i,j,k)] * (VX - averageVX) * (VX - averageVX) * DV3;
                pop_nvy2_sum += block_data[n * SIZE_VELBLOCK + cellIndex(i,j,k)] * (VY - averageVY) * (VY - averageVY) * DV3;
                pop_nvz2_sum += block_data[n * SIZE_VELBLOCK + cellIndex(i,j,k)] * (VZ - averageVZ) * (VZ - averageVZ) * DV3;
->>>>>>> 159c23b9
             }
          }
          thread_nvx2_sum += pop_nvx2_sum * getObjectWrapper().particleSpecies[popID].mass;
@@ -1422,18 +1240,12 @@
          Real thread_nvyvy_sum = 0.0;
          Real thread_nvzvz_sum = 0.0;
          
-<<<<<<< HEAD
-         for (unsigned int popID=0; popID<getObjectWrapper().particleSpecies.size(); ++popID) {
-            const Real* parameters = cell->get_block_parameters(popID);
-            const Realf* block_data = cell->get_data(popID);
-=======
          const Real* parameters = cell->get_block_parameters(popID);
          const Realf* block_data = cell->get_data(popID);
       
          Real pop_nvxvx_sum = 0.0;
          Real pop_nvyvy_sum = 0.0;
          Real pop_nvzvz_sum = 0.0;
->>>>>>> 159c23b9
          
          # pragma omp for
          for (vmesh::LocalID n=0; n<cell->get_number_of_velocity_blocks(popID); ++n) {
@@ -1493,18 +1305,12 @@
          Real thread_nvzvx_sum = 0.0;
          Real thread_nvyvz_sum = 0.0;
          
-<<<<<<< HEAD
-         for (unsigned int popID=0; popID<getObjectWrapper().particleSpecies.size(); ++popID) {
-            const Real* parameters = cell->get_block_parameters(popID);
-            const Realf* block_data = cell->get_data(popID);
-=======
          const Real* parameters = cell->get_block_parameters(popID);
          const Realf* block_data = cell->get_data(popID);
       
          Real pop_nvxvy_sum = 0.0;
          Real pop_nvzvx_sum = 0.0;
          Real pop_nvyvz_sum = 0.0;
->>>>>>> 159c23b9
          
          # pragma omp for
          for (vmesh::LocalID n=0; n<cell->get_number_of_velocity_blocks(popID); ++n) {
@@ -2013,11 +1819,7 @@
       bool success = true;
       Real* buffer = new Real[cells.size()];
       
-<<<<<<< HEAD
-      for (unsigned int popID=0; popID<getObjectWrapper().particleSpecies.size(); ++popID) {
-=======
       for (uint popID=0; popID<getObjectWrapper().particleSpecies.size(); ++popID) {
->>>>>>> 159c23b9
          #pragma omp parallel for
          for (size_t c=0; c<cells.size(); ++c) {
             buffer[c] = mpiGrid[cells[c]]->getVelocityBlockMinValue(popID);
