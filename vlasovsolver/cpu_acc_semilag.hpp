--- conflicted
+++ resolved
@@ -53,22 +53,6 @@
    Real intersection_z,intersection_z_di,intersection_z_dj,intersection_z_dk;
    Real intersection_x,intersection_x_di,intersection_x_dj,intersection_x_dk;
    Real intersection_y,intersection_y_di,intersection_y_dj,intersection_y_dk;
-<<<<<<< HEAD
-   compute_intersections_z(spatial_cell, bwd_transform, fwd_transform,
-            intersection_z,intersection_z_di,intersection_z_dj,intersection_z_dk);
-   compute_intersections_x(spatial_cell, bwd_transform, fwd_transform,
-            intersection_x,intersection_x_di,intersection_x_dj,intersection_x_dk);
-   compute_intersections_y(spatial_cell, bwd_transform, fwd_transform,
-            intersection_y,intersection_y_di,intersection_y_dj,intersection_y_dk);
-   phiprof::stop("compute-intersections");
-   
-   phiprof::start("compute-mapping");
-   map_1d(spatial_cell, intersection_z,intersection_z_di,intersection_z_dj,intersection_z_dk,2); /*< map along z*/
-   map_1d(spatial_cell, intersection_x,intersection_x_di,intersection_x_dj,intersection_x_dk,0); /*< map along x*/
-   map_1d(spatial_cell, intersection_y,intersection_y_di,intersection_y_dj,intersection_y_dk,1); /*< map along y*/
-   phiprof::stop("compute-mapping");
-
-=======
    switch(map_order){
        case 0:
           phiprof::start("compute-intersections");
@@ -123,7 +107,7 @@
           phiprof::stop("compute-mapping");
           break;
    }
->>>>>>> 07768b79
+
    double t2=MPI_Wtime();
    spatial_cell->parameters[CellParams::LBWEIGHTCOUNTER] += t2 - t1;
 }
