--- conflicted
+++ resolved
@@ -155,12 +155,7 @@
         const std::vector<CellID>& cells,
         const bool& computeSecond) {
  
-<<<<<<< HEAD
     phiprof::Timer momentsTimer {"compute-moments-n"};
-    creal HALF = 0.5;
-=======
-    phiprof::start("compute-moments-n");
->>>>>>> 42125802
 
     for (uint popID=0; popID<getObjectWrapper().particleSpecies.size(); ++popID) {
        #pragma omp parallel for
