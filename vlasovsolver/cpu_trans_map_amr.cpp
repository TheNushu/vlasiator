#include "cpu_1d_ppm_nonuniform.hpp"
//#include "cpu_1d_ppm_nonuniform_conserving.hpp"
#include "vec.h"
#include "../grid.h"
#include "../object_wrapper.h"
#include "../memoryallocation.h"
#include "cpu_trans_map_amr.hpp"
#include "cpu_trans_map.hpp"

using namespace std;
using namespace spatial_cell;

// indices in padded source block, which is of type Vec with VECL
// element sin each vector. b_k is the block index in z direction in
// ordinary space [- VLASOV_STENCIL_WIDTH to VLASOV_STENCIL_WIDTH],
// i,j,k are the cell ids inside on block (i in vector elements).
// Vectors with same i,j,k coordinates, but in different spatial cells, are consequtive
#define i_trans_ps_blockv(planeVectorIndex, planeIndex, blockIndex) ( (blockIndex) + VLASOV_STENCIL_WIDTH  +  ( (planeVectorIndex) + (planeIndex) * VEC_PER_PLANE ) * ( 1 + 2 * VLASOV_STENCIL_WIDTH)  )

// indices in padded target block, which is of type Vec with VECL
// element sin each vector. b_k is the block index in z direction in
// ordinary space, i,j,k are the cell ids inside on block (i in vector
// elements).
#define i_trans_pt_blockv(planeVectorIndex, planeIndex, blockIndex)  ( planeVectorIndex + planeIndex * VEC_PER_PLANE + (blockIndex + 1) * VEC_PER_BLOCK)

#define i_trans_ps_blockv_pencil(planeVectorIndex, planeIndex, blockIndex, lengthOfPencil) ( (blockIndex) + VLASOV_STENCIL_WIDTH  +  ( (planeVectorIndex) + (planeIndex) * VEC_PER_PLANE ) * ( lengthOfPencil + 2 * VLASOV_STENCIL_WIDTH) )


/* Get the one-dimensional neighborhood index for a given direction and neighborhood size.
 * 
 * @param dimension spatial dimension of neighborhood
 * @param stencil neighborhood size in cells
 * @return neighborhood index that can be passed to DCCRG functions
 */
int getNeighborhood(const uint dimension, const uint stencil) {

   int neighborhood = 0;

   if (stencil == 1) {
      switch (dimension) {
      case 0:
         neighborhood = VLASOV_SOLVER_TARGET_X_NEIGHBORHOOD_ID;
         break;
      case 1:
         neighborhood = VLASOV_SOLVER_TARGET_Y_NEIGHBORHOOD_ID;
         break;
      case 2:
         neighborhood = VLASOV_SOLVER_TARGET_Z_NEIGHBORHOOD_ID;
         break;
      }
   }

   if (stencil == 2) {
      switch (dimension) {
      case 0:
         neighborhood = VLASOV_SOLVER_X_NEIGHBORHOOD_ID;
         break;
      case 1:
         neighborhood = VLASOV_SOLVER_Y_NEIGHBORHOOD_ID;
         break;
      case 2:
         neighborhood = VLASOV_SOLVER_Z_NEIGHBORHOOD_ID;
         break;
      }
   }
   
   return neighborhood;
   
}



/* Get pointers to spatial cells that are considered source cells for a pencil.
 * Source cells are cells that the pencil reads data from to compute polynomial
 * fits that are used for propagation in the vlasov solver. All cells included
 * in the pencil + VLASOV_STENCIL_WIDTH cells on both ends are source cells.
 * Invalid cells are replaced by closest good cells.
 * Boundary cells are included.
 *
 * @param [in] mpiGrid DCCRG grid object
 * @param [in] pencils pencil data struct
 * @param [in] ipencil index of a pencil in the pencils data struct
 * @param [in] dimension spatial dimension
 * @param [out] sourceCells pointer to an array of pointers to SpatialCell objects for the source cells
 */
void computeSpatialSourceCellsForPencil(const dccrg::Dccrg<SpatialCell,dccrg::Cartesian_Geometry>& mpiGrid,
                                        setOfPencils& pencils,
                                        const uint iPencil,
                                        const uint dimension,
                                        SpatialCell **sourceCells){

   // L = length of the pencil iPencil
   int L = pencils.lengthOfPencils[iPencil];
   vector<CellID> ids = pencils.getIds(iPencil);
   
   int neighborhood = getNeighborhood(dimension,2);

   // Get pointers for each cell id of the pencil
   for (int i = 0; i < L; ++i) {
      sourceCells[i + VLASOV_STENCIL_WIDTH] = mpiGrid[ids[i]];
   }
   
   // Insert pointers for neighbors of ids.front() and ids.back()
   const auto* frontNbrPairs = mpiGrid.get_neighbors_of(ids.front(), neighborhood);
   const auto* backNbrPairs  = mpiGrid.get_neighbors_of(ids.back(),  neighborhood);

   int maxRefLvl = mpiGrid.get_maximum_refinement_level();
      
   // Create list of unique distances in the negative direction from the first cell in pencil
   std::set< int > distances;
   for (const auto nbrPair : *frontNbrPairs) {
      if(nbrPair.second[dimension] < 0) {
         distances.insert(nbrPair.second[dimension]);
      }
   }


   int iSrc = VLASOV_STENCIL_WIDTH - 1;
   // Iterate through distances for VLASOV_STENCIL_WIDTH elements starting from the smallest distance.
   // Distances are negative here so largest distance has smallest value
   auto irend = distances.rbegin();
   std::advance(irend, std::min((int)distances.size(), VLASOV_STENCIL_WIDTH));
   for (auto it = distances.rbegin(); it != irend; ++it) {
      // Collect all neighbors at distance *it to a vector
      std::vector< CellID > neighbors;
      for (const auto nbrPair : *frontNbrPairs) {
         int distanceInRefinedCells = nbrPair.second[dimension];
         if(distanceInRefinedCells == *it) neighbors.push_back(nbrPair.first);
      }

      int refLvl = mpiGrid.get_refinement_level(ids.front());
      
      if (neighbors.size() == 1) {
         sourceCells[iSrc--] = mpiGrid[neighbors.at(0)];
      } else if ( pencils.path[iPencil][refLvl] < neighbors.size() ) {
         sourceCells[iSrc--] = mpiGrid[neighbors.at(pencils.path[iPencil][refLvl])];
      }
   }

   iSrc = L + VLASOV_STENCIL_WIDTH;
   distances.clear();
   // Create list of unique distances in the positive direction from the last cell in pencil
   for (const auto nbrPair : *backNbrPairs) {
      if(nbrPair.second[dimension] > 0) {
         distances.insert(nbrPair.second[dimension]);
      }
   }

   // Iterate through distances for VLASOV_STENCIL_WIDTH elements starting from the smallest distance.
   // Distances are positive here so smallest distance has smallest value.
   auto iend = distances.begin();
   std::advance(iend,std::min((int)distances.size(), VLASOV_STENCIL_WIDTH));
   for (auto it = distances.begin(); it != iend; ++it) {
      
      // Collect all neighbors at distance *it to a vector
      std::vector< CellID > neighbors;
      for (const auto nbrPair : *backNbrPairs) {
         int distanceInRefinedCells = nbrPair.second[dimension];
         if(distanceInRefinedCells == *it) neighbors.push_back(nbrPair.first);
      }

      int refLvl = mpiGrid.get_refinement_level(ids.back());

      if (neighbors.size() == 1) {
         sourceCells[iSrc++] = mpiGrid[neighbors.at(0)];
      } else if ( pencils.path[iPencil][refLvl] < neighbors.size() ) {
         sourceCells[iSrc++] = mpiGrid[neighbors.at(pencils.path[iPencil][refLvl])];
      }
   }

   /*loop to negative side and replace all invalid cells with the closest good cell*/
   SpatialCell* lastGoodCell = mpiGrid[ids.front()];
   for(int i = VLASOV_STENCIL_WIDTH - 1; i >= 0 ;i--){
      if(sourceCells[i] == NULL) 
         sourceCells[i] = lastGoodCell;
      else
         lastGoodCell = sourceCells[i];
   }
   /*loop to positive side and replace all invalid cells with the closest good cell*/
   lastGoodCell = mpiGrid[ids.back()];
   for(int i = L + VLASOV_STENCIL_WIDTH; i < L + 2*VLASOV_STENCIL_WIDTH; i++){
      if(sourceCells[i] == NULL) 
         sourceCells[i] = lastGoodCell;
      else
         lastGoodCell = sourceCells[i];
   }
}

/* This version uses get_face_neighbors_of
 *
 * @param [in] mpiGrid DCCRG grid object
 * @param [in] pencils pencil data struct
 * @param [in] ipencil index of a pencil in the pencils data struct
 * @param [in] dimension spatial dimension
 * @param [out] sourceCells pointer to an array of pointers to SpatialCell objects for the source cells
 */
void computeSpatialSourceCellsForPencilWithFaces(const dccrg::Dccrg<SpatialCell,dccrg::Cartesian_Geometry>& mpiGrid,
                                        setOfPencils& pencils,
                                        const uint iPencil,
                                        const uint dimension,
                                        SpatialCell **sourceCells){

   // L = length of the pencil iPencil
   int L = pencils.lengthOfPencils[iPencil];
   vector<CellID> ids = pencils.getIds(iPencil);
   //int neighborhoodId = getNeighborhood(dimension,VLASOV_STENCIL_WIDTH);

   // Get pointers for each cell id of the pencil
   for (int i = 0; i < L; ++i) {
      sourceCells[i + VLASOV_STENCIL_WIDTH] = mpiGrid[ids[i]];
   }
   int refLvl;
   std::vector<CellID> ngh_front;
   std::vector<CellID> ngh_back;
   std::vector<CellID> neighbors;
   ngh_front.push_back(ids.front());
   ngh_back.push_back(ids.back());
   for (int ngh_i = 0; ngh_i < VLASOV_STENCIL_WIDTH; ++ngh_i) {
     const auto frontNeighbors = mpiGrid.get_face_neighbors_of(ngh_front.front());
     refLvl = mpiGrid.get_refinement_level(ngh_front.front());
<<<<<<< HEAD
     if (frontNeighbors.size()!=0) {
       for (const auto nbr: frontNeighbors) {
	 if(nbr.second == ((int)dimension + 1)) {
=======
     if (frontNeighbors.size() > 0) {
       for (const auto nbr: frontNeighbors) {
	 if(nbr.second == (-((int)dimension + 1))) {
>>>>>>> 8605d0fa
	   neighbors.push_back(nbr.first);
	 }
       }
       if (neighbors.size() == 1) {
<<<<<<< HEAD
	 if (neighbors.at(0)!=NULL) {
	   sourceCells[VLASOV_STENCIL_WIDTH+L+ngh_i] = mpiGrid[neighbors.at(0)];
	   ngh_front.erase(ngh_front.begin());
	   ngh_front.push_back(neighbors.at(0));
	 } else {
	   sourceCells[VLASOV_STENCIL_WIDTH+L+ngh_i] = mpiGrid[ngh_front.front()];
	 }
       } else if (neighbors.size() == 0) {
	 // At edge of simulation
	 sourceCells[VLASOV_STENCIL_WIDTH+L+ngh_i] = mpiGrid[ngh_front.front()];
	 if (mpiGrid[ngh_front.front()]->sysBoundaryFlag==sysboundarytype::NOT_SYSBOUNDARY)
	   std::cerr<<"error no accepted front face neighbors for non-sysboundary cell"<<std::endl;	   
       } else if ( pencils.path[iPencil][refLvl] < neighbors.size() ) {
	 if (neighbors.at(pencils.path[iPencil][refLvl])!=NULL) {
	   sourceCells[VLASOV_STENCIL_WIDTH+L+ngh_i] = mpiGrid[neighbors.at(pencils.path[iPencil][refLvl])];
	   ngh_front.erase(ngh_front.begin());
	   ngh_front.push_back(neighbors.at(pencils.path[iPencil][refLvl]));
	 } else {
	   sourceCells[VLASOV_STENCIL_WIDTH+L+ngh_i] = mpiGrid[ngh_front.front()];
	 }
       }
     } else {
       std::cerr<<"error, found front cell "<<ngh_front.front()<<" without any face neighbors"<<std::endl;
       for (int i = 0; i < L+2*VLASOV_STENCIL_WIDTH; ++i) {
	 std::cerr<<sourceCells[i]<<"/"<<sourceCells[i]->sysBoundaryFlag<<" ";
       }
       std::cerr<<std::endl;       
       std::cerr<<"frontneighbors size "<<frontNeighbors.size()<<" refLvl "<<refLvl<<std::endl;       
=======
	 if (neighbors.at(0)==NULL) {
	   sourceCells[VLASOV_STENCIL_WIDTH-1-ngh_i] = mpiGrid[ngh_front.front()];
	 } else {
	   sourceCells[VLASOV_STENCIL_WIDTH-1-ngh_i] = mpiGrid[neighbors.at(0)];
	   ngh_front.erase(ngh_front.begin());
	   ngh_front.push_back(neighbors.at(0));
	 }
       } else if (neighbors.size() == 0) {
	 // At edge of simulation
	 sourceCells[VLASOV_STENCIL_WIDTH-1-ngh_i] = mpiGrid[ngh_front.front()];
	 if (mpiGrid[ngh_front.front()]->sysBoundaryFlag==sysboundarytype::NOT_SYSBOUNDARY)
	   std::cerr<<"error no accepted front face neighbors for non-sysboundary cell"<<std::endl;
       } else if ( pencils.path[iPencil][refLvl] < neighbors.size() ) {
	 if (neighbors.at(pencils.path[iPencil][refLvl])==NULL) {
	   sourceCells[VLASOV_STENCIL_WIDTH-1-ngh_i] = mpiGrid[ngh_front.front()];
	 } else {
	   sourceCells[VLASOV_STENCIL_WIDTH-1-ngh_i] = mpiGrid[neighbors.at(pencils.path[iPencil][refLvl])];
	   ngh_front.erase(ngh_front.begin());
	   ngh_front.push_back(neighbors.at(pencils.path[iPencil][refLvl]));
	 }
       }
     } else {
       std::cerr<<"error, found front cell "<<ngh_front.front()<<" without any face neighbors at refLvl "<<refLvl<<std::endl;
>>>>>>> 8605d0fa
       abort();
     }
     neighbors.clear();
     const auto backNeighbors = mpiGrid.get_face_neighbors_of(ngh_back.front());
<<<<<<< HEAD
     if (backNeighbors.size()!=0) {
       for (const auto nbr: backNeighbors) {
	 if(nbr.second == (-((int)dimension + 1))) {
	   neighbors.push_back(nbr.first);
	 }
       }
       if (neighbors.size() == 1) {
	 if (neighbors.at(0)!=NULL) {
	   sourceCells[VLASOV_STENCIL_WIDTH-1-ngh_i] = mpiGrid[neighbors.at(0)];
	   ngh_back.erase(ngh_back.begin());
	   ngh_back.push_back(neighbors.at(0));
	 } else {
	   sourceCells[VLASOV_STENCIL_WIDTH-1-ngh_i] = mpiGrid[ngh_back.front()];
	 }
       } else if (neighbors.size() == 0) {
	 // At edge of simulation
	 sourceCells[VLASOV_STENCIL_WIDTH-1-ngh_i] = mpiGrid[ngh_back.front()];	 
	 if (mpiGrid[ngh_back.front()]->sysBoundaryFlag==sysboundarytype::NOT_SYSBOUNDARY)
	   std::cerr<<"error no accepted back face neighbors for non-sysboundary cell"<<std::endl;	   
       } else if ( pencils.path[iPencil][refLvl] < neighbors.size() ) {
	 if (neighbors.at(pencils.path[iPencil][refLvl])!=NULL) {
	   sourceCells[VLASOV_STENCIL_WIDTH-1-ngh_i] = mpiGrid[neighbors.at(pencils.path[iPencil][refLvl])];
	   ngh_back.erase(ngh_back.begin());
	   ngh_back.push_back(neighbors.at(pencils.path[iPencil][refLvl]));
	 } else {
	   sourceCells[VLASOV_STENCIL_WIDTH-1-ngh_i] = mpiGrid[ngh_back.front()];
	 }
       }
     } else {
       std::cerr<<"error, found back cell "<<ngh_back.front()<<" without any face neighbors"<<std::endl;
       for (int i = 0; i < L+2*VLASOV_STENCIL_WIDTH; ++i) {
	 std::cerr<<sourceCells[i]<<"/"<<sourceCells[i]->sysBoundaryFlag<<" ";
       }
       std::cerr<<std::endl;       
=======
     if (backNeighbors.size() > 0) {
       for (const auto nbr: backNeighbors) {
	 if(nbr.second == ((int)dimension + 1)) {
	 neighbors.push_back(nbr.first);
	 }
       }
       if (neighbors.size() == 1) {
	 if (neighbors.at(0)==NULL) {
	   sourceCells[VLASOV_STENCIL_WIDTH+L+ngh_i] = mpiGrid[ngh_back.front()];
	 } else {
	   sourceCells[VLASOV_STENCIL_WIDTH+L+ngh_i] = mpiGrid[neighbors.at(0)];	   
	   ngh_back.erase(ngh_back.begin());
	   ngh_back.push_back(neighbors.at(0));
	 }
       } else if (neighbors.size() == 0) {
	 // At edge of simulation
	 sourceCells[VLASOV_STENCIL_WIDTH+L+ngh_i] = mpiGrid[ngh_back.front()];
	 if (mpiGrid[ngh_back.front()]->sysBoundaryFlag==sysboundarytype::NOT_SYSBOUNDARY)
	   std::cerr<<"error no accepted back face neighbors for non-sysboundary cell"<<std::endl;
       } else if ( pencils.path[iPencil][refLvl] < neighbors.size() ) {
	 if (neighbors.at(pencils.path[iPencil][refLvl])==NULL) {
	   sourceCells[VLASOV_STENCIL_WIDTH+L+ngh_i] = mpiGrid[ngh_back.front()];
	 } else {
	   sourceCells[VLASOV_STENCIL_WIDTH+L+ngh_i] = mpiGrid[neighbors.at(pencils.path[iPencil][refLvl])];
	   ngh_back.erase(ngh_back.begin());
	   ngh_back.push_back(neighbors.at(pencils.path[iPencil][refLvl]));
	 }
       }
     } else {
       std::cerr<<"error, found back cell "<<ngh_back.front()<<" without any face neighbors at refLvl "<<refLvl<<std::endl;
>>>>>>> 8605d0fa
       abort();
     }
     neighbors.clear();
   }

   /*loop to negative side and replace all invalid cells with the closest good cell*/
<<<<<<< HEAD
   SpatialCell* lastGoodCell = mpiGrid[ids.back()];
=======
   SpatialCell* lastGoodCell = mpiGrid[ids.front()];
>>>>>>> 8605d0fa
   for(int i = VLASOV_STENCIL_WIDTH - 1; i >= 0 ;--i){
      if(sourceCells[i] == NULL) {
         sourceCells[i] = lastGoodCell;
         if (lastGoodCell->sysBoundaryFlag != sysboundarytype::NOT_SYSBOUNDARY )
	    std::cerr<<" Error found non-sysboundary back cell without accepted neigbors!"<<std::endl;
      } else {
         lastGoodCell = sourceCells[i];
      }
   }
   /*loop to positive side and replace all invalid cells with the closest good cell*/
<<<<<<< HEAD
   lastGoodCell = mpiGrid[ids.front()];
=======
   lastGoodCell = mpiGrid[ids.back()];
>>>>>>> 8605d0fa
   for(int i = VLASOV_STENCIL_WIDTH + L; i < (L + 2*VLASOV_STENCIL_WIDTH); ++i){
      if(sourceCells[i] == NULL) {
         sourceCells[i] = lastGoodCell;
         if (lastGoodCell->sysBoundaryFlag != sysboundarytype::NOT_SYSBOUNDARY )
	   std::cerr<<" Error found non-sysboundary front cell without accepted neigbors!"<<std::endl;
      } else {
	 lastGoodCell = sourceCells[i];
      }
   }
}

/* Get pointers to spatial cells that are considered target cells for all pencils.
 * Target cells are cells that the pencil writes data into after translation by
 * the vlasov solver. All cells included in the pencil + 1 cells on both ends 
 * are source cells. Boundary cells are not included.
 *
 * @param [in] mpiGrid DCCRG grid object
 * @param [in] pencils pencil data struct
 * @param [in] dimension spatial dimension
 * @param [out] sourceCells pointer to an array of pointers to SpatialCell objects for the target cells
 *
 */
void computeSpatialTargetCellsForPencils(const dccrg::Dccrg<SpatialCell,dccrg::Cartesian_Geometry>& mpiGrid,
                                         setOfPencils& pencils,
                                         const uint dimension,
                                         SpatialCell **targetCells){

   int neighborhood = getNeighborhood(dimension,1);
   
   uint GID = 0;
   // Loop over pencils
   for(uint iPencil = 0; iPencil < pencils.N; iPencil++){
      
      int L = pencils.lengthOfPencils[iPencil];
      vector<CellID> ids = pencils.getIds(iPencil);
      
      // Get pointers for each cell id of the pencil
      for (int i = 0; i < L; ++i) {
         targetCells[GID + i + 1] = mpiGrid[ids[i]];
      }

      // Insert pointers for neighbors of ids.front() and ids.back()
      auto frontNbrPairs = mpiGrid.get_neighbors_of(ids.front(), neighborhood);
      auto backNbrPairs  = mpiGrid.get_neighbors_of(ids.back(),  neighborhood);
      
      vector <CellID> frontNeighborIds;
      for( const auto nbrPair: *frontNbrPairs ) {
         if (nbrPair.second.at(dimension) == -1) {
            frontNeighborIds.push_back(nbrPair.first);
         }
      }

      if (frontNeighborIds.size() == 0) {
	 std::cerr<<"abort frontNeighborIds.size() == 0 at "<<ids.front()<<std::endl;
	 for( const auto nbrPair: *frontNbrPairs ) {
	    std::cerr<<ids.front()<<" dim "<<dimension<<" "<<nbrPair.first<<" "<<nbrPair.second.at(0)<<" "<<nbrPair.second.at(1)<<" "<<nbrPair.second.at(2)<<std::endl;
	 }
         abort();
      }
      
      vector <CellID> backNeighborIds;
      for( const auto nbrPair: *backNbrPairs ) {
         if (nbrPair.second.at(dimension) == 1) {
            backNeighborIds.push_back(nbrPair.first);
         }
      }

      if (backNeighborIds.size() == 0) {
	 std::cerr<<"abort backNeighborIds.size() == 0 at "<<ids.back()<<std::endl;
	 for( const auto nbrPair: *frontNbrPairs ) {
	    std::cerr<<ids.front()<<" dim "<<dimension<<" "<<nbrPair.first<<" "<<nbrPair.second.at(0)<<" "<<nbrPair.second.at(1)<<" "<<nbrPair.second.at(2)<<std::endl;
	 }
         abort();
      }

      int refLvl = mpiGrid.get_refinement_level(ids.front());

      if (frontNeighborIds.size() == 1) {
         targetCells[GID] = mpiGrid[frontNeighborIds.at(0)];
      } else if ( pencils.path[iPencil][refLvl] < frontNeighborIds.size() ) {
         targetCells[GID] = mpiGrid[frontNeighborIds.at(pencils.path[iPencil][refLvl])];
      }
      
      refLvl = mpiGrid.get_refinement_level(ids.back());

      if (backNeighborIds.size() == 1) {
         targetCells[GID + L + 1] = mpiGrid[backNeighborIds.at(0)];
      } else if ( pencils.path[iPencil][refLvl] < backNeighborIds.size() ) {
         targetCells[GID + L + 1] = mpiGrid[backNeighborIds.at(pencils.path[iPencil][refLvl])];
      }
           
      // Incerment global id by L + 2 ghost cells.
      GID += (L + 2);
   }

   // Remove any boundary cells from the list of valid targets
   for (uint i = 0; i < GID; ++i) {
      if (targetCells[i] && targetCells[i]->sysBoundaryFlag != sysboundarytype::NOT_SYSBOUNDARY ) {
         targetCells[i] = NULL;
      }
   }

}

<<<<<<< HEAD
/* This version uses get_face_neighbors_of 
=======
/* This version uses get_face_neighbors_of
>>>>>>> 8605d0fa
 *
 * @param [in] mpiGrid DCCRG grid object
 * @param [in] pencils pencil data struct
 * @param [in] dimension spatial dimension
 * @param [out] targetCells pointer to an array of pointers to SpatialCell objects for the target cells
 *
 */
void computeSpatialTargetCellsForPencilsWithFaces(const dccrg::Dccrg<SpatialCell,dccrg::Cartesian_Geometry>& mpiGrid,
                                         setOfPencils& pencils,
                                         const uint dimension,
                                         SpatialCell **targetCells){

<<<<<<< HEAD
   int neighborhood = getNeighborhood(dimension,1);
   
   uint GID = 0;
   // Loop over pencils
   for(uint iPencil = 0; iPencil < pencils.N; iPencil++){     
      int L = pencils.lengthOfPencils[iPencil];
      vector<CellID> ids = pencils.getIds(iPencil);
      
=======
   uint GID = 0;
   // Loop over pencils
   for(uint iPencil = 0; iPencil < pencils.N; iPencil++){
      int L = pencils.lengthOfPencils[iPencil];
      vector<CellID> ids = pencils.getIds(iPencil);

>>>>>>> 8605d0fa
      // Get pointers for each cell id of the pencil
      for (int i = 0; i < L; ++i) {
         targetCells[GID + i + 1] = mpiGrid[ids[i]];
      }
<<<<<<< HEAD
      
=======

>>>>>>> 8605d0fa
      int refLvl;
      vector <CellID> frontNeighborIds;
      vector <CellID> backNeighborIds;
      const auto frontNeighbors = mpiGrid.get_face_neighbors_of(ids.front());
<<<<<<< HEAD
      if (frontNeighbors.size()!=NULL) {
	for (const auto nbr: frontNeighbors) {
	  if(nbr.second == ((int)dimension + 1)) {
=======
      if (frontNeighbors.size() > 0) {
	for (const auto nbr: frontNeighbors) {
	  if(nbr.second == (-((int)dimension + 1))) {
>>>>>>> 8605d0fa
	    frontNeighborIds.push_back(nbr.first);
	  }
	}
	refLvl = mpiGrid.get_refinement_level(ids.front());

	if (frontNeighborIds.size() == 0) {
	  std::cerr<<"abort frontNeighborIds.size() == 0 at "<<ids.front()<<std::endl;
	  for( const auto nbrPair: frontNeighbors ) {
	    std::cerr<<ids.front()<<" dim "<<dimension<<" "<<nbrPair.first<<" "<<nbrPair.second<<std::endl;
	  }
	}
	if (frontNeighborIds.size() == 1) {
<<<<<<< HEAD
	  targetCells[GID + L + 1] = mpiGrid[frontNeighborIds.at(0)];
	} else if ( pencils.path[iPencil][refLvl] < frontNeighborIds.size() ) {
	  targetCells[GID + L + 1] = mpiGrid[frontNeighborIds.at(pencils.path[iPencil][refLvl])];
=======
	  targetCells[GID] = mpiGrid[frontNeighborIds.at(0)];
	} else if ( pencils.path[iPencil][refLvl] < frontNeighborIds.size() ) {
	  targetCells[GID] = mpiGrid[frontNeighborIds.at(pencils.path[iPencil][refLvl])];
>>>>>>> 8605d0fa
	}
      } else {
	std::cerr<<"error, found cell without any face neighbors"<<std::endl;
      }
      frontNeighborIds.clear();
<<<<<<< HEAD
      
      const auto backNeighbors = mpiGrid.get_face_neighbors_of(ids.back());
      if (backNeighbors.size()!=NULL) {
	for (const auto nbr: backNeighbors) {
	  if(nbr.second == (-((int)dimension + 1))) {
	    backNeighborIds.push_back(nbr.first);
=======

      const auto backNeighbors = mpiGrid.get_face_neighbors_of(ids.back());
      if (backNeighbors.size() > 0) {
	for (const auto nbr: backNeighbors) {
	  if(nbr.second == ((int)dimension + 1)) {
	  backNeighborIds.push_back(nbr.first);
>>>>>>> 8605d0fa
	  }
	}
	refLvl = mpiGrid.get_refinement_level(ids.back());
	if (backNeighborIds.size() == 0) {
	  std::cerr<<"abort backNeighborIds.size() == 0 at "<<ids.back()<<std::endl;
	  for( const auto nbrPair: backNeighbors ) {
	    std::cerr<<ids.back()<<" dim "<<dimension<<" "<<nbrPair.first<<" "<<nbrPair.second<<std::endl;
	  }
	}
	if (backNeighborIds.size() == 1) {
<<<<<<< HEAD
	  targetCells[GID] = mpiGrid[backNeighborIds.at(0)];
	} else if ( pencils.path[iPencil][refLvl] < backNeighborIds.size() ) {
	  targetCells[GID] = mpiGrid[backNeighborIds.at(pencils.path[iPencil][refLvl])];
	}
      } else {
	std::cerr<<"error, found cell without any face neighbors"<<std::endl;
      }      
      backNeighborIds.clear();
           
=======
	  targetCells[GID + L + 1] = mpiGrid[backNeighborIds.at(0)];
	} else if ( pencils.path[iPencil][refLvl] < backNeighborIds.size() ) {
	  targetCells[GID + L + 1] = mpiGrid[backNeighborIds.at(pencils.path[iPencil][refLvl])];
	}
      } else {
	std::cerr<<"error, found cell without any face neighbors"<<std::endl;
      }
      backNeighborIds.clear();

>>>>>>> 8605d0fa
      // Incerment global id by L + 2 ghost cells.
      GID += (L + 2);
   }

   // Remove any boundary cells from the list of valid targets
   for (uint i = 0; i < GID; ++i) {
      if (targetCells[i] && targetCells[i]->sysBoundaryFlag != sysboundarytype::NOT_SYSBOUNDARY ) {
         targetCells[i] = NULL;
      }
   }
}

/* Select one nearest neighbor of a cell on the + side in a given dimension. If the neighbor
 * has a higher level of refinement, a path variable is needed to make the selection.
 * Returns INVALID_CELLID if the nearest neighbor is not local to this process.
 * 
 * @param grid DCCRG grid object
 * @param id DCCRG cell id
 * @param dimension spatial dimension
 * @param path index of the desired face neighbor
 * @return neighbor DCCRG cell id of the neighbor
 */
CellID selectNeighbor(const dccrg::Dccrg<SpatialCell,dccrg::Cartesian_Geometry> &grid,
                      CellID id, int dimension = 0, uint path = 0) {

<<<<<<< HEAD
   vector < CellID > myNeighbors;
   CellID neighbor = INVALID_CELLID;
   const auto faceNbrs = grid.get_face_neighbors_of(id);      
   for (const auto nbr : faceNbrs) {
      if (nbr.second == dimension) {
         myNeighbors.push_back(nbr.first);
=======
   //int neighborhood = getNeighborhood(dimension,1);
   //const auto* nbrPairs = grid.get_neighbors_of(id, neighborhood);
   
   vector < CellID > myNeighbors;
   CellID neighbor = INVALID_CELLID;
   
   // Iterate through neighbor ids in the positive direction of the chosen dimension,
   // select the neighbor indicated by path, if it is local to this process.
   /*
   for (const auto nbrPair : *nbrPairs) {
      if (nbrPair.second[dimension] == 1) {
         myNeighbors.push_back(nbrPair.first);
>>>>>>> 8605d0fa
      }
   } */

   const auto faceNbrs = grid.get_face_neighbors_of(id);
   for (const auto nbr : faceNbrs) {
     if (nbr.second == ((int)dimension + 1)) {
	 myNeighbors.push_back(nbr.first);
      }
   }
   
   // int neighborhood = getNeighborhood(dimension,1);   
   // const auto* nbrPairs = grid.get_neighbors_of(id, neighborhood);

   // // Iterate through neighbor ids in the positive direction of the chosen dimension,
   // // select the neighbor indicated by path, if it is local to this process.
   // for (const auto nbrPair : *nbrPairs) {
   //    if (nbrPair.second[dimension] == 1) {
   //       myNeighbors.push_back(nbrPair.first);
   //    }
   // }

   if( myNeighbors.size() == 0 ) {
      return neighbor;
   }
   
   int neighborIndex = 0;
   if (myNeighbors.size() > 1) {
      neighborIndex = path;
   }
   // neighbor at offset    0, 1, 2, 3, 4, 5, 6, 7 is
   // face neighbor of given cell when neighbors are in
   // dim = 0, dir = -1      , y,  , y,  , y,  , y
   // dim = 0, dir = +1     y,  , y,  , y,  , y,
   // dim = 1, dir = -1      ,  , y, y,  ,  , y, y
   // dim = 1, dir = +1     y, y,  ,  , y, y,  ,
   // dim = 2, dir = -1      ,  ,  ,  , y, y, y, y
   // dim = 2, dir = +1     y, y, y, y,  ,  ,  , 
   
   if (grid.is_local(myNeighbors[neighborIndex])) {
     neighbor = myNeighbors[neighborIndex];
   }
   
   return neighbor;
}

/* Recursive function for building one-dimensional pencils to cover local DCCRG cells.
 * Starts from a given seedID and proceeds finding the nearest neighbor in the given dimension
 * and adding it to the pencil until no neighbors are found or an endId is met. When a higher
 * refinement level (ie. multiple nearest neighbors) is met, the pencil splits into four
 * copies to remain at a width of 1 cell. This is done by the function calling itself recursively
 * and passing as inputs the cells added so far. The cell selected by each copy of the function
 * at a split is stored in the path variable, the same path has to be followed if a refinement
 * level is encoutered multiple times.
 *
 * @param [in] grid DCCRG grid object
 * @param [out] pencils Pencil data struct
 * @param [in] seedId DCCRG cell id where we start building the pencil. 
 *             The pencil will continue in the + direction in the given dimension until an end condition is met
 * @param [in] dimension Spatial dimension
 * @param [in] path Integer value that determines which neighbor is added to the pencil when a higher refinement level is met
 * @param [in] endIds Prescribed end conditions for the pencil. If any of these cell ids is about to be added to the pencil,
 *             the builder terminates.
 */
setOfPencils buildPencilsWithNeighbors( const dccrg::Dccrg<SpatialCell,dccrg::Cartesian_Geometry> &grid, 
					setOfPencils &pencils, const CellID seedId,
					vector<CellID> ids, const uint dimension, 
					vector<uint> path, const vector<CellID> &endIds) {

   const bool debug = false;
   CellID nextNeighbor;
   CellID id = seedId;
   int startingRefLvl = grid.get_refinement_level(id);
   bool periodic = false;
   if( ids.size() == 0 )
      ids.push_back(seedId);

   // If the cell where we start is refined, we need to figure out which path
   // to follow in future refined cells. This is a bit hacky but we have to
   // use the order or the children of the parent cell to figure out which
   // corner we are in.

   int startingPathSize = path.size();
   auto it = path.end();
   if( startingRefLvl > startingPathSize ) {

      CellID myId = seedId;
      
      for ( int i = path.size(); i < startingRefLvl; ++i) {

         CellID parentId = grid.mapping.get_parent(myId);
         
         auto myCoords = grid.get_center(myId);
         auto parentCoords = grid.get_center(parentId);

         int ix = (dimension + 1) % 3;
         int iy = (dimension + 2) % 3;

         int step = -1;
         
         if        (myCoords.at(ix) < parentCoords.at(ix) && myCoords.at(iy) < parentCoords.at(iy)) {
            step = 0;
         } else if (myCoords.at(ix) > parentCoords.at(ix) && myCoords.at(iy) < parentCoords.at(iy)) {
            step = 1;
         } else if (myCoords.at(ix) < parentCoords.at(ix) && myCoords.at(iy) > parentCoords.at(iy)) {
            step = 2;
         } else if (myCoords.at(ix) > parentCoords.at(ix) && myCoords.at(iy) > parentCoords.at(iy)) {
            step = 3;
         }

         it = path.insert(it, step);

         myId = parentId;
      }
   }
   
   while (id != INVALID_CELLID) {

      periodic = false;
      bool neighborExists = false;
      int refLvl = 0;
      
      // Find the refinement level in the neighboring cell. Check all possible neighbors
      // in case some of them are remote.
      for (int tmpPath = 0; tmpPath < 4; ++tmpPath) {
         nextNeighbor = selectNeighbor(grid,id,dimension,tmpPath);
         if(nextNeighbor != INVALID_CELLID) {
            refLvl = max(refLvl,grid.get_refinement_level(nextNeighbor));
            neighborExists = true;
         }
      }
         
      // If there are no neighbors, we can stop.
      if (!neighborExists)
         break;   

      if (refLvl > 0) {
    
         // If we have encountered this refinement level before and stored
         // the path this builder follows, we will just take the same path
         // again.
         if ( static_cast<int>(path.size()) >= refLvl ) {
      
            if(debug) {
               std::cout << "I am cell " << id << ". ";
               std::cout << "I have seen refinement level " << refLvl << " before. Path is ";
               for (auto k = path.begin(); k != path.end(); ++k)
                  std::cout << *k << " ";
               std::cout << std::endl;
            }
	
            nextNeighbor = selectNeighbor(grid,id,dimension,path[refLvl - 1]);      
	
         } else {
	
            if(debug) {
               std::cout << "I am cell " << id << ". ";
               std::cout << "I have NOT seen refinement level " << refLvl << " before. Path is ";
               for (auto k = path.begin(); k != path.end(); ++k)
                  std::cout << *k << ' ';
               std::cout << std::endl;
            }
	
            // New refinement level, create a path through each neighbor cell
            for ( uint i : {0,1,2,3} ) {
	  
               vector < uint > myPath = path;
               myPath.push_back(i);
	  
               nextNeighbor = selectNeighbor(grid,id,dimension,myPath.back());
	  
               if ( i == 3 ) {
	    
                  // This builder continues with neighbor 3
                  path = myPath;
	    
               } else {
	    
                  // Spawn new builders for neighbors 0,1,2
                  buildPencilsWithNeighbors(grid,pencils,id,ids,dimension,myPath,endIds);
	    
               }
	  
            }
	
         }

      } else {
         if(debug) {
            std::cout << "I am cell " << id << ". ";
            std::cout << " I am on refinement level 0." << std::endl;
         }
      }// Closes if (refLvl == 0)

      // If we found a neighbor, add it to the list of ids for this pencil.
      if(nextNeighbor != INVALID_CELLID) {
         if (debug) {
            std::cout << " Next neighbor is " << nextNeighbor << "." << std::endl;
         }

         if ( std::any_of(endIds.begin(), endIds.end(), [nextNeighbor](uint i){return i == nextNeighbor;}) ||
              !do_translate_cell(grid[nextNeighbor])) {
            
            nextNeighbor = INVALID_CELLID;
         } else {
            ids.push_back(nextNeighbor);
         }
      }
      
      id = nextNeighbor;
   } // Closes while loop

   // Get the x,y - coordinates of the pencil (in the direction perpendicular to the pencil)
   const auto coordinates = grid.get_center(ids[0]);
   double x,y;
   uint ix,iy;

   ix = (dimension + 1) % 3;
   iy = (dimension + 2) % 3;
      
   x = coordinates[ix];
   y = coordinates[iy];

   pencils.addPencil(ids,x,y,periodic,path);
   
   // TODO why do we have both return value and the argument modified in place? Could be made consistent.
   return pencils;
  
}

/* Propagate a given velocity block in all spatial cells of a pencil by a time step dt using a PPM reconstruction.
 *
 * @param dz Width of spatial cells in the direction of the pencil, vector datatype
 * @param values Density values of the block, vector datatype
 * @param dimension Satial dimension
 * @param blockGID Global ID of the velocity block.
 * @param dt Time step
 * @param vmesh Velocity mesh object
 * @param lengthOfPencil Number of cells in the pencil
 */
void propagatePencil(
   Vec* dz,
   Vec* values,
   Vec* targetValues, // thread-owned aligned-allocated
   const uint dimension,
   const uint blockGID,
   const Realv dt,
   const vmesh::VelocityMesh<vmesh::GlobalID,vmesh::LocalID> &vmesh,
   const uint lengthOfPencil,
   const Realv threshold
) {
   // Get velocity data from vmesh that we need later to calculate the translation
   velocity_block_indices_t block_indices;
   uint8_t refLevel;
   vmesh.getIndices(blockGID,refLevel, block_indices[0], block_indices[1], block_indices[2]);
   Realv dvz = vmesh.getCellSize(refLevel)[dimension];
   Realv vz_min = vmesh.getMeshMinLimits()[dimension];
   
   // Assuming 1 neighbor in the target array because of the CFL condition
   // In fact propagating to > 1 neighbor will give an error
   // Also defined in the calling function for the allocation of targetValues
   const uint nTargetNeighborsPerPencil = 1;

   
   for (uint i = 0; i < (lengthOfPencil + 2 * nTargetNeighborsPerPencil) * WID3 / VECL; i++) {
      
      // init target_values
      targetValues[i] = Vec(0.0);
      
   }
   
   // Go from 0 to length here to propagate all the cells in the pencil
   for (uint i = 0; i < lengthOfPencil; i++){
      
      // The source array is padded by VLASOV_STENCIL_WIDTH on both sides.
      uint i_source   = i + VLASOV_STENCIL_WIDTH;
      
      for (uint k = 0; k < WID; ++k) {

         const Realv cell_vz = (block_indices[dimension] * WID + k + 0.5) * dvz + vz_min; //cell centered velocity
         const Vec z_translation = cell_vz * dt / dz[i_source]; // how much it moved in time dt (reduced units)

         // Determine direction of translation
         // part of density goes here (cell index change along spatial direcion)
         Vecb positiveTranslationDirection = (z_translation > Vec(0.0));
         
         // Calculate normalized coordinates in current cell.
         // The coordinates (scaled units from 0 to 1) between which we will
         // integrate to put mass in the target  neighboring cell.
         // Normalize the coordinates to the origin cell. Then we scale with the difference
         // in volume between target and origin later when adding the integrated value.
         Vec z_1,z_2;
         z_1 = select(positiveTranslationDirection, 1.0 - z_translation, 0.0);
         z_2 = select(positiveTranslationDirection, 1.0, - z_translation);

         // if( horizontal_or(abs(z_1) > Vec(1.0)) || horizontal_or(abs(z_2) > Vec(1.0)) ) {
         //    std::cout << "Error, CFL condition violated\n";
         //    std::cout << "Exiting\n";
         //    std::exit(1);
         // }
         
         for (uint planeVector = 0; planeVector < VEC_PER_PLANE; planeVector++) {   
      
            // Compute polynomial coefficients
            Vec a[3];
            // Dz: is a padded array, pointer can point to the beginning, i + VLASOV_STENCIL_WIDTH will get the right cell.
            // values: transpose function adds VLASOV_STENCIL_WIDTH to the block index, therefore we substract it here, then
            // i + VLASOV_STENCIL_WIDTH will point to the right cell. Complicated! Why! Sad! MVGA!
            compute_ppm_coeff_nonuniform(dz + i,
                                         values + i_trans_ps_blockv_pencil(planeVector, k, i-VLASOV_STENCIL_WIDTH, lengthOfPencil),
                                         h4, VLASOV_STENCIL_WIDTH, a, threshold);
            
            // Compute integral
            const Vec ngbr_target_density =
               z_2 * ( a[0] + z_2 * ( a[1] + z_2 * a[2] ) ) -
               z_1 * ( a[0] + z_1 * ( a[1] + z_1 * a[2] ) );
                                    
            // Store mapped density in two target cells
            // in the neighbor cell we will put this density
            targetValues[i_trans_pt_blockv(planeVector, k, i + 1)] += select( positiveTranslationDirection,
                                                                              ngbr_target_density
                                                                              * dz[i_source] / dz[i_source + 1],
                                                                              Vec(0.0));
            targetValues[i_trans_pt_blockv(planeVector, k, i - 1 )] += select(!positiveTranslationDirection,
                                                                              ngbr_target_density
                                                                              * dz[i_source] / dz[i_source - 1],
                                                                              Vec(0.0));
            
            // in the current original cells we will put the rest of the original density
            targetValues[i_trans_pt_blockv(planeVector, k, i)] += 
               values[i_trans_ps_blockv_pencil(planeVector, k, i, lengthOfPencil)] - ngbr_target_density;
         }
      }
   }

   // Write target data into source data
   // VLASOV_STENCIL_WIDTH >= nTargetNeighborsPerPencil is required (default 2 >= 1)

   for (uint i = 0; i < lengthOfPencil + 2 * nTargetNeighborsPerPencil; i++) {

      for (uint k = 0; k < WID; ++k) {
         
         for (uint planeVector = 0; planeVector < VEC_PER_PLANE; planeVector++) {            
            int im1 = i - 1; // doing this to shut up compiler warnings
            values[i_trans_ps_blockv_pencil(planeVector, k, im1, lengthOfPencil)] =
               targetValues[i_trans_pt_blockv(planeVector, k, im1)];
            
         }
      }
   }  
}

/* Determine which cells in the local DCCRG mesh should be starting points for pencils.
 * If a neighbor cell is non-local, across a periodic boundary, or in non-periodic boundary layer 1
 * then we use this cell as a seed for pencils
 *
 * @param [in] mpiGrid DCCRG grid object
 * @param [in] localPropagatedCells List of local cells that get propagated
 * ie. not boundary or DO_NOT_COMPUTE
 * @param [in] dimension Spatial dimension
 * @param [out] seedIds list of cell ids that will be starting points for pencils
 */
void getSeedIds(const dccrg::Dccrg<SpatialCell,dccrg::Cartesian_Geometry>& mpiGrid,
                const vector<CellID> &localPropagatedCells,
                const uint dimension,
                vector<CellID> &seedIds) {

   const bool debug = false;
   int myRank;
   if (debug) MPI_Comm_rank(MPI_COMM_WORLD,&myRank);
   
   int neighborhood = getNeighborhood(dimension,1);
   
   for(auto celli : localPropagatedCells) {

      auto myIndices = mpiGrid.mapping.get_indices(celli);
      
#warning This forces single-cell pencils!
      // FIXME TODO Tuomas look at this! BUG
      bool addToSeedIds = true;
      /*
      // Returns all neighbors as (id, direction-dimension) pair pointers.
      for ( const auto nbrPair : *(mpiGrid.get_neighbors_of(celli, neighborhood)) ) {
         
         if ( nbrPair.second[dimension] == -1 ) {

            // Check that the neighbor is not across a periodic boundary by calculating
            // the distance in indices between this cell and its neighbor.
            auto nbrIndices = mpiGrid.mapping.get_indices(nbrPair.first);
            
            // If a neighbor is non-local, across a periodic boundary, or in non-periodic boundary layer 1
            // then we use this cell as a seed for pencils
            if ( abs ( (int64_t)(myIndices[dimension] - nbrIndices[dimension]) ) >                  
                 pow(2,mpiGrid.get_maximum_refinement_level()) ||
                 !mpiGrid.is_local(nbrPair.first) ||
                 !do_translate_cell(mpiGrid[nbrPair.first]) ) {              
               addToSeedIds = true;
            }
	 }
      }
      */

      if ( addToSeedIds ) {
         seedIds.push_back(celli);
      }

      //cout << endl;
   }

   if(debug) {
      cout << "Rank " << myRank << ", Seed ids are: ";
      for (const auto seedId : seedIds) {
         cout << seedId << " ";
      }
      cout << endl;
   }   
}




/* Copy the data to the temporary values array, so that the
 * dimensions are correctly swapped. Also, copy the same block for
 * then neighboring spatial cells (in the dimension). neighbors
 * generated with compute_spatial_neighbors_wboundcond).
 * Adapted from copy_trans_block_data to be suitable for use with
 * AMR and pencils. 
 *
 * This function must be thread-safe.
 *
 * @param source_neighbors Array containing the VLASOV_STENCIL_WIDTH closest 
 * spatial neighbors of this cell in the propagated dimension.
 * @param blockGID Global ID of the velocity block.
 * @param int lengthOfPencil Number of spatial cells in pencil
 * @param values Vector where loaded data is stored.
 * @param cellid_transpose
 * @param popID ID of the particle species.
 */
bool copy_trans_block_data_amr(
    SpatialCell** source_neighbors,
    const vmesh::GlobalID blockGID,
    int lengthOfPencil,
    Vec* values,
    const unsigned char* const cellid_transpose,
    const uint popID) { 

   // Allocate data pointer for all blocks in pencil. Pad on both ends by VLASOV_STENCIL_WIDTH
   Realf* blockDataPointer[lengthOfPencil + 2 * VLASOV_STENCIL_WIDTH];   

   int nonEmptyBlocks = 0;

   for (int b = -VLASOV_STENCIL_WIDTH; b < lengthOfPencil + VLASOV_STENCIL_WIDTH; b++) {
      // Get cell pointer and local block id
      SpatialCell* srcCell = source_neighbors[b + VLASOV_STENCIL_WIDTH];
         
      const vmesh::LocalID blockLID = srcCell->get_velocity_block_local_id(blockGID,popID);
      if (blockLID != srcCell->invalid_local_id()) {
         // Get data pointer
         blockDataPointer[b + VLASOV_STENCIL_WIDTH] = srcCell->get_data(blockLID,popID);
         nonEmptyBlocks++;
         // //prefetch storage pointers to L1
         // _mm_prefetch((char *)(blockDataPointer[b + VLASOV_STENCIL_WIDTH]), _MM_HINT_T0);
         // _mm_prefetch((char *)(blockDataPointer[b + VLASOV_STENCIL_WIDTH]) + 64, _MM_HINT_T0);
         // _mm_prefetch((char *)(blockDataPointer[b + VLASOV_STENCIL_WIDTH]) + 128, _MM_HINT_T0);
         // _mm_prefetch((char *)(blockDataPointer[b + VLASOV_STENCIL_WIDTH]) + 192, _MM_HINT_T0);
         // if(VPREC  == 8) {
         //   //prefetch storage pointers to L1
         //   _mm_prefetch((char *)(blockDataPointer[b + VLASOV_STENCIL_WIDTH]) + 256, _MM_HINT_T0);
         //   _mm_prefetch((char *)(blockDataPointer[b + VLASOV_STENCIL_WIDTH]) + 320, _MM_HINT_T0);
         //   _mm_prefetch((char *)(blockDataPointer[b + VLASOV_STENCIL_WIDTH]) + 384, _MM_HINT_T0);
         //   _mm_prefetch((char *)(blockDataPointer[b + VLASOV_STENCIL_WIDTH]) + 448, _MM_HINT_T0);
         // }
         
      } else {
         blockDataPointer[b + VLASOV_STENCIL_WIDTH] = NULL;
      }
   }
   
   if(nonEmptyBlocks == 0) {
      return false;
   }
   
   //  Copy volume averages of this block from all spatial cells:
   for (int b = -VLASOV_STENCIL_WIDTH; b < lengthOfPencil + VLASOV_STENCIL_WIDTH; b++) {
      if(blockDataPointer[b + VLASOV_STENCIL_WIDTH] != NULL) {
         Realf blockValues[WID3];
         const Realf* block_data = blockDataPointer[b + VLASOV_STENCIL_WIDTH];
         // Copy data to a temporary array and transpose values so that mapping is along k direction.
         // spatial source_neighbors already taken care of when
         // creating source_neighbors table. If a normal spatial cell does not
         // simply have the block, its value will be its null_block which
         // is fine. This null_block has a value of zero in data, and that
         // is thus the velocity space boundary
         for (uint i=0; i<WID3; ++i) {
            blockValues[i] = block_data[cellid_transpose[i]];
         }
         
         // now load values into the actual values table..
         uint offset =0;
         for (uint k=0; k<WID; k++) {
            for(uint planeVector = 0; planeVector < VEC_PER_PLANE; planeVector++){
               // store data, when reading data from data we swap dimensions 
               // using precomputed plane_index_to_id and cell_indices_to_id
               values[i_trans_ps_blockv_pencil(planeVector, k, b, lengthOfPencil)].load(blockValues + offset);
               offset += VECL;
            }
         }
      } else {
         for (uint k=0; k<WID; ++k) {
            for(uint planeVector = 0; planeVector < VEC_PER_PLANE; planeVector++) {
               values[i_trans_ps_blockv_pencil(planeVector, k, b, lengthOfPencil)] = Vec(0);
            }
         }
      }
   }
   return true;
}

/* Check whether the ghost cells around the pencil contain higher refinement than the pencil does.
 * If they do, the pencil must be split to match the finest refined ghost cell.
 *
 * @param mpiGrid DCCRG grid object
 * @param pencils Pencil data struct
 * @param dimension Spatial dimension
 */
void check_ghost_cells(const dccrg::Dccrg<SpatialCell,dccrg::Cartesian_Geometry>& mpiGrid,
                       setOfPencils& pencils,
                       uint dimension) {

   const bool debug = false;
   int neighborhoodId = getNeighborhood(dimension,VLASOV_STENCIL_WIDTH);

   int myRank;
   if(debug) {
      MPI_Comm_rank(MPI_COMM_WORLD,&myRank);
   }
   
   std::vector<CellID> idsToSplit;
   
   for (uint pencili = 0; pencili < pencils.N; ++pencili) {

      if(pencils.periodic[pencili]) continue;
         
      auto ids = pencils.getIds(pencili);

      // It is possible that the pencil has already been refined by the pencil building algorithm
      // and is on a higher refinement level than the refinement level of any of the cells it contains
      // due to e.g. process boundaries.
      int maxPencilRefLvl = pencils.path.at(pencili).size();
      int maxNbrRefLvl = 0;
<<<<<<< HEAD
         
      // const auto* frontNeighbors = mpiGrid.get_neighbors_of(ids.front(),neighborhoodId);
      // const auto* backNeighbors  = mpiGrid.get_neighbors_of(ids.back() ,neighborhoodId);
      // 
      // for (const auto nbrPair: *frontNeighbors) {
      //    maxNbrRefLvl = max(maxNbrRefLvl,mpiGrid.get_refinement_level(nbrPair.first));
      // }
      // 
      // for (const auto nbrPair: *backNeighbors) {
      //    maxNbrRefLvl = max(maxNbrRefLvl,mpiGrid.get_refinement_level(nbrPair.first));
      // }
      std::vector<CellID> ngh_front;
      std::vector<CellID> ngh_back;
      ngh_front.push_back(ids.front());
      ngh_back.push_back(ids.back());
      for (int ngh_i = 0; ngh_i < VLASOV_STENCIL_WIDTH; ++ngh_i) {
	for (int ngh_fi = 0; ngh_fi < ngh_front.size(); ++ngh_fi) {
	  const auto frontNeighbors = mpiGrid.get_face_neighbors_of(ngh_front.front());
	  if (frontNeighbors.size() > 0) {
	    ngh_front.erase(ngh_front.begin());
	    for (const auto nbr: frontNeighbors) {
	      if(nbr.second == ((int)dimension + 1)) {
		ngh_front.push_back(nbr.first);
		maxNbrRefLvl = max(maxNbrRefLvl,mpiGrid.get_refinement_level(nbr.first));
	      }
	    }
	  }
	}
	for (int ngh_bi = 0; ngh_bi < ngh_back.size(); ++ngh_bi) {
	  const auto backNeighbors = mpiGrid.get_face_neighbors_of(ngh_back.front());
	  if (backNeighbors.size() > 0) {
	    ngh_back.erase(ngh_back.begin());
	    for (const auto nbr: backNeighbors) {
	      if(nbr.second == -((int)dimension + 1)) {
		ngh_back.push_back(nbr.first);
		maxNbrRefLvl = max(maxNbrRefLvl,mpiGrid.get_refinement_level(nbr.first));
	      }
	    }
	  }
	}
      }
      
=======

      /*
      const auto* frontNeighbors = mpiGrid.get_neighbors_of(ids.front(),neighborhoodId);
      const auto* backNeighbors  = mpiGrid.get_neighbors_of(ids.back() ,neighborhoodId);

      for (const auto nbrPair: *frontNeighbors) {
         maxNbrRefLvl = max(maxNbrRefLvl,mpiGrid.get_refinement_level(nbrPair.first));
      }
         
      for (const auto nbrPair: *backNeighbors) {
         maxNbrRefLvl = max(maxNbrRefLvl,mpiGrid.get_refinement_level(nbrPair.first));
      }
      */

      std::vector<CellID> ngh_front;
      std::vector<CellID> ngh_back;
      ngh_front.push_back(ids.front());
      ngh_back.push_back(ids.back());
      for (int ngh_i = 0; ngh_i < VLASOV_STENCIL_WIDTH; ++ngh_i) {
	 for (int ngh_fi = 0; ngh_fi < ngh_front.size(); ++ngh_fi) {
	    const auto frontNeighbors = mpiGrid.get_face_neighbors_of(ngh_front.front());
	    if (frontNeighbors.size() > 0) {
	       ngh_front.erase(ngh_front.begin());
	       for (const auto nbr: frontNeighbors) {
		  if(nbr.second == ((int)dimension + 1)) {
		     ngh_front.push_back(nbr.first);
		     maxNbrRefLvl = max(maxNbrRefLvl,mpiGrid.get_refinement_level(nbr.first));
		  }
	       }
	    }
	 }
	 for (int ngh_bi = 0; ngh_bi < ngh_back.size(); ++ngh_bi) {
	    const auto backNeighbors = mpiGrid.get_face_neighbors_of(ngh_back.front());
	    if (backNeighbors.size() > 0) {
	       ngh_back.erase(ngh_back.begin());
	       for (const auto nbr: backNeighbors) {
		  if(nbr.second == -((int)dimension + 1)) {
		     ngh_back.push_back(nbr.first);
		     maxNbrRefLvl = max(maxNbrRefLvl,mpiGrid.get_refinement_level(nbr.first));
		  }
	       }
	    }
	 }
      }

>>>>>>> 8605d0fa
      if (maxNbrRefLvl > maxPencilRefLvl) {
         if(debug) {
            std::cout << "I am rank " << myRank << ". ";
            std::cout << "Found refinement level " << maxNbrRefLvl << " in one of the ghost cells of pencil " << pencili << ". ";
            std::cout << "Highest refinement level in this pencil is " << maxPencilRefLvl;
            std::cout << ". Splitting pencil " << pencili << endl;
         }
         // Let's avoid modifying pencils while we are looping over it. Write down the indices of pencils
         // that need to be split and split them later.
         idsToSplit.push_back(pencili);
      }
   }

   for (auto pencili: idsToSplit) {

      Realv dx = 0.0;
      Realv dy = 0.0;
      // TODO: Double-check that this gives you the right dimensions!
      auto ids = pencils.getIds(pencili);
      switch(dimension) {
      case 0:
         dx = mpiGrid[ids[0]]->SpatialCell::parameters[CellParams::DY];
         dy = mpiGrid[ids[0]]->SpatialCell::parameters[CellParams::DZ];
         break;
      case 1:
         dx = mpiGrid[ids[0]]->SpatialCell::parameters[CellParams::DZ];
         dy = mpiGrid[ids[0]]->SpatialCell::parameters[CellParams::DX];
         break;
      case 2:
         dx = mpiGrid[ids[0]]->SpatialCell::parameters[CellParams::DX];
         dy = mpiGrid[ids[0]]->SpatialCell::parameters[CellParams::DY];
         break;
      }

      pencils.split(pencili,dx,dy);
         
   }
}

/* Checks that each local spatial cell appears in pencils at least 1 time.
 *
 * @param mpiGrid DCCRG grid object
 * @param cells Local spatial cells
 * @param pencils Pencil data struct
 */
bool checkPencils(
   const dccrg::Dccrg<SpatialCell,dccrg::Cartesian_Geometry>& mpiGrid,
   const std::vector<CellID> &cells,
   const setOfPencils& pencils
) {

   bool correct = true;

   for (auto id : cells) {

      if (mpiGrid[id]->sysBoundaryFlag == sysboundarytype::NOT_SYSBOUNDARY )  {
      
         int myCount = std::count(pencils.ids.begin(), pencils.ids.end(), id);
         
         if( myCount == 0) {
            
            std::cerr << "ERROR: Cell ID " << id << " Appears in pencils " << myCount << " times!"<< std::endl;            
            correct = false;
         }

      }
      
   }

   for (int ipencil = 0; ipencil < pencils.N; ++ipencil) {
      cint nPencilsThroughThisCell = pow(pow(2,pencils.path[ipencil].size()),2);
      auto ids = pencils.getIds(ipencil);
      
      for (auto id : ids) {

         cint myCount = std::count(pencils.ids.begin(), pencils.ids.end(), id);

         if (myCount > nPencilsThroughThisCell) {

            std::cerr << "ERROR: Cell ID " << id << " Appears in pencils " << myCount << " times!"<< std::endl;
            std::cerr << "       It should not appear more than " << nPencilsThroughThisCell << " times." << std::endl;
            correct = false;

         }

      }

   }

   return correct;
   
}

/* Debugging function, prints the list of cells in each pencil
 *
 * @param pencils Pencil data struct
 * @param dimension Spatial dimension
 * @param myRank MPI rank
 */
void printPencilsFunc(const setOfPencils& pencils, const uint dimension, const int myRank) {
   
   // Print out ids of pencils (if needed for debugging)
   uint ibeg = 0;
   uint iend = 0;
   std::cout << "I am rank " << myRank << ", I have " << pencils.N << " pencils along dimension " << dimension << ":\n";
   MPI_Barrier(MPI_COMM_WORLD);
   if(myRank == MASTER_RANK) {
      std::cout << "t, N, mpirank, dimension (x, y): indices {path} " << std::endl;
      std::cout << "-----------------------------------------------------------------" << std::endl;
   }
   MPI_Barrier(MPI_COMM_WORLD);
   for (uint i = 0; i < pencils.N; i++) {
      iend += pencils.lengthOfPencils[i];
      std::cout << P::t << ", ";
      std::cout << i << ", ";
      std::cout << myRank << ", ";
      std::cout << dimension << ", ";
      std::cout << "(" << pencils.x[i] << ", " << pencils.y[i] << "): ";
      for (auto j = pencils.ids.begin() + ibeg; j != pencils.ids.begin() + iend; ++j) {
         std::cout << *j << " ";
      }
      ibeg  = iend;
      
      std::cout << "{";         
      for (auto step : pencils.path[i]) {
         std::cout << step << ", ";
      }
      std::cout << "}";
      
      std::cout << std::endl;
   }

   MPI_Barrier(MPI_COMM_WORLD);
}

/* Map velocity blocks in all local cells forward by one time step in one spatial dimension.
 * This function uses 1-cell wide pencils to update cells in-place to avoid allocating large
 * temporary buffers.
 *
 * @param [in] mpiGrid DCCRG grid object
 * @param [in] localPropagatedCells List of local cells that get propagated
 * ie. not boundary or DO_NOT_COMPUTE
 * @param [in] remoteTargetCells List of non-local target cells
 * @param dimension Spatial dimension
 * @param [in] dt Time step
 * @param [in] popId Particle population ID
 */
bool trans_map_1d_amr(const dccrg::Dccrg<SpatialCell,dccrg::Cartesian_Geometry>& mpiGrid,
                      const vector<CellID>& localPropagatedCells,
                      const vector<CellID>& remoteTargetCells,
                      std::vector<uint>& nPencils,
                      const uint dimension,
                      const Realv dt,
                      const uint popID) {
   
   phiprof::start("setup");

   const bool printPencils = false;
   uint cell_indices_to_id[3]; /*< used when computing id of target cell in block*/
   unsigned char  cellid_transpose[WID3]; /*< defines the transpose for the solver internal (transposed) id: i + j*WID + k*WID2 to actual one*/
   // return if there's no cells to propagate
   if(localPropagatedCells.size() == 0) {
      cout << "Returning because of no cells" << endl;
      return false;
   }

   int myRank;
   if(printPencils) MPI_Comm_rank(MPI_COMM_WORLD,&myRank);
   
   // Vector with all cell ids
   vector<CellID> allCells(localPropagatedCells);
   allCells.insert(allCells.end(), remoteTargetCells.begin(), remoteTargetCells.end());  

   // Vectors of pointers to the cell structs
   std::vector<SpatialCell*> allCellsPointer(allCells.size());  
   
   // Initialize allCellsPointer
   #pragma omp parallel for
   for(uint celli = 0; celli < allCells.size(); celli++){
      allCellsPointer[celli] = mpiGrid[allCells[celli]];
   }

   // Fiddle indices x,y,z in VELOCITY SPACE
   switch (dimension) {
   case 0:
      // set values in array that is used to convert block indices 
      // to global ID using a dot product.
      cell_indices_to_id[0]=WID2;
      cell_indices_to_id[1]=WID;
      cell_indices_to_id[2]=1;
      break;
   case 1:
      // set values in array that is used to convert block indices 
      // to global ID using a dot product
      cell_indices_to_id[0]=1;
      cell_indices_to_id[1]=WID2;
      cell_indices_to_id[2]=WID;
      break;
   case 2:
      // set values in array that is used to convert block indices
      // to global id using a dot product.
      cell_indices_to_id[0]=1;
      cell_indices_to_id[1]=WID;
      cell_indices_to_id[2]=WID2;
      break;
   default:
      cerr << __FILE__ << ":"<< __LINE__ << " Wrong dimension, abort"<<endl;
      abort();
      break;
   }
           
   // ****************************************************************************

   // compute pencils => set of pencils (shared datastructure)
   
   phiprof::start("getSeedIds");
   vector<CellID> seedIds;
   getSeedIds(mpiGrid, localPropagatedCells, dimension, seedIds);
   phiprof::stop("getSeedIds");
   
   phiprof::start("buildPencils");

   // Output vectors for ready pencils
   setOfPencils pencils;
   
#pragma omp parallel
   {
      // Empty vectors for internal use of buildPencilsWithNeighbors. Could be default values but
      // default vectors are complicated. Should overload buildPencilsWithNeighbors like suggested here
      // https://stackoverflow.com/questions/3147274/c-default-argument-for-vectorint
      vector<CellID> ids;
      vector<uint> path;
      // thread-internal pencil set to be accumulated at the end
      setOfPencils thread_pencils;
      // iterators used in the accumulation
      std::vector<CellID>::iterator ibeg, iend;
      
#pragma omp for schedule(guided)
      for (uint i=0; i<seedIds.size(); i++) {
         cuint seedId = seedIds[i];
         // Construct pencils from the seedIds into a set of pencils.
         thread_pencils = buildPencilsWithNeighbors(mpiGrid, thread_pencils, seedId, ids, dimension, path, seedIds);
      }
      
      // accumulate thread results in global set of pencils
#pragma omp critical
      {
         for (uint i=0; i<thread_pencils.N; i++) {
            // Use vector range constructor
            ibeg = thread_pencils.ids.begin() + thread_pencils.idsStart[i];
            iend = ibeg + thread_pencils.lengthOfPencils[i];
            std::vector<CellID> pencilIds(ibeg, iend);
            pencils.addPencil(pencilIds,thread_pencils.x[i],thread_pencils.y[i],thread_pencils.periodic[i],thread_pencils.path[i]);
         }
      }

      // init cellid_transpose (moved here to take advantage of the omp parallel region)
#pragma omp for collapse(3)
      for (uint k=0; k<WID; ++k) {
         for (uint j=0; j<WID; ++j) {
            for (uint i=0; i<WID; ++i) {
               const uint cell =
                  i * cell_indices_to_id[0] +
                  j * cell_indices_to_id[1] +
                  k * cell_indices_to_id[2];
               cellid_transpose[ i + j * WID + k * WID2] = cell;
            }
         }
      }
   }
   
   // Check refinement of two ghost cells on each end of each pencil
   check_ghost_cells(mpiGrid,pencils,dimension);
   // ****************************************************************************   

   if(printPencils) printPencilsFunc(pencils,dimension,myRank);

   if(!checkPencils(mpiGrid, localPropagatedCells, pencils)) {
      std::cerr<<"abort checkpencils"<<std::endl;
      abort();
   }
   
   if (Parameters::prepareForRebalance == true) {
      for (uint i=0; i<localPropagatedCells.size(); i++) {
         cuint myPencilCount = std::count(pencils.ids.begin(), pencils.ids.end(), localPropagatedCells[i]);
         nPencils[i] += myPencilCount;
         nPencils[nPencils.size()-1] += myPencilCount;
      }
   }
   phiprof::stop("buildPencils");
   
   // Get a pointer to the velocity mesh of the first spatial cell
   const vmesh::VelocityMesh<vmesh::GlobalID,vmesh::LocalID>& vmesh = allCellsPointer[0]->get_velocity_mesh(popID);
   
   phiprof::start("buildBlockList");
   // Get a unique sorted list of blockids that are in any of the
   // propagated cells. First use set for this, then add to vector (may not
   // be the most nice way to do this and in any case we could do it along
   // dimension for data locality reasons => copy acc map column code, TODO: FIXME
   // TODO: Do this separately for each pencil?
   std::unordered_set<vmesh::GlobalID> unionOfBlocksSet;
   
   for(auto cell : allCellsPointer) {
      vmesh::VelocityMesh<vmesh::GlobalID,vmesh::LocalID>& cvmesh = cell->get_velocity_mesh(popID);
      for (vmesh::LocalID block_i=0; block_i< cvmesh.size(); ++block_i) {
         unionOfBlocksSet.insert(cvmesh.getGlobalID(block_i));
      }
   }
   
   std::vector<vmesh::GlobalID> unionOfBlocks;
   unionOfBlocks.reserve(unionOfBlocksSet.size());
   for(const auto blockGID:  unionOfBlocksSet) {
      unionOfBlocks.push_back(blockGID);
   }
   phiprof::stop("buildBlockList");
   // ****************************************************************************
   
   // Assuming 1 neighbor in the target array because of the CFL condition
   // In fact propagating to > 1 neighbor will give an error
   const uint nTargetNeighborsPerPencil = 1;
   
   // Compute spatial neighbors for target cells.
   // For targets we need the local cells, plus a padding of 1 cell at both ends
   phiprof::start("computeSpatialTargetCellsForPencils");
   std::vector<SpatialCell*> targetCells(pencils.sumOfLengths + pencils.N * 2 * nTargetNeighborsPerPencil );
   //computeSpatialTargetCellsForPencils(mpiGrid, pencils, dimension, targetCells.data());
   computeSpatialTargetCellsForPencilsWithFaces(mpiGrid, pencils, dimension, targetCells.data());
   phiprof::stop("computeSpatialTargetCellsForPencils");
   
   
   phiprof::stop("setup");
   
   int t1 = phiprof::initializeTimer("mapping");
   int t2 = phiprof::initializeTimer("store");
   
   #pragma omp parallel
   {
      // declarations for variables needed by the threads
      std::vector<Realf, aligned_allocator<Realf, WID3>> targetBlockData((pencils.sumOfLengths + 2 * nTargetNeighborsPerPencil * pencils.N) * WID3);
      std::vector<std::vector<SpatialCell*>> pencilSourceCells;
      
      // Allocate aligned vectors which are needed once per pencil to avoid reallocating once per block loop + pencil loop iteration
      std::vector<std::vector<Vec, aligned_allocator<Vec,WID3>>> pencilTargetValues;
      std::vector<std::vector<Vec, aligned_allocator<Vec,WID3>>> pencilSourceVecData;
      std::vector<std::vector<Vec, aligned_allocator<Vec,WID3>>> pencildz;
      
      for(uint pencili = 0; pencili < pencils.N; ++pencili) {
         
         cint L = pencils.lengthOfPencils[pencili];
         cuint sourceLength = L + 2 * VLASOV_STENCIL_WIDTH;
         
         // Vector buffer where we write data, initialized to 0*/
         std::vector<Vec, aligned_allocator<Vec,WID3>> targetValues((L + 2 * nTargetNeighborsPerPencil) * WID3 / VECL);
         pencilTargetValues.push_back(targetValues);
         // Allocate source data: sourcedata<length of pencil * WID3)
         // Add padding by 2 * VLASOV_STENCIL_WIDTH
         std::vector<Vec, aligned_allocator<Vec,WID3>> sourceVecData(sourceLength * WID3 / VECL);
         pencilSourceVecData.push_back(sourceVecData);

         // Compute spatial neighbors for the source cells of the pencil. In
         // source cells we have a wider stencil and take into account boundaries.
         std::vector<SpatialCell*> sourceCells(sourceLength);
         //                std::vector<CellID> sourceCellIds(sourceLength);
<<<<<<< HEAD
         //computeSpatialSourceCellsForPencil(mpiGrid, pencils, pencili, dimension, sourceCells.data()/*, sourceCellIds*/);
	 computeSpatialSourceCellsForPencilWithFaces(mpiGrid, pencils, pencili, dimension, sourceCells.data());
=======
         //computeSpatialSourceCellsForPencil(mpiGrid, pencils, pencili, dimension, sourceCells.data());
         computeSpatialSourceCellsForPencilWithFaces(mpiGrid, pencils, pencili, dimension, sourceCells.data());
>>>>>>> 8605d0fa
         pencilSourceCells.push_back(sourceCells);

         // dz is the cell size in the direction of the pencil
         std::vector<Vec, aligned_allocator<Vec,WID3>> dz(sourceLength);
         for(uint i = 0; i < sourceCells.size(); ++i) {
            dz[i] = sourceCells[i]->parameters[CellParams::DX+dimension];
         }
         pencildz.push_back(dz);
      }
      
      // Loop over velocity space blocks. Thread this loop (over vspace blocks) with OpenMP.
      #pragma omp for schedule(guided)
      for(uint blocki = 0; blocki < unionOfBlocks.size(); blocki++) {

         // Get global id of the velocity block
         vmesh::GlobalID blockGID = unionOfBlocks[blocki];

            phiprof::start(t1);
            
            // Loop over pencils
            uint totalTargetLength = 0;
            for(uint pencili = 0; pencili < pencils.N; ++pencili){
//             for ( auto pencili : unionOfBlocksMapToPencilIds.at(blockGID) ) {
               
               int L = pencils.lengthOfPencils[pencili];
               uint targetLength = L + 2 * nTargetNeighborsPerPencil;
               uint sourceLength = L + 2 * VLASOV_STENCIL_WIDTH;
                              
               // load data(=> sourcedata) / (proper xy reconstruction in future)
               bool pencil_has_data = copy_trans_block_data_amr(pencilSourceCells[pencili].data(), blockGID, L, pencilSourceVecData[pencili].data(),
                                         cellid_transpose, popID);

               if(!pencil_has_data) {
                  totalTargetLength += targetLength;
                  continue;
               }

               // Dz and sourceVecData are both padded by VLASOV_STENCIL_WIDTH
               // Dz has 1 value/cell, sourceVecData has WID3 values/cell
               propagatePencil(pencildz[pencili].data(), pencilSourceVecData[pencili].data(), pencilTargetValues[pencili].data(), dimension, blockGID, dt, vmesh, L, pencilSourceCells[pencili][0]->getVelocityBlockMinValue(popID));

               // sourceVecData => targetBlockData[this pencil])

               // Loop over cells in pencil
               for (uint icell = 0; icell < targetLength; icell++) {
                  // Loop over 1st vspace dimension
                  for (uint k=0; k<WID; k++) {
                     // Loop over 2nd vspace dimension
                     for(uint planeVector = 0; planeVector < VEC_PER_PLANE; planeVector++){

                        // Unpack the vector data
                        Realf vector[VECL];
                        pencilSourceVecData[pencili][i_trans_ps_blockv_pencil(planeVector, k, icell - 1, L)].store(vector);
                        
                        // Loop over 3rd (vectorized) vspace dimension
                        for (uint iv = 0; iv < VECL; iv++) {

                           // Store vector data in target data array.
                           targetBlockData[(totalTargetLength + icell) * WID3 +
                                           cellid_transpose[iv + planeVector * VECL + k * WID2]]
                              = vector[iv];
                        }
                     }
                  }
               }
               totalTargetLength += targetLength;
               
            } // Closes loop over pencils. SourceVecData gets implicitly deallocated here.

            phiprof::stop(t1);
            phiprof::start(t2);
            
            // reset blocks in all non-sysboundary neighbor spatial cells for this block id
            // At this point the block data is saved in targetBlockData so we can reset the spatial cells

            for (auto *spatial_cell: targetCells) {
               // Check for null and system boundary
               if (spatial_cell && spatial_cell->sysBoundaryFlag == sysboundarytype::NOT_SYSBOUNDARY) {
                  
                  // Get local velocity block id
                  const vmesh::LocalID blockLID = spatial_cell->get_velocity_block_local_id(blockGID, popID);
                  
                  // Check for invalid block id
                  if (blockLID != vmesh::VelocityMesh<vmesh::GlobalID,vmesh::LocalID>::invalidLocalID()) {
                     
                     // Get a pointer to the block data
                     Realf* blockData = spatial_cell->get_data(blockLID, popID);
                     
                     // Loop over velocity block cells
                     for(int i = 0; i < WID3; i++) {
                        blockData[i] = 0.0;
                     }
                  }
               }
            }

            // store_data(target_data => targetCells)  :Aggregate data for blockid to original location 
            // Loop over pencils again
            totalTargetLength = 0;
            for(uint pencili = 0; pencili < pencils.N; pencili++){
               
               uint targetLength = pencils.lengthOfPencils[pencili] + 2 * nTargetNeighborsPerPencil;
               
               // store values from targetBlockData array to the actual blocks
               // Loop over cells in the pencil, including the padded cells of the target array
               for ( uint celli = 0; celli < targetLength; celli++ ) {
                  
                  uint GID = celli + totalTargetLength; 
                  SpatialCell* targetCell = targetCells[GID];

                  if(targetCell) {
                  
                     const vmesh::LocalID blockLID = targetCell->get_velocity_block_local_id(blockGID, popID);

                     // Check for invalid block id
                     if( blockLID == vmesh::VelocityMesh<vmesh::GlobalID,vmesh::LocalID>::invalidLocalID() ) {
                        continue;
                     }
                     
                     Realf* blockData = targetCell->get_data(blockLID, popID);
                     
                     // areaRatio is the reatio of the cross-section of the spatial cell to the cross-section of the pencil.
                     int diff = targetCell->SpatialCell::parameters[CellParams::REFINEMENT_LEVEL] - pencils.path[pencili].size();
                     int ratio;
                     Realf areaRatio;
                     if(diff>=0) {
                        ratio = 1 << diff;
                        areaRatio = ratio*ratio;
                     } else {
                        ratio = 1 << -diff;
                        areaRatio = 1.0 / (ratio*ratio);
                     }
                     
                     for(int i = 0; i < WID3 ; i++) {
                        blockData[i] += targetBlockData[GID * WID3 + i] * areaRatio;
                     }
                  }
               }

               totalTargetLength += targetLength;
               
            } // closes loop over pencils

            phiprof::stop(t2);
      } // Closes loop over blocks
   } // closes pragma omp parallel

   return true;
}


/* Get an index that identifies which cell in the list of sibling cells this cell is.
 *
 * @param mpiGrid DCCRG grid object
 * @param cellid DCCRG id of this cell
 */
int get_sibling_index(dccrg::Dccrg<SpatialCell,dccrg::Cartesian_Geometry>& mpiGrid, const CellID& cellid) {

   const int NO_SIBLINGS = 0;
   const int ERROR = -1;
   
   if(mpiGrid.get_refinement_level(cellid) == 0) {
      return NO_SIBLINGS;
   }
   
   CellID parent = mpiGrid.mapping.get_parent(cellid);

   if (parent == INVALID_CELLID) {
      std::cerr<<"Invalid parent id"<<std::endl;
      abort();
   }

   // get_all_children returns an array instead of a vector now, need to map it to a vector for find and distance
   std::array<uint64_t, 8> siblingarr = mpiGrid.mapping.get_all_children(parent);
   vector<CellID> siblings(siblingarr.begin(), siblingarr.end());
   //vector<CellID> siblings(&siblingarr[0], &siblingarr[0] + sizeof(siblingarr) / sizeof(siblingarr[0]));
   //vector<CellID> siblings = mpiGrid.mapping.get_all_children(parent);
   auto location = std::find(siblings.begin(),siblings.end(),cellid);
   auto index = std::distance(siblings.begin(), location);
   if (index>7) {
      std::cerr<<"Invalid parent id"<<std::endl;
      abort();
   }
   return index;
   
}

/* This function communicates the mapping on process boundaries, and then updates the data to their correct values.
 * When sending data between neighbors of different refinement levels, special care has to be taken to ensure that
 * The sending and receiving ranks allocate the correct size arrays for neighbor_block_data.
 * This is partially due to DCCRG defining neighborhood size relative to the host cell. For details, see 
 * https://github.com/fmihpc/dccrg/issues/12
 *
 * @param mpiGrid DCCRG grid object
 * @param dimension Spatial dimension
 * @param direction Direction of communication (+ or -)
 * @param popId Particle population ID
 */
void update_remote_mapping_contribution_amr(
   dccrg::Dccrg<SpatialCell,dccrg::Cartesian_Geometry>& mpiGrid,
   const uint dimension,
   int direction,
   const uint popID) {
   
   vector<CellID> local_cells = mpiGrid.get_cells();
   const vector<CellID> remote_cells = mpiGrid.get_remote_cells_on_process_boundary(VLASOV_SOLVER_NEIGHBORHOOD_ID);
   vector<CellID> receive_cells;
   set<CellID> send_cells;
   
   vector<CellID> receive_origin_cells;
   vector<uint> receive_origin_index;

   int neighborhood = 0;
   
   //normalize and set neighborhoods
   if(direction > 0) {
      direction = 1;
      switch (dimension) {
      case 0:
         neighborhood = SHIFT_P_X_NEIGHBORHOOD_ID;
         break;
      case 1:
         neighborhood = SHIFT_P_Y_NEIGHBORHOOD_ID;
         break;
      case 2:
         neighborhood = SHIFT_P_Z_NEIGHBORHOOD_ID;
         break;
      }
   }
   if(direction < 0) {
      direction = -1;
      switch (dimension) {
      case 0:
         neighborhood = SHIFT_M_X_NEIGHBORHOOD_ID;
         break;
      case 1:
         neighborhood = SHIFT_M_Y_NEIGHBORHOOD_ID;
         break;
      case 2:
         neighborhood = SHIFT_M_Z_NEIGHBORHOOD_ID;
         break;
      }
   }

   // MPI_Barrier(MPI_COMM_WORLD);
   // cout << "begin update_remote_mapping_contribution_amr, dimension = " << dimension << ", direction = " << direction << endl;
   // MPI_Barrier(MPI_COMM_WORLD);

   // Initialize remote cells
   for (auto rc : remote_cells) {
      SpatialCell *ccell = mpiGrid[rc];
      // Initialize number of blocks to 0 and block data to a default value.
      // We need the default for 1 to 1 communications
      if(ccell) {
         for (uint i = 0; i < MAX_NEIGHBORS_PER_DIM; ++i) {
            ccell->neighbor_block_data.at(i) = ccell->get_data(popID);
            ccell->neighbor_number_of_blocks[i] = 0;
         }
      }
   }

   // Initialize local cells
   for (auto lc : local_cells) {
      SpatialCell *ccell = mpiGrid[lc];
      if(ccell) {
         // Initialize number of blocks to 0 and neighbor block data pointer to the local block data pointer
         for (uint i = 0; i < MAX_NEIGHBORS_PER_DIM; ++i) {
            ccell->neighbor_block_data.at(i) = ccell->get_data(popID);
            ccell->neighbor_number_of_blocks[i] = 0;
         }
      }
   }
   
   vector<Realf*> receiveBuffers;
   vector<Realf*> sendBuffers;
   
   for (auto c : local_cells) {
      
      SpatialCell *ccell = mpiGrid[c];

      if (!ccell) continue;

      const auto faceNbrs = mpiGrid.get_face_neighbors_of(c);

      vector<CellID> p_nbrs;
      vector<CellID> n_nbrs;
      
      for (const auto nbr : faceNbrs) {
         if(nbr.second == ((int)dimension + 1) * direction) {
            p_nbrs.push_back(nbr.first);
         }

         if(nbr.second == -1 * ((int)dimension + 1) * direction) {
            n_nbrs.push_back(nbr.first);
         }
      }
      
      uint sendIndex = 0;
      uint recvIndex = 0;

      int mySiblingIndex = get_sibling_index(mpiGrid,c);
      
      // Set up sends if any neighbor cells in p_nbrs are non-local.
      if (!all_of(p_nbrs.begin(), p_nbrs.end(), [&mpiGrid](CellID i){return mpiGrid.is_local(i);})) {

         // ccell adds a neighbor_block_data block for each neighbor in the positive direction to its local data
         for (const auto nbr : p_nbrs) {
            
            //Send data in nbr target array that we just mapped to, if
            // 1) it is a valid target,
            // 2) the source cell in center was translated,
            // 3) Cell is remote.
            if(nbr != INVALID_CELLID && do_translate_cell(ccell) && !mpiGrid.is_local(nbr)) {

               /*
                 Select the index to the neighbor_block_data and neighbor_number_of_blocks arrays
                 1) Ref_c == Ref_nbr == 0, index = 0
                 2) Ref_c == Ref_nbr != 0, index = c sibling index
                 3) Ref_c >  Ref_nbr     , index = c sibling index
                 4) Ref_c <  Ref_nbr     , index = nbr sibling index
                */
               
               if(mpiGrid.get_refinement_level(c) >= mpiGrid.get_refinement_level(nbr)) {
                  sendIndex = mySiblingIndex;
               } else {
                  sendIndex = get_sibling_index(mpiGrid,nbr);
               }
            
               SpatialCell *pcell = mpiGrid[nbr];
               
               // 4) it exists and is not a boundary cell,
               if(pcell && pcell->sysBoundaryFlag == sysboundarytype::NOT_SYSBOUNDARY) {

                  ccell->neighbor_number_of_blocks.at(sendIndex) = pcell->get_number_of_velocity_blocks(popID);
                  
                  if(send_cells.find(nbr) == send_cells.end()) {
                     // 5 We have not already sent data from this rank to this cell.
                     
                     ccell->neighbor_block_data.at(sendIndex) = pcell->get_data(popID);
                     send_cells.insert(nbr);
                                                               
                  } else {

                     // The receiving cell can't know which cell is sending the data from this rank.
                     // Therefore, we have to send 0's from other cells in the case where multiple cells
                     // from one rank are sending to the same remote cell so that all sent cells can be
                     // summed for the correct result.
                     
                     ccell->neighbor_block_data.at(sendIndex) =
                        (Realf*) aligned_malloc(ccell->neighbor_number_of_blocks.at(sendIndex) * WID3 * sizeof(Realf), 64);
                     sendBuffers.push_back(ccell->neighbor_block_data.at(sendIndex));
                     for (uint j = 0; j < ccell->neighbor_number_of_blocks.at(sendIndex) * WID3; ++j) {
                        ccell->neighbor_block_data.at(sendIndex)[j] = 0.0;
                        
                     } // closes for(uint j = 0; j < ccell->neighbor_number_of_blocks.at(sendIndex) * WID3; ++j)
                     
                  } // closes if(send_cells.find(nbr) == send_cells.end())
                  
               } // closes if(pcell && pcell->sysBoundaryFlag == sysboundarytype::NOT_SYSBOUNDARY)
               
            } // closes if(nbr != INVALID_CELLID && do_translate_cell(ccell) && !mpiGrid.is_local(nbr))
            
         } // closes for(uint i_nbr = 0; i_nbr < nbrs_to.size(); ++i_nbr)
        
      } // closes if(!all_of(nbrs_to.begin(), nbrs_to.end(),[&mpiGrid](CellID i){return mpiGrid.is_local(i);}))

      // Set up receives if any neighbor cells in n_nbrs are non-local.
      if (!all_of(n_nbrs.begin(), n_nbrs.end(), [&mpiGrid](CellID i){return mpiGrid.is_local(i);})) {

         // ccell adds a neighbor_block_data block for each neighbor in the positive direction to its local data
         for (const auto nbr : n_nbrs) {
         
            if (nbr != INVALID_CELLID && !mpiGrid.is_local(nbr) &&
                ccell->sysBoundaryFlag == sysboundarytype::NOT_SYSBOUNDARY) {
               //Receive data that ncell mapped to this local cell data array,
               //if 1) ncell is a valid source cell, 2) center cell is to be updated (normal cell) 3) ncell is remote

               SpatialCell *ncell = mpiGrid[nbr];

               // Check for null pointer
               if(!ncell) {
                  continue;
               }

               /*
                 Select the index to the neighbor_block_data and neighbor_number_of_blocks arrays
                 1) Ref_nbr == Ref_c == 0, index = 0
                 2) Ref_nbr == Ref_c != 0, index = nbr sibling index
                 3) Ref_nbr >  Ref_c     , index = nbr sibling index
                 4) Ref_nbr <  Ref_c     , index = c   sibling index
                */
                                             
               if(mpiGrid.get_refinement_level(nbr) >= mpiGrid.get_refinement_level(c)) {

                  // Allocate memory for one sibling at recvIndex.
                  
                  recvIndex = get_sibling_index(mpiGrid,nbr);

                  ncell->neighbor_number_of_blocks.at(recvIndex) = ccell->get_number_of_velocity_blocks(popID);
                  ncell->neighbor_block_data.at(recvIndex) =
                     (Realf*) aligned_malloc(ncell->neighbor_number_of_blocks.at(recvIndex) * WID3 * sizeof(Realf), 64);
                  receiveBuffers.push_back(ncell->neighbor_block_data.at(recvIndex));
                  
               } else {

                  recvIndex = mySiblingIndex;
                  
                  auto mySiblings = mpiGrid.mapping.get_all_children(mpiGrid.mapping.get_parent(c));
                  auto myIndices = mpiGrid.mapping.get_indices(c);
                  
                  // Allocate memory for each sibling to receive all the data sent by coarser ncell. 
                  // only allocate blocks for face neighbors.
                  for (uint i_sib = 0; i_sib < MAX_NEIGHBORS_PER_DIM; ++i_sib) {

                     auto sibling = mySiblings.at(i_sib);
                     auto sibIndices = mpiGrid.mapping.get_indices(sibling);
                     
                     // Only allocate siblings that are remote face neighbors to ncell
                     if(mpiGrid.get_process(sibling) != mpiGrid.get_process(nbr)
                        && myIndices.at(dimension) == sibIndices.at(dimension)) {
                     
                        auto* scell = mpiGrid[sibling];
                        
                        ncell->neighbor_number_of_blocks.at(i_sib) = scell->get_number_of_velocity_blocks(popID);
                        ncell->neighbor_block_data.at(i_sib) =
                           (Realf*) aligned_malloc(ncell->neighbor_number_of_blocks.at(i_sib) * WID3 * sizeof(Realf), 64);
                        receiveBuffers.push_back(ncell->neighbor_block_data.at(i_sib));
                     }
                  }
               }
               
               receive_cells.push_back(c);
               receive_origin_cells.push_back(nbr);
               receive_origin_index.push_back(recvIndex);
               
            } // closes (nbr != INVALID_CELLID && !mpiGrid.is_local(nbr) && ...)
            
         } // closes for(uint i_nbr = 0; i_nbr < nbrs_of.size(); ++i_nbr)
         
      } // closes if(!all_of(nbrs_of.begin(), nbrs_of.end(),[&mpiGrid](CellID i){return mpiGrid.is_local(i);}))
      
   } // closes for (auto c : local_cells) {

   MPI_Barrier(MPI_COMM_WORLD);
   
   // Do communication
   SpatialCell::setCommunicatedSpecies(popID);
   SpatialCell::set_mpi_transfer_type(Transfer::NEIGHBOR_VEL_BLOCK_DATA);
   mpiGrid.update_copies_of_remote_neighbors(neighborhood);

   MPI_Barrier(MPI_COMM_WORLD);
   
   // Reduce data: sum received data in the data array to 
   // the target grid in the temporary block container   
   //#pragma omp parallel
   {
      for (size_t c = 0; c < receive_cells.size(); ++c) {
         SpatialCell* receive_cell = mpiGrid[receive_cells[c]];
         SpatialCell* origin_cell = mpiGrid[receive_origin_cells[c]];

         if(!receive_cell || !origin_cell) {
            continue;
         }
         
         Realf *blockData = receive_cell->get_data(popID);
         Realf *neighborData = origin_cell->neighbor_block_data[receive_origin_index[c]];

         //#pragma omp for 
         for(uint vCell = 0; vCell < VELOCITY_BLOCK_LENGTH * receive_cell->get_number_of_velocity_blocks(popID); ++vCell) {
            blockData[vCell] += neighborData[vCell];
         }
      }
      
      // send cell data is set to zero. This is to avoid double copy if
      // one cell is the neighbor on bot + and - side to the same process
      for (auto c : send_cells) {
         SpatialCell* spatial_cell = mpiGrid[c];
         Realf * blockData = spatial_cell->get_data(popID);
         //#pragma omp for nowait
         for(unsigned int vCell = 0; vCell < VELOCITY_BLOCK_LENGTH * spatial_cell->get_number_of_velocity_blocks(popID); ++vCell) {
            // copy received target data to temporary array where target data is stored.
            blockData[vCell] = 0;
         }
      }
   }

   for (auto p : receiveBuffers) {
      aligned_free(p);
   }
   for (auto p : sendBuffers) {
      aligned_free(p);
   }

   // MPI_Barrier(MPI_COMM_WORLD);
   // cout << "end update_remote_mapping_contribution_amr, dimension = " << dimension << ", direction = " << direction << endl;
   // MPI_Barrier(MPI_COMM_WORLD);

}<|MERGE_RESOLUTION|>--- conflicted
+++ resolved
@@ -218,49 +218,13 @@
    for (int ngh_i = 0; ngh_i < VLASOV_STENCIL_WIDTH; ++ngh_i) {
      const auto frontNeighbors = mpiGrid.get_face_neighbors_of(ngh_front.front());
      refLvl = mpiGrid.get_refinement_level(ngh_front.front());
-<<<<<<< HEAD
-     if (frontNeighbors.size()!=0) {
-       for (const auto nbr: frontNeighbors) {
-	 if(nbr.second == ((int)dimension + 1)) {
-=======
      if (frontNeighbors.size() > 0) {
        for (const auto nbr: frontNeighbors) {
 	 if(nbr.second == (-((int)dimension + 1))) {
->>>>>>> 8605d0fa
 	   neighbors.push_back(nbr.first);
 	 }
        }
        if (neighbors.size() == 1) {
-<<<<<<< HEAD
-	 if (neighbors.at(0)!=NULL) {
-	   sourceCells[VLASOV_STENCIL_WIDTH+L+ngh_i] = mpiGrid[neighbors.at(0)];
-	   ngh_front.erase(ngh_front.begin());
-	   ngh_front.push_back(neighbors.at(0));
-	 } else {
-	   sourceCells[VLASOV_STENCIL_WIDTH+L+ngh_i] = mpiGrid[ngh_front.front()];
-	 }
-       } else if (neighbors.size() == 0) {
-	 // At edge of simulation
-	 sourceCells[VLASOV_STENCIL_WIDTH+L+ngh_i] = mpiGrid[ngh_front.front()];
-	 if (mpiGrid[ngh_front.front()]->sysBoundaryFlag==sysboundarytype::NOT_SYSBOUNDARY)
-	   std::cerr<<"error no accepted front face neighbors for non-sysboundary cell"<<std::endl;	   
-       } else if ( pencils.path[iPencil][refLvl] < neighbors.size() ) {
-	 if (neighbors.at(pencils.path[iPencil][refLvl])!=NULL) {
-	   sourceCells[VLASOV_STENCIL_WIDTH+L+ngh_i] = mpiGrid[neighbors.at(pencils.path[iPencil][refLvl])];
-	   ngh_front.erase(ngh_front.begin());
-	   ngh_front.push_back(neighbors.at(pencils.path[iPencil][refLvl]));
-	 } else {
-	   sourceCells[VLASOV_STENCIL_WIDTH+L+ngh_i] = mpiGrid[ngh_front.front()];
-	 }
-       }
-     } else {
-       std::cerr<<"error, found front cell "<<ngh_front.front()<<" without any face neighbors"<<std::endl;
-       for (int i = 0; i < L+2*VLASOV_STENCIL_WIDTH; ++i) {
-	 std::cerr<<sourceCells[i]<<"/"<<sourceCells[i]->sysBoundaryFlag<<" ";
-       }
-       std::cerr<<std::endl;       
-       std::cerr<<"frontneighbors size "<<frontNeighbors.size()<<" refLvl "<<refLvl<<std::endl;       
-=======
 	 if (neighbors.at(0)==NULL) {
 	   sourceCells[VLASOV_STENCIL_WIDTH-1-ngh_i] = mpiGrid[ngh_front.front()];
 	 } else {
@@ -284,47 +248,10 @@
        }
      } else {
        std::cerr<<"error, found front cell "<<ngh_front.front()<<" without any face neighbors at refLvl "<<refLvl<<std::endl;
->>>>>>> 8605d0fa
        abort();
      }
      neighbors.clear();
      const auto backNeighbors = mpiGrid.get_face_neighbors_of(ngh_back.front());
-<<<<<<< HEAD
-     if (backNeighbors.size()!=0) {
-       for (const auto nbr: backNeighbors) {
-	 if(nbr.second == (-((int)dimension + 1))) {
-	   neighbors.push_back(nbr.first);
-	 }
-       }
-       if (neighbors.size() == 1) {
-	 if (neighbors.at(0)!=NULL) {
-	   sourceCells[VLASOV_STENCIL_WIDTH-1-ngh_i] = mpiGrid[neighbors.at(0)];
-	   ngh_back.erase(ngh_back.begin());
-	   ngh_back.push_back(neighbors.at(0));
-	 } else {
-	   sourceCells[VLASOV_STENCIL_WIDTH-1-ngh_i] = mpiGrid[ngh_back.front()];
-	 }
-       } else if (neighbors.size() == 0) {
-	 // At edge of simulation
-	 sourceCells[VLASOV_STENCIL_WIDTH-1-ngh_i] = mpiGrid[ngh_back.front()];	 
-	 if (mpiGrid[ngh_back.front()]->sysBoundaryFlag==sysboundarytype::NOT_SYSBOUNDARY)
-	   std::cerr<<"error no accepted back face neighbors for non-sysboundary cell"<<std::endl;	   
-       } else if ( pencils.path[iPencil][refLvl] < neighbors.size() ) {
-	 if (neighbors.at(pencils.path[iPencil][refLvl])!=NULL) {
-	   sourceCells[VLASOV_STENCIL_WIDTH-1-ngh_i] = mpiGrid[neighbors.at(pencils.path[iPencil][refLvl])];
-	   ngh_back.erase(ngh_back.begin());
-	   ngh_back.push_back(neighbors.at(pencils.path[iPencil][refLvl]));
-	 } else {
-	   sourceCells[VLASOV_STENCIL_WIDTH-1-ngh_i] = mpiGrid[ngh_back.front()];
-	 }
-       }
-     } else {
-       std::cerr<<"error, found back cell "<<ngh_back.front()<<" without any face neighbors"<<std::endl;
-       for (int i = 0; i < L+2*VLASOV_STENCIL_WIDTH; ++i) {
-	 std::cerr<<sourceCells[i]<<"/"<<sourceCells[i]->sysBoundaryFlag<<" ";
-       }
-       std::cerr<<std::endl;       
-=======
      if (backNeighbors.size() > 0) {
        for (const auto nbr: backNeighbors) {
 	 if(nbr.second == ((int)dimension + 1)) {
@@ -355,18 +282,13 @@
        }
      } else {
        std::cerr<<"error, found back cell "<<ngh_back.front()<<" without any face neighbors at refLvl "<<refLvl<<std::endl;
->>>>>>> 8605d0fa
        abort();
      }
      neighbors.clear();
    }
 
    /*loop to negative side and replace all invalid cells with the closest good cell*/
-<<<<<<< HEAD
-   SpatialCell* lastGoodCell = mpiGrid[ids.back()];
-=======
    SpatialCell* lastGoodCell = mpiGrid[ids.front()];
->>>>>>> 8605d0fa
    for(int i = VLASOV_STENCIL_WIDTH - 1; i >= 0 ;--i){
       if(sourceCells[i] == NULL) {
          sourceCells[i] = lastGoodCell;
@@ -377,11 +299,7 @@
       }
    }
    /*loop to positive side and replace all invalid cells with the closest good cell*/
-<<<<<<< HEAD
-   lastGoodCell = mpiGrid[ids.front()];
-=======
    lastGoodCell = mpiGrid[ids.back()];
->>>>>>> 8605d0fa
    for(int i = VLASOV_STENCIL_WIDTH + L; i < (L + 2*VLASOV_STENCIL_WIDTH); ++i){
       if(sourceCells[i] == NULL) {
          sourceCells[i] = lastGoodCell;
@@ -486,11 +404,7 @@
 
 }
 
-<<<<<<< HEAD
-/* This version uses get_face_neighbors_of 
-=======
 /* This version uses get_face_neighbors_of
->>>>>>> 8605d0fa
  *
  * @param [in] mpiGrid DCCRG grid object
  * @param [in] pencils pencil data struct
@@ -503,45 +417,24 @@
                                          const uint dimension,
                                          SpatialCell **targetCells){
 
-<<<<<<< HEAD
-   int neighborhood = getNeighborhood(dimension,1);
-   
-   uint GID = 0;
-   // Loop over pencils
-   for(uint iPencil = 0; iPencil < pencils.N; iPencil++){     
-      int L = pencils.lengthOfPencils[iPencil];
-      vector<CellID> ids = pencils.getIds(iPencil);
-      
-=======
    uint GID = 0;
    // Loop over pencils
    for(uint iPencil = 0; iPencil < pencils.N; iPencil++){
       int L = pencils.lengthOfPencils[iPencil];
       vector<CellID> ids = pencils.getIds(iPencil);
 
->>>>>>> 8605d0fa
       // Get pointers for each cell id of the pencil
       for (int i = 0; i < L; ++i) {
          targetCells[GID + i + 1] = mpiGrid[ids[i]];
       }
-<<<<<<< HEAD
-      
-=======
-
->>>>>>> 8605d0fa
+
       int refLvl;
       vector <CellID> frontNeighborIds;
       vector <CellID> backNeighborIds;
       const auto frontNeighbors = mpiGrid.get_face_neighbors_of(ids.front());
-<<<<<<< HEAD
-      if (frontNeighbors.size()!=NULL) {
-	for (const auto nbr: frontNeighbors) {
-	  if(nbr.second == ((int)dimension + 1)) {
-=======
       if (frontNeighbors.size() > 0) {
 	for (const auto nbr: frontNeighbors) {
 	  if(nbr.second == (-((int)dimension + 1))) {
->>>>>>> 8605d0fa
 	    frontNeighborIds.push_back(nbr.first);
 	  }
 	}
@@ -554,35 +447,20 @@
 	  }
 	}
 	if (frontNeighborIds.size() == 1) {
-<<<<<<< HEAD
-	  targetCells[GID + L + 1] = mpiGrid[frontNeighborIds.at(0)];
-	} else if ( pencils.path[iPencil][refLvl] < frontNeighborIds.size() ) {
-	  targetCells[GID + L + 1] = mpiGrid[frontNeighborIds.at(pencils.path[iPencil][refLvl])];
-=======
 	  targetCells[GID] = mpiGrid[frontNeighborIds.at(0)];
 	} else if ( pencils.path[iPencil][refLvl] < frontNeighborIds.size() ) {
 	  targetCells[GID] = mpiGrid[frontNeighborIds.at(pencils.path[iPencil][refLvl])];
->>>>>>> 8605d0fa
 	}
       } else {
 	std::cerr<<"error, found cell without any face neighbors"<<std::endl;
       }
       frontNeighborIds.clear();
-<<<<<<< HEAD
-      
-      const auto backNeighbors = mpiGrid.get_face_neighbors_of(ids.back());
-      if (backNeighbors.size()!=NULL) {
-	for (const auto nbr: backNeighbors) {
-	  if(nbr.second == (-((int)dimension + 1))) {
-	    backNeighborIds.push_back(nbr.first);
-=======
 
       const auto backNeighbors = mpiGrid.get_face_neighbors_of(ids.back());
       if (backNeighbors.size() > 0) {
 	for (const auto nbr: backNeighbors) {
 	  if(nbr.second == ((int)dimension + 1)) {
 	  backNeighborIds.push_back(nbr.first);
->>>>>>> 8605d0fa
 	  }
 	}
 	refLvl = mpiGrid.get_refinement_level(ids.back());
@@ -593,17 +471,6 @@
 	  }
 	}
 	if (backNeighborIds.size() == 1) {
-<<<<<<< HEAD
-	  targetCells[GID] = mpiGrid[backNeighborIds.at(0)];
-	} else if ( pencils.path[iPencil][refLvl] < backNeighborIds.size() ) {
-	  targetCells[GID] = mpiGrid[backNeighborIds.at(pencils.path[iPencil][refLvl])];
-	}
-      } else {
-	std::cerr<<"error, found cell without any face neighbors"<<std::endl;
-      }      
-      backNeighborIds.clear();
-           
-=======
 	  targetCells[GID + L + 1] = mpiGrid[backNeighborIds.at(0)];
 	} else if ( pencils.path[iPencil][refLvl] < backNeighborIds.size() ) {
 	  targetCells[GID + L + 1] = mpiGrid[backNeighborIds.at(pencils.path[iPencil][refLvl])];
@@ -613,7 +480,6 @@
       }
       backNeighborIds.clear();
 
->>>>>>> 8605d0fa
       // Incerment global id by L + 2 ghost cells.
       GID += (L + 2);
    }
@@ -639,14 +505,6 @@
 CellID selectNeighbor(const dccrg::Dccrg<SpatialCell,dccrg::Cartesian_Geometry> &grid,
                       CellID id, int dimension = 0, uint path = 0) {
 
-<<<<<<< HEAD
-   vector < CellID > myNeighbors;
-   CellID neighbor = INVALID_CELLID;
-   const auto faceNbrs = grid.get_face_neighbors_of(id);      
-   for (const auto nbr : faceNbrs) {
-      if (nbr.second == dimension) {
-         myNeighbors.push_back(nbr.first);
-=======
    //int neighborhood = getNeighborhood(dimension,1);
    //const auto* nbrPairs = grid.get_neighbors_of(id, neighborhood);
    
@@ -659,7 +517,6 @@
    for (const auto nbrPair : *nbrPairs) {
       if (nbrPair.second[dimension] == 1) {
          myNeighbors.push_back(nbrPair.first);
->>>>>>> 8605d0fa
       }
    } */
 
@@ -1209,50 +1066,6 @@
       // due to e.g. process boundaries.
       int maxPencilRefLvl = pencils.path.at(pencili).size();
       int maxNbrRefLvl = 0;
-<<<<<<< HEAD
-         
-      // const auto* frontNeighbors = mpiGrid.get_neighbors_of(ids.front(),neighborhoodId);
-      // const auto* backNeighbors  = mpiGrid.get_neighbors_of(ids.back() ,neighborhoodId);
-      // 
-      // for (const auto nbrPair: *frontNeighbors) {
-      //    maxNbrRefLvl = max(maxNbrRefLvl,mpiGrid.get_refinement_level(nbrPair.first));
-      // }
-      // 
-      // for (const auto nbrPair: *backNeighbors) {
-      //    maxNbrRefLvl = max(maxNbrRefLvl,mpiGrid.get_refinement_level(nbrPair.first));
-      // }
-      std::vector<CellID> ngh_front;
-      std::vector<CellID> ngh_back;
-      ngh_front.push_back(ids.front());
-      ngh_back.push_back(ids.back());
-      for (int ngh_i = 0; ngh_i < VLASOV_STENCIL_WIDTH; ++ngh_i) {
-	for (int ngh_fi = 0; ngh_fi < ngh_front.size(); ++ngh_fi) {
-	  const auto frontNeighbors = mpiGrid.get_face_neighbors_of(ngh_front.front());
-	  if (frontNeighbors.size() > 0) {
-	    ngh_front.erase(ngh_front.begin());
-	    for (const auto nbr: frontNeighbors) {
-	      if(nbr.second == ((int)dimension + 1)) {
-		ngh_front.push_back(nbr.first);
-		maxNbrRefLvl = max(maxNbrRefLvl,mpiGrid.get_refinement_level(nbr.first));
-	      }
-	    }
-	  }
-	}
-	for (int ngh_bi = 0; ngh_bi < ngh_back.size(); ++ngh_bi) {
-	  const auto backNeighbors = mpiGrid.get_face_neighbors_of(ngh_back.front());
-	  if (backNeighbors.size() > 0) {
-	    ngh_back.erase(ngh_back.begin());
-	    for (const auto nbr: backNeighbors) {
-	      if(nbr.second == -((int)dimension + 1)) {
-		ngh_back.push_back(nbr.first);
-		maxNbrRefLvl = max(maxNbrRefLvl,mpiGrid.get_refinement_level(nbr.first));
-	      }
-	    }
-	  }
-	}
-      }
-      
-=======
 
       /*
       const auto* frontNeighbors = mpiGrid.get_neighbors_of(ids.front(),neighborhoodId);
@@ -1298,7 +1111,6 @@
 	 }
       }
 
->>>>>>> 8605d0fa
       if (maxNbrRefLvl > maxPencilRefLvl) {
          if(debug) {
             std::cout << "I am rank " << myRank << ". ";
@@ -1662,13 +1474,8 @@
          // source cells we have a wider stencil and take into account boundaries.
          std::vector<SpatialCell*> sourceCells(sourceLength);
          //                std::vector<CellID> sourceCellIds(sourceLength);
-<<<<<<< HEAD
-         //computeSpatialSourceCellsForPencil(mpiGrid, pencils, pencili, dimension, sourceCells.data()/*, sourceCellIds*/);
-	 computeSpatialSourceCellsForPencilWithFaces(mpiGrid, pencils, pencili, dimension, sourceCells.data());
-=======
          //computeSpatialSourceCellsForPencil(mpiGrid, pencils, pencili, dimension, sourceCells.data());
          computeSpatialSourceCellsForPencilWithFaces(mpiGrid, pencils, pencili, dimension, sourceCells.data());
->>>>>>> 8605d0fa
          pencilSourceCells.push_back(sourceCells);
 
          // dz is the cell size in the direction of the pencil
