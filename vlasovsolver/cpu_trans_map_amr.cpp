--- conflicted
+++ resolved
@@ -1119,11 +1119,7 @@
                std::vector<SpatialCell*> sourceCells(sourceLength);
 
                computeSpatialSourceCellsForPencil(mpiGrid, pencils, pencili, dimension, sourceCells.data());
-<<<<<<< HEAD
                
-=======
-
->>>>>>> 1b185336
                // dz is the cell size in the direction of the pencil
                std::vector<Vec, aligned_allocator<Vec,64>> dz(sourceLength);
                for(uint i = 0; i < sourceCells.size(); ++i) {
@@ -1139,11 +1135,7 @@
                      break;
                   }
                }
-<<<<<<< HEAD
                
-=======
-
->>>>>>> 1b185336
                // Allocate source data: sourcedata<length of pencil * WID3)
                // Add padding by 2 * VLASOV_STENCIL_WIDTH
                std::vector<Vec, aligned_allocator<Vec,64>> sourceVecData(sourceLength * WID3 / VECL);
